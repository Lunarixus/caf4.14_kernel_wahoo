/*
 *  Universal power supply monitor class
 *
 *  Copyright © 2007  Anton Vorontsov <cbou@mail.ru>
 *  Copyright © 2004  Szabolcs Gyurko
 *  Copyright © 2003  Ian Molton <spyro@f2s.com>
 *
 *  Modified: 2004, Oct     Szabolcs Gyurko
 *
 *  You may use this code as per GPL version 2
 */

#ifndef __LINUX_POWER_SUPPLY_H__
#define __LINUX_POWER_SUPPLY_H__

#include <linux/device.h>
#include <linux/workqueue.h>
#include <linux/leds.h>
#include <linux/spinlock.h>
#include <linux/notifier.h>
#include <linux/types.h>

/*
 * All voltages, currents, charges, energies, time and temperatures in uV,
 * µA, µAh, µWh, seconds and tenths of degree Celsius unless otherwise
 * stated. It's driver's job to convert its raw values to units in which
 * this class operates.
 */

/*
 * For systems where the charger determines the maximum battery capacity
 * the min and max fields should be used to present these values to user
 * space. Unused/unknown fields will not appear in sysfs.
 */

enum {
	POWER_SUPPLY_STATUS_UNKNOWN = 0,
	POWER_SUPPLY_STATUS_CHARGING,
	POWER_SUPPLY_STATUS_DISCHARGING,
	POWER_SUPPLY_STATUS_NOT_CHARGING,
	POWER_SUPPLY_STATUS_FULL,
};

enum {
	POWER_SUPPLY_CHARGE_TYPE_UNKNOWN = 0,
	POWER_SUPPLY_CHARGE_TYPE_NONE,
	POWER_SUPPLY_CHARGE_TYPE_TRICKLE,
	POWER_SUPPLY_CHARGE_TYPE_FAST,
	POWER_SUPPLY_CHARGE_TYPE_TAPER,
};

enum {
	POWER_SUPPLY_HEALTH_UNKNOWN = 0,
	POWER_SUPPLY_HEALTH_GOOD,
	POWER_SUPPLY_HEALTH_OVERHEAT,
	POWER_SUPPLY_HEALTH_DEAD,
	POWER_SUPPLY_HEALTH_OVERVOLTAGE,
	POWER_SUPPLY_HEALTH_UNSPEC_FAILURE,
	POWER_SUPPLY_HEALTH_COLD,
	POWER_SUPPLY_HEALTH_WATCHDOG_TIMER_EXPIRE,
	POWER_SUPPLY_HEALTH_SAFETY_TIMER_EXPIRE,
	POWER_SUPPLY_HEALTH_WARM,
	POWER_SUPPLY_HEALTH_COOL,
	POWER_SUPPLY_HEALTH_HOT,
};

enum {
	POWER_SUPPLY_TECHNOLOGY_UNKNOWN = 0,
	POWER_SUPPLY_TECHNOLOGY_NiMH,
	POWER_SUPPLY_TECHNOLOGY_LION,
	POWER_SUPPLY_TECHNOLOGY_LIPO,
	POWER_SUPPLY_TECHNOLOGY_LiFe,
	POWER_SUPPLY_TECHNOLOGY_NiCd,
	POWER_SUPPLY_TECHNOLOGY_LiMn,
};

enum {
	POWER_SUPPLY_CAPACITY_LEVEL_UNKNOWN = 0,
	POWER_SUPPLY_CAPACITY_LEVEL_CRITICAL,
	POWER_SUPPLY_CAPACITY_LEVEL_LOW,
	POWER_SUPPLY_CAPACITY_LEVEL_NORMAL,
	POWER_SUPPLY_CAPACITY_LEVEL_HIGH,
	POWER_SUPPLY_CAPACITY_LEVEL_FULL,
};

enum {
	POWER_SUPPLY_SCOPE_UNKNOWN = 0,
	POWER_SUPPLY_SCOPE_SYSTEM,
	POWER_SUPPLY_SCOPE_DEVICE,
};

enum {
	POWER_SUPPLY_DP_DM_UNKNOWN = 0,
	POWER_SUPPLY_DP_DM_PREPARE = 1,
	POWER_SUPPLY_DP_DM_UNPREPARE = 2,
	POWER_SUPPLY_DP_DM_CONFIRMED_HVDCP3 = 3,
	POWER_SUPPLY_DP_DM_DP_PULSE = 4,
	POWER_SUPPLY_DP_DM_DM_PULSE = 5,
	POWER_SUPPLY_DP_DM_DP0P6_DMF = 6,
	POWER_SUPPLY_DP_DM_DP0P6_DM3P3 = 7,
	POWER_SUPPLY_DP_DM_DPF_DMF = 8,
	POWER_SUPPLY_DP_DM_DPR_DMR = 9,
	POWER_SUPPLY_DP_DM_HVDCP3_SUPPORTED = 10,
	POWER_SUPPLY_DP_DM_ICL_DOWN = 11,
	POWER_SUPPLY_DP_DM_ICL_UP = 12,
	POWER_SUPPLY_DP_DM_FORCE_5V = 13,
	POWER_SUPPLY_DP_DM_FORCE_9V = 14,
	POWER_SUPPLY_DP_DM_FORCE_12V = 15,
};

enum {
	POWER_SUPPLY_PL_NONE,
	POWER_SUPPLY_PL_USBIN_USBIN,
	POWER_SUPPLY_PL_USBIN_USBIN_EXT,
	POWER_SUPPLY_PL_USBMID_USBMID,
};

enum {
	POWER_SUPPLY_CHARGER_SEC_NONE = 0,
	POWER_SUPPLY_CHARGER_SEC_CP,
	POWER_SUPPLY_CHARGER_SEC_PL,
	POWER_SUPPLY_CHARGER_SEC_CP_PL,
};

enum {
	POWER_SUPPLY_CONNECTOR_TYPEC,
	POWER_SUPPLY_CONNECTOR_MICRO_USB,
};

enum {
	POWER_SUPPLY_PL_STACKED_BATFET,
	POWER_SUPPLY_PL_NON_STACKED_BATFET,
};

enum {
	POWER_SUPPLY_PD_INACTIVE = 0,
	POWER_SUPPLY_PD_ACTIVE,
	POWER_SUPPLY_PD_PPS_ACTIVE,
};

enum power_supply_property {
	/* Properties of type `int' */
	POWER_SUPPLY_PROP_STATUS = 0,
	POWER_SUPPLY_PROP_CHARGE_TYPE,
	POWER_SUPPLY_PROP_HEALTH,
	POWER_SUPPLY_PROP_PRESENT,
	POWER_SUPPLY_PROP_ONLINE,
	POWER_SUPPLY_PROP_AUTHENTIC,
	POWER_SUPPLY_PROP_TECHNOLOGY,
	POWER_SUPPLY_PROP_CYCLE_COUNT,
	POWER_SUPPLY_PROP_VOLTAGE_MAX,
	POWER_SUPPLY_PROP_VOLTAGE_MIN,
	POWER_SUPPLY_PROP_VOLTAGE_MAX_DESIGN,
	POWER_SUPPLY_PROP_VOLTAGE_MIN_DESIGN,
	POWER_SUPPLY_PROP_VOLTAGE_NOW,
	POWER_SUPPLY_PROP_VOLTAGE_AVG,
	POWER_SUPPLY_PROP_VOLTAGE_OCV,
	POWER_SUPPLY_PROP_VOLTAGE_BOOT,
	POWER_SUPPLY_PROP_CURRENT_MAX,
	POWER_SUPPLY_PROP_CURRENT_NOW,
	POWER_SUPPLY_PROP_CURRENT_AVG,
	POWER_SUPPLY_PROP_CURRENT_BOOT,
	POWER_SUPPLY_PROP_POWER_NOW,
	POWER_SUPPLY_PROP_POWER_AVG,
	POWER_SUPPLY_PROP_CHARGE_FULL_DESIGN,
	POWER_SUPPLY_PROP_CHARGE_EMPTY_DESIGN,
	POWER_SUPPLY_PROP_CHARGE_FULL,
	POWER_SUPPLY_PROP_CHARGE_EMPTY,
	POWER_SUPPLY_PROP_CHARGE_NOW,
	POWER_SUPPLY_PROP_CHARGE_AVG,
	POWER_SUPPLY_PROP_CHARGE_COUNTER,
	POWER_SUPPLY_PROP_CONSTANT_CHARGE_CURRENT,
	POWER_SUPPLY_PROP_CONSTANT_CHARGE_CURRENT_MAX,
	POWER_SUPPLY_PROP_CONSTANT_CHARGE_VOLTAGE,
	POWER_SUPPLY_PROP_CONSTANT_CHARGE_VOLTAGE_MAX,
	POWER_SUPPLY_PROP_CHARGE_CONTROL_LIMIT,
	POWER_SUPPLY_PROP_CHARGE_CONTROL_LIMIT_MAX,
	POWER_SUPPLY_PROP_INPUT_CURRENT_LIMIT,
	POWER_SUPPLY_PROP_ENERGY_FULL_DESIGN,
	POWER_SUPPLY_PROP_ENERGY_EMPTY_DESIGN,
	POWER_SUPPLY_PROP_ENERGY_FULL,
	POWER_SUPPLY_PROP_ENERGY_EMPTY,
	POWER_SUPPLY_PROP_ENERGY_NOW,
	POWER_SUPPLY_PROP_ENERGY_AVG,
	POWER_SUPPLY_PROP_CAPACITY, /* in percents! */
	POWER_SUPPLY_PROP_CAPACITY_ALERT_MIN, /* in percents! */
	POWER_SUPPLY_PROP_CAPACITY_ALERT_MAX, /* in percents! */
	POWER_SUPPLY_PROP_CAPACITY_LEVEL,
	POWER_SUPPLY_PROP_TEMP,
	POWER_SUPPLY_PROP_TEMP_MAX,
	POWER_SUPPLY_PROP_TEMP_MIN,
	POWER_SUPPLY_PROP_TEMP_ALERT_MIN,
	POWER_SUPPLY_PROP_TEMP_ALERT_MAX,
	POWER_SUPPLY_PROP_TEMP_AMBIENT,
	POWER_SUPPLY_PROP_TEMP_AMBIENT_ALERT_MIN,
	POWER_SUPPLY_PROP_TEMP_AMBIENT_ALERT_MAX,
	POWER_SUPPLY_PROP_TIME_TO_EMPTY_NOW,
	POWER_SUPPLY_PROP_TIME_TO_EMPTY_AVG,
	POWER_SUPPLY_PROP_TIME_TO_FULL_NOW,
	POWER_SUPPLY_PROP_TIME_TO_FULL_AVG,
	POWER_SUPPLY_PROP_TYPE, /* use power_supply.type instead */
	POWER_SUPPLY_PROP_SCOPE,
	POWER_SUPPLY_PROP_PRECHARGE_CURRENT,
	POWER_SUPPLY_PROP_CHARGE_TERM_CURRENT,
	POWER_SUPPLY_PROP_CALIBRATE,
	/* Local extensions */
	POWER_SUPPLY_PROP_USB_HC,
	POWER_SUPPLY_PROP_USB_OTG,
	POWER_SUPPLY_PROP_CHARGE_ENABLED,
	POWER_SUPPLY_PROP_SET_SHIP_MODE,
	POWER_SUPPLY_PROP_REAL_TYPE,
	POWER_SUPPLY_PROP_CHARGE_NOW_RAW,
	POWER_SUPPLY_PROP_CHARGE_NOW_ERROR,
	POWER_SUPPLY_PROP_CAPACITY_RAW,
	POWER_SUPPLY_PROP_BATTERY_CHARGING_ENABLED,
	POWER_SUPPLY_PROP_CHARGING_ENABLED,
	POWER_SUPPLY_PROP_STEP_CHARGING_ENABLED,
	POWER_SUPPLY_PROP_STEP_CHARGING_STEP,
	POWER_SUPPLY_PROP_PIN_ENABLED,
	POWER_SUPPLY_PROP_INPUT_SUSPEND,
	POWER_SUPPLY_PROP_INPUT_VOLTAGE_REGULATION,
	POWER_SUPPLY_PROP_INPUT_CURRENT_MAX,
	POWER_SUPPLY_PROP_INPUT_CURRENT_TRIM,
	POWER_SUPPLY_PROP_INPUT_CURRENT_SETTLED,
	POWER_SUPPLY_PROP_INPUT_VOLTAGE_SETTLED,
	POWER_SUPPLY_PROP_VCHG_LOOP_DBC_BYPASS,
	POWER_SUPPLY_PROP_CHARGE_COUNTER_SHADOW,
	POWER_SUPPLY_PROP_HI_POWER,
	POWER_SUPPLY_PROP_LOW_POWER,
	POWER_SUPPLY_PROP_COOL_TEMP,
	POWER_SUPPLY_PROP_WARM_TEMP,
	POWER_SUPPLY_PROP_COLD_TEMP,
	POWER_SUPPLY_PROP_HOT_TEMP,
	POWER_SUPPLY_PROP_SYSTEM_TEMP_LEVEL,
	POWER_SUPPLY_PROP_RESISTANCE,
	POWER_SUPPLY_PROP_RESISTANCE_CAPACITIVE,
	POWER_SUPPLY_PROP_RESISTANCE_ID, /* in Ohms */
	POWER_SUPPLY_PROP_RESISTANCE_NOW,
	POWER_SUPPLY_PROP_FLASH_CURRENT_MAX,
	POWER_SUPPLY_PROP_UPDATE_NOW,
	POWER_SUPPLY_PROP_ESR_COUNT,
	POWER_SUPPLY_PROP_BUCK_FREQ,
	POWER_SUPPLY_PROP_BOOST_CURRENT,
	POWER_SUPPLY_PROP_SAFETY_TIMER_ENABLE,
	POWER_SUPPLY_PROP_CHARGE_DONE,
	POWER_SUPPLY_PROP_FLASH_ACTIVE,
	POWER_SUPPLY_PROP_FLASH_TRIGGER,
	POWER_SUPPLY_PROP_FORCE_TLIM,
	POWER_SUPPLY_PROP_DP_DM,
	POWER_SUPPLY_PROP_INPUT_CURRENT_LIMITED,
	POWER_SUPPLY_PROP_INPUT_CURRENT_NOW,
	POWER_SUPPLY_PROP_CHARGE_QNOVO_ENABLE,
	POWER_SUPPLY_PROP_CURRENT_QNOVO,
	POWER_SUPPLY_PROP_VOLTAGE_QNOVO,
	POWER_SUPPLY_PROP_RERUN_AICL,
	POWER_SUPPLY_PROP_CYCLE_COUNT_ID,
	POWER_SUPPLY_PROP_SAFETY_TIMER_EXPIRED,
	POWER_SUPPLY_PROP_RESTRICTED_CHARGING,
	POWER_SUPPLY_PROP_CURRENT_CAPABILITY,
	POWER_SUPPLY_PROP_TYPEC_MODE,
	POWER_SUPPLY_PROP_TYPEC_CC_ORIENTATION, /* 0: N/C, 1: CC1, 2: CC2 */
	POWER_SUPPLY_PROP_TYPEC_POWER_ROLE,
	POWER_SUPPLY_PROP_PD_ALLOWED,
	POWER_SUPPLY_PROP_PD_ACTIVE,
	POWER_SUPPLY_PROP_PD_IN_HARD_RESET,
	POWER_SUPPLY_PROP_PD_CURRENT_MAX,
	POWER_SUPPLY_PROP_PD_USB_SUSPEND_SUPPORTED,
	POWER_SUPPLY_PROP_CHARGER_TEMP,
	POWER_SUPPLY_PROP_CHARGER_TEMP_MAX,
	POWER_SUPPLY_PROP_PARALLEL_DISABLE,
	POWER_SUPPLY_PROP_PE_START,
	POWER_SUPPLY_PROP_SOC_REPORTING_READY,
	POWER_SUPPLY_PROP_DEBUG_BATTERY,
	POWER_SUPPLY_PROP_FCC_DELTA,
	POWER_SUPPLY_PROP_ICL_REDUCTION,
	POWER_SUPPLY_PROP_PARALLEL_MODE,
	POWER_SUPPLY_PROP_DIE_HEALTH,
	POWER_SUPPLY_PROP_CONNECTOR_HEALTH,
	POWER_SUPPLY_PROP_CTM_CURRENT_MAX,
	POWER_SUPPLY_PROP_HW_CURRENT_MAX,
	POWER_SUPPLY_PROP_PR_SWAP,
	POWER_SUPPLY_PROP_CC_STEP,
	POWER_SUPPLY_PROP_CC_STEP_SEL,
	POWER_SUPPLY_PROP_SW_JEITA_ENABLED,
	POWER_SUPPLY_PROP_PD_VOLTAGE_MAX,
	POWER_SUPPLY_PROP_PD_VOLTAGE_MIN,
	POWER_SUPPLY_PROP_SDP_CURRENT_MAX,
	POWER_SUPPLY_PROP_CONNECTOR_TYPE,
	POWER_SUPPLY_PROP_PARALLEL_BATFET_MODE,
	POWER_SUPPLY_PROP_PARALLEL_FCC_MAX,
	POWER_SUPPLY_PROP_MIN_ICL,
	POWER_SUPPLY_PROP_MOISTURE_DETECTED,
	POWER_SUPPLY_PROP_BATT_PROFILE_VERSION,
	POWER_SUPPLY_PROP_BATT_FULL_CURRENT,
	POWER_SUPPLY_PROP_RECHARGE_SOC,
	POWER_SUPPLY_PROP_HVDCP_OPTI_ALLOWED,
<<<<<<< HEAD
=======
	POWER_SUPPLY_PROP_SMB_EN_MODE,
>>>>>>> d8914c3a
	/* Local extensions of type int64_t */
	POWER_SUPPLY_PROP_CHARGE_COUNTER_EXT,
	/* Properties of type `const char *' */
	POWER_SUPPLY_PROP_MODEL_NAME,
	POWER_SUPPLY_PROP_MANUFACTURER,
	POWER_SUPPLY_PROP_SERIAL_NUMBER,
	POWER_SUPPLY_PROP_BATTERY_TYPE,
	POWER_SUPPLY_PROP_CYCLE_COUNTS,
};

enum power_supply_type {
	POWER_SUPPLY_TYPE_UNKNOWN = 0,
	POWER_SUPPLY_TYPE_BATTERY,
	POWER_SUPPLY_TYPE_UPS,
	POWER_SUPPLY_TYPE_MAINS,
	POWER_SUPPLY_TYPE_USB,			/* Standard Downstream Port */
	POWER_SUPPLY_TYPE_USB_DCP,		/* Dedicated Charging Port */
	POWER_SUPPLY_TYPE_USB_CDP,		/* Charging Downstream Port */
	POWER_SUPPLY_TYPE_USB_ACA,		/* Accessory Charger Adapters */
	POWER_SUPPLY_TYPE_USB_TYPE_C,		/* Type C Port */
	POWER_SUPPLY_TYPE_USB_PD,		/* Power Delivery Port */
	POWER_SUPPLY_TYPE_USB_PD_DRP,		/* PD Dual Role Port */
	POWER_SUPPLY_TYPE_APPLE_BRICK_ID,	/* Apple Charging Method */
	POWER_SUPPLY_TYPE_USB_HVDCP,		/* High Voltage DCP */
	POWER_SUPPLY_TYPE_USB_HVDCP_3,		/* Efficient High Voltage DCP */
	POWER_SUPPLY_TYPE_WIRELESS,		/* Accessory Charger Adapters */
	POWER_SUPPLY_TYPE_USB_FLOAT,		/* Floating charger */
	POWER_SUPPLY_TYPE_BMS,			/* Battery Monitor System */
	POWER_SUPPLY_TYPE_PARALLEL,		/* Parallel Path */
	POWER_SUPPLY_TYPE_MAIN,			/* Main Path */
	POWER_SUPPLY_TYPE_WIPOWER,		/* Wipower */
	POWER_SUPPLY_TYPE_UFP,			/* Type-C UFP */
	POWER_SUPPLY_TYPE_DFP,			/* Type-C DFP */
};

/* Indicates USB Type-C CC connection status */
enum power_supply_typec_mode {
	POWER_SUPPLY_TYPEC_NONE,

	/* Acting as source */
	POWER_SUPPLY_TYPEC_SINK,		/* Rd only */
	POWER_SUPPLY_TYPEC_SINK_POWERED_CABLE,	/* Rd/Ra */
	POWER_SUPPLY_TYPEC_SINK_DEBUG_ACCESSORY,/* Rd/Rd */
	POWER_SUPPLY_TYPEC_SINK_AUDIO_ADAPTER,	/* Ra/Ra */
	POWER_SUPPLY_TYPEC_POWERED_CABLE_ONLY,	/* Ra only */

	/* Acting as sink */
	POWER_SUPPLY_TYPEC_SOURCE_DEFAULT,	/* Rp default */
	POWER_SUPPLY_TYPEC_SOURCE_MEDIUM,	/* Rp 1.5A */
	POWER_SUPPLY_TYPEC_SOURCE_HIGH,		/* Rp 3A */
	POWER_SUPPLY_TYPEC_NON_COMPLIANT,
};

enum power_supply_typec_power_role {
	POWER_SUPPLY_TYPEC_PR_NONE,		/* CC lines in high-Z */
	POWER_SUPPLY_TYPEC_PR_DUAL,
	POWER_SUPPLY_TYPEC_PR_SINK,
	POWER_SUPPLY_TYPEC_PR_SOURCE,
};

enum power_supply_notifier_events {
	PSY_EVENT_PROP_CHANGED,
};

union power_supply_propval {
	int intval;
	const char *strval;
	int64_t int64val;
};

struct device_node;
struct power_supply;

/* Run-time specific power supply configuration */
struct power_supply_config {
	struct device_node *of_node;
	/* Driver private data */
	void *drv_data;

	char **supplied_to;
	size_t num_supplicants;
};

/* Description of power supply */
struct power_supply_desc {
	const char *name;
	enum power_supply_type type;
	enum power_supply_property *properties;
	size_t num_properties;

	/*
	 * Functions for drivers implementing power supply class.
	 * These shouldn't be called directly by other drivers for accessing
	 * this power supply. Instead use power_supply_*() functions (for
	 * example power_supply_get_property()).
	 */
	int (*get_property)(struct power_supply *psy,
			    enum power_supply_property psp,
			    union power_supply_propval *val);
	int (*set_property)(struct power_supply *psy,
			    enum power_supply_property psp,
			    const union power_supply_propval *val);
	/*
	 * property_is_writeable() will be called during registration
	 * of power supply. If this happens during device probe then it must
	 * not access internal data of device (because probe did not end).
	 */
	int (*property_is_writeable)(struct power_supply *psy,
				     enum power_supply_property psp);
	void (*external_power_changed)(struct power_supply *psy);
	void (*set_charged)(struct power_supply *psy);

	/*
	 * Set if thermal zone should not be created for this power supply.
	 * For example for virtual supplies forwarding calls to actual
	 * sensors or other supplies.
	 */
	bool no_thermal;
	/* For APM emulation, think legacy userspace. */
	int use_for_apm;
};

struct power_supply {
	const struct power_supply_desc *desc;

	char **supplied_to;
	size_t num_supplicants;

	char **supplied_from;
	size_t num_supplies;
	struct device_node *of_node;

	/* Driver private data */
	void *drv_data;

	/* private */
	struct device dev;
	struct work_struct changed_work;
	struct delayed_work deferred_register_work;
	spinlock_t changed_lock;
	bool changed;
	bool initialized;
	atomic_t use_cnt;
#ifdef CONFIG_THERMAL
	struct thermal_zone_device *tzd;
	struct thermal_cooling_device *tcd;
#endif

#ifdef CONFIG_LEDS_TRIGGERS
	struct led_trigger *charging_full_trig;
	char *charging_full_trig_name;
	struct led_trigger *charging_trig;
	char *charging_trig_name;
	struct led_trigger *full_trig;
	char *full_trig_name;
	struct led_trigger *online_trig;
	char *online_trig_name;
	struct led_trigger *charging_blink_full_solid_trig;
	char *charging_blink_full_solid_trig_name;
#endif
};

/*
 * This is recommended structure to specify static power supply parameters.
 * Generic one, parametrizable for different power supplies. Power supply
 * class itself does not use it, but that's what implementing most platform
 * drivers, should try reuse for consistency.
 */

struct power_supply_info {
	const char *name;
	int technology;
	int voltage_max_design;
	int voltage_min_design;
	int charge_full_design;
	int charge_empty_design;
	int energy_full_design;
	int energy_empty_design;
	int use_for_apm;
};

/*
 * This is the recommended struct to manage static battery parameters,
 * populated by power_supply_get_battery_info(). Most platform drivers should
 * use these for consistency.
 * Its field names must correspond to elements in enum power_supply_property.
 * The default field value is -EINVAL.
 * Power supply class itself doesn't use this.
 */

struct power_supply_battery_info {
	int energy_full_design_uwh;	    /* microWatt-hours */
	int charge_full_design_uah;	    /* microAmp-hours */
	int voltage_min_design_uv;	    /* microVolts */
	int precharge_current_ua;	    /* microAmps */
	int charge_term_current_ua;	    /* microAmps */
	int constant_charge_current_max_ua; /* microAmps */
	int constant_charge_voltage_max_uv; /* microVolts */
};

extern struct atomic_notifier_head power_supply_notifier;
extern int power_supply_reg_notifier(struct notifier_block *nb);
extern void power_supply_unreg_notifier(struct notifier_block *nb);
extern struct power_supply *power_supply_get_by_name(const char *name);
extern void power_supply_put(struct power_supply *psy);
#ifdef CONFIG_OF
extern struct power_supply *power_supply_get_by_phandle(struct device_node *np,
							const char *property);
extern struct power_supply *devm_power_supply_get_by_phandle(
				    struct device *dev, const char *property);
#else /* !CONFIG_OF */
static inline struct power_supply *
power_supply_get_by_phandle(struct device_node *np, const char *property)
{ return NULL; }
static inline struct power_supply *
devm_power_supply_get_by_phandle(struct device *dev, const char *property)
{ return NULL; }
#endif /* CONFIG_OF */

extern int power_supply_get_battery_info(struct power_supply *psy,
					 struct power_supply_battery_info *info);
extern void power_supply_changed(struct power_supply *psy);
extern int power_supply_am_i_supplied(struct power_supply *psy);
extern int power_supply_set_input_current_limit_from_supplier(
					 struct power_supply *psy);
extern int power_supply_set_battery_charged(struct power_supply *psy);

#ifdef CONFIG_POWER_SUPPLY
extern int power_supply_is_system_supplied(void);
#else
static inline int power_supply_is_system_supplied(void) { return -ENOSYS; }
#endif

extern int power_supply_get_property(struct power_supply *psy,
			    enum power_supply_property psp,
			    union power_supply_propval *val);
extern int power_supply_set_property(struct power_supply *psy,
			    enum power_supply_property psp,
			    const union power_supply_propval *val);
extern int power_supply_property_is_writeable(struct power_supply *psy,
					enum power_supply_property psp);
extern void power_supply_external_power_changed(struct power_supply *psy);

extern struct power_supply *__must_check
power_supply_register(struct device *parent,
				 const struct power_supply_desc *desc,
				 const struct power_supply_config *cfg);
extern struct power_supply *__must_check
power_supply_register_no_ws(struct device *parent,
				 const struct power_supply_desc *desc,
				 const struct power_supply_config *cfg);
extern struct power_supply *__must_check
devm_power_supply_register(struct device *parent,
				 const struct power_supply_desc *desc,
				 const struct power_supply_config *cfg);
extern struct power_supply *__must_check
devm_power_supply_register_no_ws(struct device *parent,
				 const struct power_supply_desc *desc,
				 const struct power_supply_config *cfg);
extern void power_supply_unregister(struct power_supply *psy);
extern int power_supply_powers(struct power_supply *psy, struct device *dev);

extern void *power_supply_get_drvdata(struct power_supply *psy);
/* For APM emulation, think legacy userspace. */
extern struct class *power_supply_class;

static inline bool power_supply_is_amp_property(enum power_supply_property psp)
{
	switch (psp) {
	case POWER_SUPPLY_PROP_CHARGE_FULL_DESIGN:
	case POWER_SUPPLY_PROP_CHARGE_EMPTY_DESIGN:
	case POWER_SUPPLY_PROP_CHARGE_FULL:
	case POWER_SUPPLY_PROP_CHARGE_EMPTY:
	case POWER_SUPPLY_PROP_CHARGE_NOW:
	case POWER_SUPPLY_PROP_CHARGE_AVG:
	case POWER_SUPPLY_PROP_CHARGE_COUNTER:
	case POWER_SUPPLY_PROP_PRECHARGE_CURRENT:
	case POWER_SUPPLY_PROP_CHARGE_TERM_CURRENT:
	case POWER_SUPPLY_PROP_CONSTANT_CHARGE_CURRENT:
	case POWER_SUPPLY_PROP_CONSTANT_CHARGE_CURRENT_MAX:
	case POWER_SUPPLY_PROP_CURRENT_MAX:
	case POWER_SUPPLY_PROP_CURRENT_NOW:
	case POWER_SUPPLY_PROP_CURRENT_AVG:
	case POWER_SUPPLY_PROP_CURRENT_BOOT:
		return 1;
	default:
		break;
	}

	return 0;
}

static inline bool power_supply_is_watt_property(enum power_supply_property psp)
{
	switch (psp) {
	case POWER_SUPPLY_PROP_ENERGY_FULL_DESIGN:
	case POWER_SUPPLY_PROP_ENERGY_EMPTY_DESIGN:
	case POWER_SUPPLY_PROP_ENERGY_FULL:
	case POWER_SUPPLY_PROP_ENERGY_EMPTY:
	case POWER_SUPPLY_PROP_ENERGY_NOW:
	case POWER_SUPPLY_PROP_ENERGY_AVG:
	case POWER_SUPPLY_PROP_VOLTAGE_MAX:
	case POWER_SUPPLY_PROP_VOLTAGE_MIN:
	case POWER_SUPPLY_PROP_VOLTAGE_MAX_DESIGN:
	case POWER_SUPPLY_PROP_VOLTAGE_MIN_DESIGN:
	case POWER_SUPPLY_PROP_VOLTAGE_NOW:
	case POWER_SUPPLY_PROP_VOLTAGE_AVG:
	case POWER_SUPPLY_PROP_VOLTAGE_OCV:
	case POWER_SUPPLY_PROP_VOLTAGE_BOOT:
	case POWER_SUPPLY_PROP_CONSTANT_CHARGE_VOLTAGE:
	case POWER_SUPPLY_PROP_CONSTANT_CHARGE_VOLTAGE_MAX:
	case POWER_SUPPLY_PROP_POWER_NOW:
		return 1;
	default:
		break;
	}

	return 0;
}

#endif /* __LINUX_POWER_SUPPLY_H__ */<|MERGE_RESOLUTION|>--- conflicted
+++ resolved
@@ -294,10 +294,7 @@
 	POWER_SUPPLY_PROP_BATT_FULL_CURRENT,
 	POWER_SUPPLY_PROP_RECHARGE_SOC,
 	POWER_SUPPLY_PROP_HVDCP_OPTI_ALLOWED,
-<<<<<<< HEAD
-=======
 	POWER_SUPPLY_PROP_SMB_EN_MODE,
->>>>>>> d8914c3a
 	/* Local extensions of type int64_t */
 	POWER_SUPPLY_PROP_CHARGE_COUNTER_EXT,
 	/* Properties of type `const char *' */
