/* SPDX-License-Identifier: GPL-2.0 */
/*
 * USB PHY defines
 *
 * These APIs may be used between USB controllers.  USB device drivers
 * (for either host or peripheral roles) don't use these calls; they
 * continue to use just usb_device and usb_gadget.
 */

#ifndef __LINUX_USB_PHY_H
#define __LINUX_USB_PHY_H

#include <linux/extcon.h>
#include <linux/notifier.h>
#include <linux/usb.h>
#include <uapi/linux/usb/charger.h>

#define ENABLE_DP_MANUAL_PULLUP	BIT(0)
#define ENABLE_SECONDARY_PHY	BIT(1)
#define PHY_HOST_MODE		BIT(2)
#define PHY_CHARGER_CONNECTED	BIT(3)
#define PHY_VBUS_VALID_OVERRIDE	BIT(4)
#define DEVICE_IN_SS_MODE	BIT(5)
#define PHY_LANE_A		BIT(6)
#define PHY_LANE_B		BIT(7)
#define PHY_HSFS_MODE		BIT(8)
#define PHY_LS_MODE		BIT(9)
#define PHY_USB_DP_CONCURRENT_MODE	BIT(10)
<<<<<<< HEAD
=======
#define PHY_WAKEUP_WA_EN	BIT(11)
>>>>>>> e0615925

enum usb_phy_interface {
	USBPHY_INTERFACE_MODE_UNKNOWN,
	USBPHY_INTERFACE_MODE_UTMI,
	USBPHY_INTERFACE_MODE_UTMIW,
	USBPHY_INTERFACE_MODE_ULPI,
	USBPHY_INTERFACE_MODE_SERIAL,
	USBPHY_INTERFACE_MODE_HSIC,
};

enum usb_phy_events {
	USB_EVENT_NONE,         /* no events or cable disconnected */
	USB_EVENT_VBUS,         /* vbus valid event */
	USB_EVENT_ID,           /* id was grounded */
	USB_EVENT_CHARGER,      /* usb dedicated charger */
	USB_EVENT_ENUMERATED,   /* gadget driver enumerated */
};

/* associate a type with PHY */
enum usb_phy_type {
	USB_PHY_TYPE_UNDEFINED,
	USB_PHY_TYPE_USB2,
	USB_PHY_TYPE_USB3,
	USB_PHY_TYPE_USB3_OR_DP,
	USB_PHY_TYPE_USB3_AND_DP,
};

/* OTG defines lots of enumeration states before device reset */
enum usb_otg_state {
	OTG_STATE_UNDEFINED = 0,

	/* single-role peripheral, and dual-role default-b */
	OTG_STATE_B_IDLE,
	OTG_STATE_B_SRP_INIT,
	OTG_STATE_B_PERIPHERAL,
	OTG_STATE_B_SUSPEND,

	/* extra dual-role default-b states */
	OTG_STATE_B_WAIT_ACON,
	OTG_STATE_B_HOST,

	/* dual-role default-a */
	OTG_STATE_A_IDLE,
	OTG_STATE_A_WAIT_VRISE,
	OTG_STATE_A_WAIT_BCON,
	OTG_STATE_A_HOST,
	OTG_STATE_A_SUSPEND,
	OTG_STATE_A_PERIPHERAL,
	OTG_STATE_A_WAIT_VFALL,
	OTG_STATE_A_VBUS_ERR,
};

struct usb_phy;
struct usb_otg;

/* for phys connected thru an ULPI interface, the user must
 * provide access ops
 */
struct usb_phy_io_ops {
	int (*read)(struct usb_phy *x, u32 reg);
	int (*write)(struct usb_phy *x, u32 val, u32 reg);
};

struct usb_charger_current {
	unsigned int sdp_min;
	unsigned int sdp_max;
	unsigned int dcp_min;
	unsigned int dcp_max;
	unsigned int cdp_min;
	unsigned int cdp_max;
	unsigned int aca_min;
	unsigned int aca_max;
};

struct usb_phy {
	struct device		*dev;
	const char		*label;
	unsigned int		 flags;

	enum usb_phy_type	type;
	enum usb_phy_events	last_event;

	struct usb_otg		*otg;

	struct device		*io_dev;
	struct usb_phy_io_ops	*io_ops;
	void __iomem		*io_priv;

	/* to support extcon device */
	struct extcon_dev	*edev;
	struct extcon_dev	*id_edev;
	struct notifier_block	vbus_nb;
	struct notifier_block	id_nb;
	struct notifier_block	type_nb;

	/* Support USB charger */
	enum usb_charger_type	chg_type;
	enum usb_charger_state	chg_state;
	struct usb_charger_current	chg_cur;
	struct work_struct		chg_work;

	/* for notification of usb_phy_events */
	struct atomic_notifier_head	notifier;

	/* to pass extra port status to the root hub */
	u16			port_status;
	u16			port_change;

	/* to support controllers that have multiple phys */
	struct list_head	head;

	/* initialize/shutdown the phy */
	int	(*init)(struct usb_phy *x);
	void	(*shutdown)(struct usb_phy *x);

	/* enable/disable VBUS */
	int	(*set_vbus)(struct usb_phy *x, int on);

	/* effective for B devices, ignored for A-peripheral */
	int	(*set_power)(struct usb_phy *x,
				unsigned mA);

	/* Set phy into suspend mode */
	int	(*set_suspend)(struct usb_phy *x,
				int suspend);

	/*
	 * Set wakeup enable for PHY, in that case, the PHY can be
	 * woken up from suspend status due to external events,
	 * like vbus change, dp/dm change and id.
	 */
	int	(*set_wakeup)(struct usb_phy *x, bool enabled);

	/* notify phy connect status change */
	int	(*notify_connect)(struct usb_phy *x,
			enum usb_device_speed speed);
	int	(*notify_disconnect)(struct usb_phy *x,
			enum usb_device_speed speed);
	int	(*link_training)(struct usb_phy *x, bool start);
	int	(*powerup)(struct usb_phy *x, bool start);

	/*
	 * Charger detection method can be implemented if you need to
	 * manually detect the charger type.
	 */
	enum usb_charger_type (*charger_detect)(struct usb_phy *x);

	/* reset the PHY clocks */
	int     (*reset)(struct usb_phy *x);
};

/**
 * struct usb_phy_bind - represent the binding for the phy
 * @dev_name: the device name of the device that will bind to the phy
 * @phy_dev_name: the device name of the phy
 * @index: used if a single controller uses multiple phys
 * @phy: reference to the phy
 * @list: to maintain a linked list of the binding information
 */
struct usb_phy_bind {
	const char	*dev_name;
	const char	*phy_dev_name;
	u8		index;
	struct usb_phy	*phy;
	struct list_head list;
};

/* for board-specific init logic */
extern int usb_add_phy(struct usb_phy *, enum usb_phy_type type);
extern int usb_add_phy_dev(struct usb_phy *);
extern void usb_remove_phy(struct usb_phy *);

/* helpers for direct access thru low-level io interface */
static inline int usb_phy_io_read(struct usb_phy *x, u32 reg)
{
	if (x && x->io_ops && x->io_ops->read)
		return x->io_ops->read(x, reg);

	return -EINVAL;
}

static inline int usb_phy_io_write(struct usb_phy *x, u32 val, u32 reg)
{
	if (x && x->io_ops && x->io_ops->write)
		return x->io_ops->write(x, val, reg);

	return -EINVAL;
}

static inline int
usb_phy_init(struct usb_phy *x)
{
	if (x && x->init)
		return x->init(x);

	return 0;
}

static inline void
usb_phy_shutdown(struct usb_phy *x)
{
	if (x && x->shutdown)
		x->shutdown(x);
}

static inline int
usb_phy_vbus_on(struct usb_phy *x)
{
	if (!x || !x->set_vbus)
		return 0;

	return x->set_vbus(x, true);
}

static inline int
usb_phy_vbus_off(struct usb_phy *x)
{
	if (!x || !x->set_vbus)
		return 0;

	return x->set_vbus(x, false);
}

static inline int
usb_phy_reset(struct usb_phy *x)
{
	if (x && x->reset)
		return x->reset(x);

	return 0;
}

/* for usb host and peripheral controller drivers */
#if IS_ENABLED(CONFIG_USB_PHY)
extern struct usb_phy *usb_get_phy(enum usb_phy_type type);
extern struct usb_phy *devm_usb_get_phy(struct device *dev,
	enum usb_phy_type type);
extern struct usb_phy *usb_get_phy_dev(struct device *dev, u8 index);
extern struct usb_phy *devm_usb_get_phy_dev(struct device *dev, u8 index);
extern struct usb_phy *devm_usb_get_phy_by_phandle(struct device *dev,
	const char *phandle, u8 index);
extern struct usb_phy *devm_usb_get_phy_by_node(struct device *dev,
	struct device_node *node, struct notifier_block *nb);
extern void usb_put_phy(struct usb_phy *);
extern void devm_usb_put_phy(struct device *dev, struct usb_phy *x);
extern int usb_bind_phy(const char *dev_name, u8 index,
				const char *phy_dev_name);
extern void usb_phy_set_event(struct usb_phy *x, unsigned long event);
extern void usb_phy_set_charger_current(struct usb_phy *usb_phy,
					unsigned int mA);
extern void usb_phy_get_charger_current(struct usb_phy *usb_phy,
					unsigned int *min, unsigned int *max);
extern void usb_phy_set_charger_state(struct usb_phy *usb_phy,
				      enum usb_charger_state state);
#else
static inline struct usb_phy *usb_get_phy(enum usb_phy_type type)
{
	return ERR_PTR(-ENXIO);
}

static inline struct usb_phy *devm_usb_get_phy(struct device *dev,
	enum usb_phy_type type)
{
	return ERR_PTR(-ENXIO);
}

static inline struct usb_phy *usb_get_phy_dev(struct device *dev, u8 index)
{
	return ERR_PTR(-ENXIO);
}

static inline struct usb_phy *devm_usb_get_phy_dev(struct device *dev, u8 index)
{
	return ERR_PTR(-ENXIO);
}

static inline struct usb_phy *devm_usb_get_phy_by_phandle(struct device *dev,
	const char *phandle, u8 index)
{
	return ERR_PTR(-ENXIO);
}

static inline struct usb_phy *devm_usb_get_phy_by_node(struct device *dev,
	struct device_node *node, struct notifier_block *nb)
{
	return ERR_PTR(-ENXIO);
}

static inline void usb_put_phy(struct usb_phy *x)
{
}

static inline void devm_usb_put_phy(struct device *dev, struct usb_phy *x)
{
}

static inline int usb_bind_phy(const char *dev_name, u8 index,
				const char *phy_dev_name)
{
	return -EOPNOTSUPP;
}

static inline void usb_phy_set_event(struct usb_phy *x, unsigned long event)
{
}

static inline void usb_phy_set_charger_current(struct usb_phy *usb_phy,
					       unsigned int mA)
{
}

static inline void usb_phy_get_charger_current(struct usb_phy *usb_phy,
					       unsigned int *min,
					       unsigned int *max)
{
}

static inline void usb_phy_set_charger_state(struct usb_phy *usb_phy,
					     enum usb_charger_state state)
{
}
#endif

static inline int
usb_phy_set_power(struct usb_phy *x, unsigned mA)
{
	if (!x)
		return 0;

	usb_phy_set_charger_current(x, mA);

	if (x->set_power)
		return x->set_power(x, mA);
	return 0;
}

/* Context: can sleep */
static inline int
usb_phy_set_suspend(struct usb_phy *x, int suspend)
{
	if (x && x->set_suspend != NULL)
		return x->set_suspend(x, suspend);
	else
		return 0;
}

static inline int
usb_phy_set_wakeup(struct usb_phy *x, bool enabled)
{
	if (x && x->set_wakeup)
		return x->set_wakeup(x, enabled);
	else
		return 0;
}

static inline int
usb_phy_notify_connect(struct usb_phy *x, enum usb_device_speed speed)
{
	if (x && x->notify_connect)
		return x->notify_connect(x, speed);
	else
		return 0;
}

static inline int
usb_phy_start_link_training(struct usb_phy *x)
{
	if (x && x->link_training)
		return x->link_training(x, true);
	else
		return 0;
}

static inline int
usb_phy_stop_link_training(struct usb_phy *x)
{
	if (x && x->link_training)
		return x->link_training(x, false);
	else
		return 0;
}

static inline int
usb_phy_powerup(struct usb_phy *x)
{
	if (x && x->powerup)
		return x->powerup(x, true);
	else
		return 0;
}

static inline int
usb_phy_powerdown(struct usb_phy *x)
{
	if (x && x->powerup)
		return x->powerup(x, false);
	else
		return 0;
}

static inline int
usb_phy_notify_disconnect(struct usb_phy *x, enum usb_device_speed speed)
{
	if (x && x->notify_disconnect)
		return x->notify_disconnect(x, speed);
	else
		return 0;
}

/* notifiers */
static inline int
usb_register_notifier(struct usb_phy *x, struct notifier_block *nb)
{
	return atomic_notifier_chain_register(&x->notifier, nb);
}

static inline void
usb_unregister_notifier(struct usb_phy *x, struct notifier_block *nb)
{
	atomic_notifier_chain_unregister(&x->notifier, nb);
}

static inline const char *usb_phy_type_string(enum usb_phy_type type)
{
	switch (type) {
	case USB_PHY_TYPE_USB2:
		return "USB2 PHY";
	case USB_PHY_TYPE_USB3:
		return "USB3 PHY";
	default:
		return "UNKNOWN PHY TYPE";
	}
}
#endif /* __LINUX_USB_PHY_H */<|MERGE_RESOLUTION|>--- conflicted
+++ resolved
@@ -26,10 +26,7 @@
 #define PHY_HSFS_MODE		BIT(8)
 #define PHY_LS_MODE		BIT(9)
 #define PHY_USB_DP_CONCURRENT_MODE	BIT(10)
-<<<<<<< HEAD
-=======
 #define PHY_WAKEUP_WA_EN	BIT(11)
->>>>>>> e0615925
 
 enum usb_phy_interface {
 	USBPHY_INTERFACE_MODE_UNKNOWN,
