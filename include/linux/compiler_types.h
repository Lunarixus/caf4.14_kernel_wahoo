#ifndef __LINUX_COMPILER_TYPES_H
#define __LINUX_COMPILER_TYPES_H

#ifndef __ASSEMBLY__

#ifdef __CHECKER__
# define __user		__attribute__((noderef, address_space(1)))
# define __kernel	__attribute__((address_space(0)))
# define __safe		__attribute__((safe))
# define __force	__attribute__((force))
# define __nocast	__attribute__((nocast))
# define __iomem	__attribute__((noderef, address_space(2)))
# define __must_hold(x)	__attribute__((context(x,1,1)))
# define __acquires(x)	__attribute__((context(x,0,1)))
# define __releases(x)	__attribute__((context(x,1,0)))
# define __acquire(x)	__context__(x,1)
# define __release(x)	__context__(x,-1)
# define __cond_lock(x,c)	((c) ? ({ __acquire(x); 1; }) : 0)
# define __percpu	__attribute__((noderef, address_space(3)))
# define __rcu		__attribute__((noderef, address_space(4)))
# define __private	__attribute__((noderef))
extern void __chk_user_ptr(const volatile void __user *);
extern void __chk_io_ptr(const volatile void __iomem *);
# define ACCESS_PRIVATE(p, member) (*((typeof((p)->member) __force *) &(p)->member))
#else /* __CHECKER__ */
# ifdef STRUCTLEAK_PLUGIN
#  define __user __attribute__((user))
# else
#  define __user
# endif
# define __kernel
# define __safe
# define __force
# define __nocast
# define __iomem
# define __chk_user_ptr(x) (void)0
# define __chk_io_ptr(x) (void)0
# define __builtin_warning(x, y...) (1)
# define __must_hold(x)
# define __acquires(x)
# define __releases(x)
# define __acquire(x) (void)0
# define __release(x) (void)0
# define __cond_lock(x,c) (c)
# define __percpu
# define __rcu
# define __private
# define ACCESS_PRIVATE(p, member) ((p)->member)
#endif /* __CHECKER__ */

/* Indirect macros required for expanded argument pasting, eg. __LINE__. */
#define ___PASTE(a,b) a##b
#define __PASTE(a,b) ___PASTE(a,b)

#ifdef __KERNEL__

#ifdef __GNUC__
#include <linux/compiler-gcc.h>
#endif

#if defined(CC_USING_HOTPATCH) && !defined(__CHECKER__)
#define notrace __attribute__((hotpatch(0,0)))
#else
#define notrace __attribute__((no_instrument_function))
#endif

/* Intel compiler defines __GNUC__. So we will overwrite implementations
 * coming from above header files here
 */
#ifdef __INTEL_COMPILER
# include <linux/compiler-intel.h>
#endif

/* Clang compiler defines __GNUC__. So we will overwrite implementations
 * coming from above header files here
 */
#ifdef __clang__
#include <linux/compiler-clang.h>
#endif

/*
 * Some architectures need to provide custom definitions of macros provided
 * by linux/compiler-*.h, and can do so using asm/compiler.h. We include that
 * conditionally rather than using an asm-generic wrapper in order to avoid
 * build failures if any C compilation, which will include this file via an
 * -include argument in c_flags, occurs prior to the asm-generic wrappers being
 * generated.
 */
#ifdef CONFIG_HAVE_ARCH_COMPILER_H
#include <asm/compiler.h>
#endif

/*
 * Generic compiler-dependent macros required for kernel
 * build go below this comment. Actual compiler/compiler version
 * specific implementations come from the above header files
 */

struct ftrace_branch_data {
	const char *func;
	const char *file;
	unsigned line;
	union {
		struct {
			unsigned long correct;
			unsigned long incorrect;
		};
		struct {
			unsigned long miss;
			unsigned long hit;
		};
		unsigned long miss_hit[2];
	};
};

struct ftrace_likely_data {
	struct ftrace_branch_data	data;
	unsigned long			constant;
};

#endif /* __KERNEL__ */

#endif /* __ASSEMBLY__ */

#ifdef __KERNEL__
/*
 * Allow us to mark functions as 'deprecated' and have gcc emit a nice
 * warning for each use, in hopes of speeding the functions removal.
 * Usage is:
 * 		int __deprecated foo(void)
 */
#ifndef __deprecated
# define __deprecated		/* unimplemented */
#endif

#ifdef MODULE
#define __deprecated_for_modules __deprecated
#else
#define __deprecated_for_modules
#endif

#ifndef __must_check
#define __must_check
#endif

#ifndef CONFIG_ENABLE_MUST_CHECK
#undef __must_check
#define __must_check
#endif
#ifndef CONFIG_ENABLE_WARN_DEPRECATED
#undef __deprecated
#undef __deprecated_for_modules
#define __deprecated
#define __deprecated_for_modules
#endif

#ifndef __malloc
#define __malloc
#endif

/*
 * Allow us to avoid 'defined but not used' warnings on functions and data,
 * as well as force them to be emitted to the assembly file.
 *
 * As of gcc 3.4, static functions that are not marked with attribute((used))
 * may be elided from the assembly file.  As of gcc 3.4, static data not so
 * marked will not be elided, but this may change in a future gcc version.
 *
 * NOTE: Because distributions shipped with a backported unit-at-a-time
 * compiler in gcc 3.3, we must define __used to be __attribute__((used))
 * for gcc >=3.3 instead of 3.4.
 *
 * In prior versions of gcc, such functions and data would be emitted, but
 * would be warned about except with attribute((unused)).
 *
 * Mark functions that are referenced only in inline assembly as __used so
 * the code is emitted even though it appears to be unreferenced.
 */
#ifndef __used
# define __used			/* unimplemented */
#endif

#ifndef __maybe_unused
# define __maybe_unused		/* unimplemented */
#endif

#ifndef __always_unused
# define __always_unused	/* unimplemented */
#endif

#ifndef noinline
#define noinline
#endif

/*
 * Rather then using noinline to prevent stack consumption, use
 * noinline_for_stack instead.  For documentation reasons.
 */
#define noinline_for_stack noinline

#ifndef __always_inline
#define __always_inline inline
#endif

#endif /* __KERNEL__ */

/*
 * From the GCC manual:
 *
 * Many functions do not examine any values except their arguments,
 * and have no effects except the return value.  Basically this is
 * just slightly more strict class than the `pure' attribute above,
 * since function is not allowed to read global memory.
 *
 * Note that a function that has pointer arguments and examines the
 * data pointed to must _not_ be declared `const'.  Likewise, a
 * function that calls a non-`const' function usually must not be
 * `const'.  It does not make sense for a `const' function to return
 * `void'.
 */
#ifndef __attribute_const__
# define __attribute_const__	/* unimplemented */
#endif

#ifndef __designated_init
# define __designated_init
#endif

#ifndef __latent_entropy
# define __latent_entropy
#endif

#ifndef __copy
# define __copy(symbol)
#endif

#ifndef __randomize_layout
# define __randomize_layout __designated_init
#endif

#ifndef __no_randomize_layout
# define __no_randomize_layout
#endif

#ifndef randomized_struct_fields_start
# define randomized_struct_fields_start
# define randomized_struct_fields_end
#endif

/*
 * Tell gcc if a function is cold. The compiler will assume any path
 * directly leading to the call is unlikely.
 */

#ifndef __cold
#define __cold
#endif

/* Simple shorthand for a section definition */
#ifndef __section
# define __section(S) __attribute__ ((__section__(#S)))
#endif

#ifndef __visible
#define __visible
#endif

#ifndef __nostackprotector
# define __nostackprotector
#endif

#ifndef __norecordmcount
#define __norecordmcount
#endif

#ifndef __nocfi
#define __nocfi
#endif

<<<<<<< HEAD
#ifndef __noscs
#define __noscs
#endif

=======
>>>>>>> 7870b283
/*
 * Assume alignment of return value.
 */
#ifndef __assume_aligned
#define __assume_aligned(a, ...)
#endif


/* Are two types/vars the same type (ignoring qualifiers)? */
#ifndef __same_type
# define __same_type(a, b) __builtin_types_compatible_p(typeof(a), typeof(b))
#endif

/* Is this type a native word size -- useful for atomic operations */
#ifndef __native_word
# define __native_word(t) (sizeof(t) == sizeof(char) || sizeof(t) == sizeof(short) || sizeof(t) == sizeof(int) || sizeof(t) == sizeof(long))
#endif

#endif /* __LINUX_COMPILER_TYPES_H */<|MERGE_RESOLUTION|>--- conflicted
+++ resolved
@@ -277,13 +277,10 @@
 #define __nocfi
 #endif
 
-<<<<<<< HEAD
 #ifndef __noscs
 #define __noscs
 #endif
 
-=======
->>>>>>> 7870b283
 /*
  * Assume alignment of return value.
  */
