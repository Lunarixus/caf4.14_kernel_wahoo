/*
 * Copyright (C) 1991, 1992 Linus Torvalds
 * Copyright (C) 1994,      Karl Keyte: Added support for disk statistics
 * Elevator latency, (C) 2000  Andrea Arcangeli <andrea@suse.de> SuSE
 * Queue request tables / lock, selectable elevator, Jens Axboe <axboe@suse.de>
 * kernel-doc documentation started by NeilBrown <neilb@cse.unsw.edu.au>
 *	-  July2000
 * bio rewrite, highmem i/o, etc, Jens Axboe <axboe@suse.de> - may 2001
 */

/*
 * This handles all read/write requests to block devices
 */
#include <linux/kernel.h>
#include <linux/module.h>
#include <linux/backing-dev.h>
#include <linux/bio.h>
#include <linux/blkdev.h>
#include <linux/blk-mq.h>
#include <linux/highmem.h>
#include <linux/mm.h>
#include <linux/kernel_stat.h>
#include <linux/string.h>
#include <linux/init.h>
#include <linux/completion.h>
#include <linux/slab.h>
#include <linux/swap.h>
#include <linux/writeback.h>
#include <linux/task_io_accounting_ops.h>
#include <linux/fault-inject.h>
#include <linux/list_sort.h>
#include <linux/delay.h>
#include <linux/ratelimit.h>
#include <linux/pm_runtime.h>
#include <linux/blk-cgroup.h>
#include <linux/debugfs.h>

#define CREATE_TRACE_POINTS
#include <trace/events/block.h>

#include "blk.h"
#include "blk-mq.h"
#include "blk-mq-sched.h"
#include "blk-wbt.h"

#include <linux/math64.h>

#ifdef CONFIG_DEBUG_FS
struct dentry *blk_debugfs_root;
#endif

EXPORT_TRACEPOINT_SYMBOL_GPL(block_bio_remap);
EXPORT_TRACEPOINT_SYMBOL_GPL(block_rq_remap);
EXPORT_TRACEPOINT_SYMBOL_GPL(block_bio_complete);
EXPORT_TRACEPOINT_SYMBOL_GPL(block_split);
EXPORT_TRACEPOINT_SYMBOL_GPL(block_unplug);

DEFINE_IDA(blk_queue_ida);

/*
 * For the allocated request tables
 */
struct kmem_cache *request_cachep;

/*
 * For queue allocation
 */
struct kmem_cache *blk_requestq_cachep;

/*
 * Controlling structure to kblockd
 */
static struct workqueue_struct *kblockd_workqueue;

static void blk_clear_congested(struct request_list *rl, int sync)
{
#ifdef CONFIG_CGROUP_WRITEBACK
	clear_wb_congested(rl->blkg->wb_congested, sync);
#else
	/*
	 * If !CGROUP_WRITEBACK, all blkg's map to bdi->wb and we shouldn't
	 * flip its congestion state for events on other blkcgs.
	 */
	if (rl == &rl->q->root_rl)
		clear_wb_congested(rl->q->backing_dev_info->wb.congested, sync);
#endif
}

static void blk_set_congested(struct request_list *rl, int sync)
{
#ifdef CONFIG_CGROUP_WRITEBACK
	set_wb_congested(rl->blkg->wb_congested, sync);
#else
	/* see blk_clear_congested() */
	if (rl == &rl->q->root_rl)
		set_wb_congested(rl->q->backing_dev_info->wb.congested, sync);
#endif
}

void blk_queue_congestion_threshold(struct request_queue *q)
{
	int nr;

	nr = q->nr_requests - (q->nr_requests / 8) + 1;
	if (nr > q->nr_requests)
		nr = q->nr_requests;
	q->nr_congestion_on = nr;

	nr = q->nr_requests - (q->nr_requests / 8) - (q->nr_requests / 16) - 1;
	if (nr < 1)
		nr = 1;
	q->nr_congestion_off = nr;
}

void blk_rq_init(struct request_queue *q, struct request *rq)
{
	memset(rq, 0, sizeof(*rq));

	INIT_LIST_HEAD(&rq->queuelist);
	INIT_LIST_HEAD(&rq->timeout_list);
	rq->cpu = -1;
	rq->q = q;
	rq->__sector = (sector_t) -1;
	INIT_HLIST_NODE(&rq->hash);
	RB_CLEAR_NODE(&rq->rb_node);
	rq->tag = -1;
	rq->internal_tag = -1;
	rq->start_time = jiffies;
	set_start_time_ns(rq);
	rq->part = NULL;
}
EXPORT_SYMBOL(blk_rq_init);

static const struct {
	int		errno;
	const char	*name;
} blk_errors[] = {
	[BLK_STS_OK]		= { 0,		"" },
	[BLK_STS_NOTSUPP]	= { -EOPNOTSUPP, "operation not supported" },
	[BLK_STS_TIMEOUT]	= { -ETIMEDOUT,	"timeout" },
	[BLK_STS_NOSPC]		= { -ENOSPC,	"critical space allocation" },
	[BLK_STS_TRANSPORT]	= { -ENOLINK,	"recoverable transport" },
	[BLK_STS_TARGET]	= { -EREMOTEIO,	"critical target" },
	[BLK_STS_NEXUS]		= { -EBADE,	"critical nexus" },
	[BLK_STS_MEDIUM]	= { -ENODATA,	"critical medium" },
	[BLK_STS_PROTECTION]	= { -EILSEQ,	"protection" },
	[BLK_STS_RESOURCE]	= { -ENOMEM,	"kernel resource" },
	[BLK_STS_AGAIN]		= { -EAGAIN,	"nonblocking retry" },

	/* device mapper special case, should not leak out: */
	[BLK_STS_DM_REQUEUE]	= { -EREMCHG, "dm internal retry" },

	/* everything else not covered above: */
	[BLK_STS_IOERR]		= { -EIO,	"I/O" },
};

blk_status_t errno_to_blk_status(int errno)
{
	int i;

	for (i = 0; i < ARRAY_SIZE(blk_errors); i++) {
		if (blk_errors[i].errno == errno)
			return (__force blk_status_t)i;
	}

	return BLK_STS_IOERR;
}
EXPORT_SYMBOL_GPL(errno_to_blk_status);

int blk_status_to_errno(blk_status_t status)
{
	int idx = (__force int)status;

	if (WARN_ON_ONCE(idx >= ARRAY_SIZE(blk_errors)))
		return -EIO;
	return blk_errors[idx].errno;
}
EXPORT_SYMBOL_GPL(blk_status_to_errno);

static void print_req_error(struct request *req, blk_status_t status)
{
	int idx = (__force int)status;

	if (WARN_ON_ONCE(idx >= ARRAY_SIZE(blk_errors)))
		return;

	printk_ratelimited(KERN_ERR "%s: %s error, dev %s, sector %llu\n",
			   __func__, blk_errors[idx].name, req->rq_disk ?
			   req->rq_disk->disk_name : "?",
			   (unsigned long long)blk_rq_pos(req));
}

static void req_bio_endio(struct request *rq, struct bio *bio,
			  unsigned int nbytes, blk_status_t error)
{
	if (error)
		bio->bi_status = error;

	if (unlikely(rq->rq_flags & RQF_QUIET))
		bio_set_flag(bio, BIO_QUIET);

	bio_advance(bio, nbytes);

	/* don't actually finish bio if it's part of flush sequence */
	if (bio->bi_iter.bi_size == 0 && !(rq->rq_flags & RQF_FLUSH_SEQ))
		bio_endio(bio);
}

void blk_dump_rq_flags(struct request *rq, char *msg)
{
	printk(KERN_INFO "%s: dev %s: flags=%llx\n", msg,
		rq->rq_disk ? rq->rq_disk->disk_name : "?",
		(unsigned long long) rq->cmd_flags);

	printk(KERN_INFO "  sector %llu, nr/cnr %u/%u\n",
	       (unsigned long long)blk_rq_pos(rq),
	       blk_rq_sectors(rq), blk_rq_cur_sectors(rq));
	printk(KERN_INFO "  bio %p, biotail %p, len %u\n",
	       rq->bio, rq->biotail, blk_rq_bytes(rq));
}
EXPORT_SYMBOL(blk_dump_rq_flags);

static void blk_delay_work(struct work_struct *work)
{
	struct request_queue *q;

	q = container_of(work, struct request_queue, delay_work.work);
	spin_lock_irq(q->queue_lock);
	__blk_run_queue(q);
	spin_unlock_irq(q->queue_lock);
}

/**
 * blk_delay_queue - restart queueing after defined interval
 * @q:		The &struct request_queue in question
 * @msecs:	Delay in msecs
 *
 * Description:
 *   Sometimes queueing needs to be postponed for a little while, to allow
 *   resources to come back. This function will make sure that queueing is
 *   restarted around the specified time.
 */
void blk_delay_queue(struct request_queue *q, unsigned long msecs)
{
	lockdep_assert_held(q->queue_lock);
	WARN_ON_ONCE(q->mq_ops);

	if (likely(!blk_queue_dead(q)))
		queue_delayed_work(kblockd_workqueue, &q->delay_work,
				   msecs_to_jiffies(msecs));
}
EXPORT_SYMBOL(blk_delay_queue);

/**
 * blk_start_queue_async - asynchronously restart a previously stopped queue
 * @q:    The &struct request_queue in question
 *
 * Description:
 *   blk_start_queue_async() will clear the stop flag on the queue, and
 *   ensure that the request_fn for the queue is run from an async
 *   context.
 **/
void blk_start_queue_async(struct request_queue *q)
{
	lockdep_assert_held(q->queue_lock);
	WARN_ON_ONCE(q->mq_ops);

	queue_flag_clear(QUEUE_FLAG_STOPPED, q);
	blk_run_queue_async(q);
}
EXPORT_SYMBOL(blk_start_queue_async);

/**
 * blk_start_queue - restart a previously stopped queue
 * @q:    The &struct request_queue in question
 *
 * Description:
 *   blk_start_queue() will clear the stop flag on the queue, and call
 *   the request_fn for the queue if it was in a stopped state when
 *   entered. Also see blk_stop_queue().
 **/
void blk_start_queue(struct request_queue *q)
{
	lockdep_assert_held(q->queue_lock);
	WARN_ON(!in_interrupt() && !irqs_disabled());
	WARN_ON_ONCE(q->mq_ops);

	queue_flag_clear(QUEUE_FLAG_STOPPED, q);
	__blk_run_queue(q);
}
EXPORT_SYMBOL(blk_start_queue);

/**
 * blk_stop_queue - stop a queue
 * @q:    The &struct request_queue in question
 *
 * Description:
 *   The Linux block layer assumes that a block driver will consume all
 *   entries on the request queue when the request_fn strategy is called.
 *   Often this will not happen, because of hardware limitations (queue
 *   depth settings). If a device driver gets a 'queue full' response,
 *   or if it simply chooses not to queue more I/O at one point, it can
 *   call this function to prevent the request_fn from being called until
 *   the driver has signalled it's ready to go again. This happens by calling
 *   blk_start_queue() to restart queue operations.
 **/
void blk_stop_queue(struct request_queue *q)
{
	lockdep_assert_held(q->queue_lock);
	WARN_ON_ONCE(q->mq_ops);

	cancel_delayed_work(&q->delay_work);
	queue_flag_set(QUEUE_FLAG_STOPPED, q);
}
EXPORT_SYMBOL(blk_stop_queue);

/**
 * blk_sync_queue - cancel any pending callbacks on a queue
 * @q: the queue
 *
 * Description:
 *     The block layer may perform asynchronous callback activity
 *     on a queue, such as calling the unplug function after a timeout.
 *     A block device may call blk_sync_queue to ensure that any
 *     such activity is cancelled, thus allowing it to release resources
 *     that the callbacks might use. The caller must already have made sure
 *     that its ->make_request_fn will not re-add plugging prior to calling
 *     this function.
 *
 *     This function does not cancel any asynchronous activity arising
 *     out of elevator or throttling code. That would require elevator_exit()
 *     and blkcg_exit_queue() to be called with queue lock initialized.
 *
 */
void blk_sync_queue(struct request_queue *q)
{
	del_timer_sync(&q->timeout);
	cancel_work_sync(&q->timeout_work);

	if (q->mq_ops) {
		struct blk_mq_hw_ctx *hctx;
		int i;

		cancel_delayed_work_sync(&q->requeue_work);
		queue_for_each_hw_ctx(q, hctx, i)
			cancel_delayed_work_sync(&hctx->run_work);
	} else {
		cancel_delayed_work_sync(&q->delay_work);
	}
}
EXPORT_SYMBOL(blk_sync_queue);

/**
 * __blk_run_queue_uncond - run a queue whether or not it has been stopped
 * @q:	The queue to run
 *
 * Description:
 *    Invoke request handling on a queue if there are any pending requests.
 *    May be used to restart request handling after a request has completed.
 *    This variant runs the queue whether or not the queue has been
 *    stopped. Must be called with the queue lock held and interrupts
 *    disabled. See also @blk_run_queue.
 */
inline void __blk_run_queue_uncond(struct request_queue *q)
{
	lockdep_assert_held(q->queue_lock);
	WARN_ON_ONCE(q->mq_ops);

	if (unlikely(blk_queue_dead(q)))
		return;

	/*
	 * Some request_fn implementations, e.g. scsi_request_fn(), unlock
	 * the queue lock internally. As a result multiple threads may be
	 * running such a request function concurrently. Keep track of the
	 * number of active request_fn invocations such that blk_drain_queue()
	 * can wait until all these request_fn calls have finished.
	 */
	q->request_fn_active++;
	q->request_fn(q);
	q->request_fn_active--;
}
EXPORT_SYMBOL_GPL(__blk_run_queue_uncond);

/**
 * __blk_run_queue - run a single device queue
 * @q:	The queue to run
 *
 * Description:
 *    See @blk_run_queue.
 */
void __blk_run_queue(struct request_queue *q)
{
	lockdep_assert_held(q->queue_lock);
	WARN_ON_ONCE(q->mq_ops);

	if (unlikely(blk_queue_stopped(q)))
		return;

	__blk_run_queue_uncond(q);
}
EXPORT_SYMBOL(__blk_run_queue);

/**
 * blk_run_queue_async - run a single device queue in workqueue context
 * @q:	The queue to run
 *
 * Description:
 *    Tells kblockd to perform the equivalent of @blk_run_queue on behalf
 *    of us.
 *
 * Note:
 *    Since it is not allowed to run q->delay_work after blk_cleanup_queue()
 *    has canceled q->delay_work, callers must hold the queue lock to avoid
 *    race conditions between blk_cleanup_queue() and blk_run_queue_async().
 */
void blk_run_queue_async(struct request_queue *q)
{
	lockdep_assert_held(q->queue_lock);
	WARN_ON_ONCE(q->mq_ops);

	if (likely(!blk_queue_stopped(q) && !blk_queue_dead(q)))
		mod_delayed_work(kblockd_workqueue, &q->delay_work, 0);
}
EXPORT_SYMBOL(blk_run_queue_async);

/**
 * blk_run_queue - run a single device queue
 * @q: The queue to run
 *
 * Description:
 *    Invoke request handling on this queue, if it has pending work to do.
 *    May be used to restart queueing when a request has completed.
 */
void blk_run_queue(struct request_queue *q)
{
	unsigned long flags;

	WARN_ON_ONCE(q->mq_ops);

	spin_lock_irqsave(q->queue_lock, flags);
	__blk_run_queue(q);
	spin_unlock_irqrestore(q->queue_lock, flags);
}
EXPORT_SYMBOL(blk_run_queue);

void blk_put_queue(struct request_queue *q)
{
	kobject_put(&q->kobj);
}
EXPORT_SYMBOL(blk_put_queue);

/**
 * __blk_drain_queue - drain requests from request_queue
 * @q: queue to drain
 * @drain_all: whether to drain all requests or only the ones w/ ELVPRIV
 *
 * Drain requests from @q.  If @drain_all is set, all requests are drained.
 * If not, only ELVPRIV requests are drained.  The caller is responsible
 * for ensuring that no new requests which need to be drained are queued.
 */
static void __blk_drain_queue(struct request_queue *q, bool drain_all)
	__releases(q->queue_lock)
	__acquires(q->queue_lock)
{
	int i;

	lockdep_assert_held(q->queue_lock);
	WARN_ON_ONCE(q->mq_ops);

	while (true) {
		bool drain = false;

		/*
		 * The caller might be trying to drain @q before its
		 * elevator is initialized.
		 */
		if (q->elevator)
			elv_drain_elevator(q);

		blkcg_drain_queue(q);

		/*
		 * This function might be called on a queue which failed
		 * driver init after queue creation or is not yet fully
		 * active yet.  Some drivers (e.g. fd and loop) get unhappy
		 * in such cases.  Kick queue iff dispatch queue has
		 * something on it and @q has request_fn set.
		 */
		if (!list_empty(&q->queue_head) && q->request_fn)
			__blk_run_queue(q);

		drain |= q->nr_rqs_elvpriv;
		drain |= q->request_fn_active;

		/*
		 * Unfortunately, requests are queued at and tracked from
		 * multiple places and there's no single counter which can
		 * be drained.  Check all the queues and counters.
		 */
		if (drain_all) {
			struct blk_flush_queue *fq = blk_get_flush_queue(q, NULL);
			drain |= !list_empty(&q->queue_head);
			for (i = 0; i < 2; i++) {
				drain |= q->nr_rqs[i];
				drain |= q->in_flight[i];
				if (fq)
				    drain |= !list_empty(&fq->flush_queue[i]);
			}
		}

		if (!drain)
			break;

		spin_unlock_irq(q->queue_lock);

		msleep(10);

		spin_lock_irq(q->queue_lock);
	}

	/*
	 * With queue marked dead, any woken up waiter will fail the
	 * allocation path, so the wakeup chaining is lost and we're
	 * left with hung waiters. We need to wake up those waiters.
	 */
	if (q->request_fn) {
		struct request_list *rl;

		blk_queue_for_each_rl(rl, q)
			for (i = 0; i < ARRAY_SIZE(rl->wait); i++)
				wake_up_all(&rl->wait[i]);
	}
}

void blk_drain_queue(struct request_queue *q)
{
	spin_lock_irq(q->queue_lock);
	__blk_drain_queue(q, true);
	spin_unlock_irq(q->queue_lock);
}

/**
 * blk_queue_bypass_start - enter queue bypass mode
 * @q: queue of interest
 *
 * In bypass mode, only the dispatch FIFO queue of @q is used.  This
 * function makes @q enter bypass mode and drains all requests which were
 * throttled or issued before.  On return, it's guaranteed that no request
 * is being throttled or has ELVPRIV set and blk_queue_bypass() %true
 * inside queue or RCU read lock.
 */
void blk_queue_bypass_start(struct request_queue *q)
{
	WARN_ON_ONCE(q->mq_ops);

	spin_lock_irq(q->queue_lock);
	q->bypass_depth++;
	queue_flag_set(QUEUE_FLAG_BYPASS, q);
	spin_unlock_irq(q->queue_lock);

	/*
	 * Queues start drained.  Skip actual draining till init is
	 * complete.  This avoids lenghty delays during queue init which
	 * can happen many times during boot.
	 */
	if (blk_queue_init_done(q)) {
		spin_lock_irq(q->queue_lock);
		__blk_drain_queue(q, false);
		spin_unlock_irq(q->queue_lock);

		/* ensure blk_queue_bypass() is %true inside RCU read lock */
		synchronize_rcu();
	}
}
EXPORT_SYMBOL_GPL(blk_queue_bypass_start);

/**
 * blk_queue_bypass_end - leave queue bypass mode
 * @q: queue of interest
 *
 * Leave bypass mode and restore the normal queueing behavior.
 *
 * Note: although blk_queue_bypass_start() is only called for blk-sq queues,
 * this function is called for both blk-sq and blk-mq queues.
 */
void blk_queue_bypass_end(struct request_queue *q)
{
	spin_lock_irq(q->queue_lock);
	if (!--q->bypass_depth)
		queue_flag_clear(QUEUE_FLAG_BYPASS, q);
	WARN_ON_ONCE(q->bypass_depth < 0);
	spin_unlock_irq(q->queue_lock);
}
EXPORT_SYMBOL_GPL(blk_queue_bypass_end);

void blk_set_queue_dying(struct request_queue *q)
{
	spin_lock_irq(q->queue_lock);
	queue_flag_set(QUEUE_FLAG_DYING, q);
	spin_unlock_irq(q->queue_lock);

	/*
	 * When queue DYING flag is set, we need to block new req
	 * entering queue, so we call blk_freeze_queue_start() to
	 * prevent I/O from crossing blk_queue_enter().
	 */
	blk_freeze_queue_start(q);

	if (q->mq_ops)
		blk_mq_wake_waiters(q);
	else {
		struct request_list *rl;

		spin_lock_irq(q->queue_lock);
		blk_queue_for_each_rl(rl, q) {
			if (rl->rq_pool) {
				wake_up_all(&rl->wait[BLK_RW_SYNC]);
				wake_up_all(&rl->wait[BLK_RW_ASYNC]);
			}
		}
		spin_unlock_irq(q->queue_lock);
	}
}
EXPORT_SYMBOL_GPL(blk_set_queue_dying);

/**
 * blk_cleanup_queue - shutdown a request queue
 * @q: request queue to shutdown
 *
 * Mark @q DYING, drain all pending requests, mark @q DEAD, destroy and
 * put it.  All future requests will be failed immediately with -ENODEV.
 */
void blk_cleanup_queue(struct request_queue *q)
{
	spinlock_t *lock = q->queue_lock;

	/* mark @q DYING, no new request or merges will be allowed afterwards */
	mutex_lock(&q->sysfs_lock);
	blk_set_queue_dying(q);
	spin_lock_irq(lock);

	/*
	 * A dying queue is permanently in bypass mode till released.  Note
	 * that, unlike blk_queue_bypass_start(), we aren't performing
	 * synchronize_rcu() after entering bypass mode to avoid the delay
	 * as some drivers create and destroy a lot of queues while
	 * probing.  This is still safe because blk_release_queue() will be
	 * called only after the queue refcnt drops to zero and nothing,
	 * RCU or not, would be traversing the queue by then.
	 */
	q->bypass_depth++;
	queue_flag_set(QUEUE_FLAG_BYPASS, q);

	queue_flag_set(QUEUE_FLAG_NOMERGES, q);
	queue_flag_set(QUEUE_FLAG_NOXMERGES, q);
	queue_flag_set(QUEUE_FLAG_DYING, q);
	spin_unlock_irq(lock);
	mutex_unlock(&q->sysfs_lock);

	/*
	 * Drain all requests queued before DYING marking. Set DEAD flag to
	 * prevent that q->request_fn() gets invoked after draining finished.
	 */
	blk_freeze_queue(q);
	spin_lock_irq(lock);
	queue_flag_set(QUEUE_FLAG_DEAD, q);
	spin_unlock_irq(lock);

	/*
	 * make sure all in-progress dispatch are completed because
	 * blk_freeze_queue() can only complete all requests, and
	 * dispatch may still be in-progress since we dispatch requests
	 * from more than one contexts.
	 *
	 * No need to quiesce queue if it isn't initialized yet since
	 * blk_freeze_queue() should be enough for cases of passthrough
	 * request.
	 */
	if (q->mq_ops && blk_queue_init_done(q))
		blk_mq_quiesce_queue(q);

	/* for synchronous bio-based driver finish in-flight integrity i/o */
	blk_flush_integrity();

	/* @q won't process any more request, flush async actions */
	del_timer_sync(&q->backing_dev_info->laptop_mode_wb_timer);
	blk_sync_queue(q);

	if (q->mq_ops)
		blk_mq_free_queue(q);
	percpu_ref_exit(&q->q_usage_counter);

	spin_lock_irq(lock);
	if (q->queue_lock != &q->__queue_lock)
		q->queue_lock = &q->__queue_lock;
	spin_unlock_irq(lock);

	/* @q is and will stay empty, shutdown and put */
	blk_put_queue(q);
}
EXPORT_SYMBOL(blk_cleanup_queue);

/* Allocate memory local to the request queue */
static void *alloc_request_simple(gfp_t gfp_mask, void *data)
{
	struct request_queue *q = data;

	return kmem_cache_alloc_node(request_cachep, gfp_mask, q->node);
}

static void free_request_simple(void *element, void *data)
{
	kmem_cache_free(request_cachep, element);
}

static void *alloc_request_size(gfp_t gfp_mask, void *data)
{
	struct request_queue *q = data;
	struct request *rq;

	rq = kmalloc_node(sizeof(struct request) + q->cmd_size, gfp_mask,
			q->node);
	if (rq && q->init_rq_fn && q->init_rq_fn(q, rq, gfp_mask) < 0) {
		kfree(rq);
		rq = NULL;
	}
	return rq;
}

static void free_request_size(void *element, void *data)
{
	struct request_queue *q = data;

	if (q->exit_rq_fn)
		q->exit_rq_fn(q, element);
	kfree(element);
}

int blk_init_rl(struct request_list *rl, struct request_queue *q,
		gfp_t gfp_mask)
{
	if (unlikely(rl->rq_pool))
		return 0;

	rl->q = q;
	rl->count[BLK_RW_SYNC] = rl->count[BLK_RW_ASYNC] = 0;
	rl->starved[BLK_RW_SYNC] = rl->starved[BLK_RW_ASYNC] = 0;
	init_waitqueue_head(&rl->wait[BLK_RW_SYNC]);
	init_waitqueue_head(&rl->wait[BLK_RW_ASYNC]);

	if (q->cmd_size) {
		rl->rq_pool = mempool_create_node(BLKDEV_MIN_RQ,
				alloc_request_size, free_request_size,
				q, gfp_mask, q->node);
	} else {
		rl->rq_pool = mempool_create_node(BLKDEV_MIN_RQ,
				alloc_request_simple, free_request_simple,
				q, gfp_mask, q->node);
	}
	if (!rl->rq_pool)
		return -ENOMEM;

	if (rl != &q->root_rl)
		WARN_ON_ONCE(!blk_get_queue(q));

	return 0;
}

void blk_exit_rl(struct request_queue *q, struct request_list *rl)
{
	if (rl->rq_pool) {
		mempool_destroy(rl->rq_pool);
		if (rl != &q->root_rl)
			blk_put_queue(q);
	}
}

struct request_queue *blk_alloc_queue(gfp_t gfp_mask)
{
	return blk_alloc_queue_node(gfp_mask, NUMA_NO_NODE);
}
EXPORT_SYMBOL(blk_alloc_queue);

int blk_queue_enter(struct request_queue *q, bool nowait)
{
	while (true) {

		if (percpu_ref_tryget_live(&q->q_usage_counter))
			return 0;

		if (nowait)
			return -EBUSY;

		/*
		 * read pair of barrier in blk_freeze_queue_start(),
		 * we need to order reading __PERCPU_REF_DEAD flag of
		 * .q_usage_counter and reading .mq_freeze_depth or
		 * queue dying flag, otherwise the following wait may
		 * never return if the two reads are reordered.
		 */
		smp_rmb();

		wait_event(q->mq_freeze_wq,
			   !atomic_read(&q->mq_freeze_depth) ||
			   blk_queue_dying(q));
		if (blk_queue_dying(q))
			return -ENODEV;
	}
}

void blk_queue_exit(struct request_queue *q)
{
	percpu_ref_put(&q->q_usage_counter);
}

static void blk_queue_usage_counter_release(struct percpu_ref *ref)
{
	struct request_queue *q =
		container_of(ref, struct request_queue, q_usage_counter);

	wake_up_all(&q->mq_freeze_wq);
}

static void blk_rq_timed_out_timer(unsigned long data)
{
	struct request_queue *q = (struct request_queue *)data;

	kblockd_schedule_work(&q->timeout_work);
}

struct request_queue *blk_alloc_queue_node(gfp_t gfp_mask, int node_id)
{
	struct request_queue *q;

	q = kmem_cache_alloc_node(blk_requestq_cachep,
				gfp_mask | __GFP_ZERO, node_id);
	if (!q)
		return NULL;

	q->id = ida_simple_get(&blk_queue_ida, 0, 0, gfp_mask);
	if (q->id < 0)
		goto fail_q;

	q->bio_split = bioset_create(BIO_POOL_SIZE, 0, BIOSET_NEED_BVECS);
	if (!q->bio_split)
		goto fail_id;

	q->backing_dev_info = bdi_alloc_node(gfp_mask, node_id);
	if (!q->backing_dev_info)
		goto fail_split;

	q->stats = blk_alloc_queue_stats();
	if (!q->stats)
		goto fail_stats;

	q->backing_dev_info->ra_pages =
			(VM_MAX_READAHEAD * 1024) / PAGE_SIZE;
	q->backing_dev_info->capabilities = BDI_CAP_CGROUP_WRITEBACK;
	q->backing_dev_info->name = "block";
	q->node = node_id;

	setup_timer(&q->backing_dev_info->laptop_mode_wb_timer,
		    laptop_mode_timer_fn, (unsigned long) q);
	setup_timer(&q->timeout, blk_rq_timed_out_timer, (unsigned long) q);
	INIT_WORK(&q->timeout_work, NULL);
	INIT_LIST_HEAD(&q->queue_head);
	INIT_LIST_HEAD(&q->timeout_list);
	INIT_LIST_HEAD(&q->icq_list);
#ifdef CONFIG_BLK_CGROUP
	INIT_LIST_HEAD(&q->blkg_list);
#endif
	INIT_DELAYED_WORK(&q->delay_work, blk_delay_work);

	kobject_init(&q->kobj, &blk_queue_ktype);

#ifdef CONFIG_BLK_DEV_IO_TRACE
	mutex_init(&q->blk_trace_mutex);
#endif
	mutex_init(&q->sysfs_lock);
	spin_lock_init(&q->__queue_lock);

	/*
	 * By default initialize queue_lock to internal lock and driver can
	 * override it later if need be.
	 */
	q->queue_lock = &q->__queue_lock;

	/*
	 * A queue starts its life with bypass turned on to avoid
	 * unnecessary bypass on/off overhead and nasty surprises during
	 * init.  The initial bypass will be finished when the queue is
	 * registered by blk_register_queue().
	 */
	q->bypass_depth = 1;
	__set_bit(QUEUE_FLAG_BYPASS, &q->queue_flags);

	init_waitqueue_head(&q->mq_freeze_wq);

	/*
	 * Init percpu_ref in atomic mode so that it's faster to shutdown.
	 * See blk_register_queue() for details.
	 */
	if (percpu_ref_init(&q->q_usage_counter,
				blk_queue_usage_counter_release,
				PERCPU_REF_INIT_ATOMIC, GFP_KERNEL))
		goto fail_bdi;

	if (blkcg_init_queue(q))
		goto fail_ref;

	return q;

fail_ref:
	percpu_ref_exit(&q->q_usage_counter);
fail_bdi:
	blk_free_queue_stats(q->stats);
fail_stats:
	bdi_put(q->backing_dev_info);
fail_split:
	bioset_free(q->bio_split);
fail_id:
	ida_simple_remove(&blk_queue_ida, q->id);
fail_q:
	kmem_cache_free(blk_requestq_cachep, q);
	return NULL;
}
EXPORT_SYMBOL(blk_alloc_queue_node);

/**
 * blk_init_queue  - prepare a request queue for use with a block device
 * @rfn:  The function to be called to process requests that have been
 *        placed on the queue.
 * @lock: Request queue spin lock
 *
 * Description:
 *    If a block device wishes to use the standard request handling procedures,
 *    which sorts requests and coalesces adjacent requests, then it must
 *    call blk_init_queue().  The function @rfn will be called when there
 *    are requests on the queue that need to be processed.  If the device
 *    supports plugging, then @rfn may not be called immediately when requests
 *    are available on the queue, but may be called at some time later instead.
 *    Plugged queues are generally unplugged when a buffer belonging to one
 *    of the requests on the queue is needed, or due to memory pressure.
 *
 *    @rfn is not required, or even expected, to remove all requests off the
 *    queue, but only as many as it can handle at a time.  If it does leave
 *    requests on the queue, it is responsible for arranging that the requests
 *    get dealt with eventually.
 *
 *    The queue spin lock must be held while manipulating the requests on the
 *    request queue; this lock will be taken also from interrupt context, so irq
 *    disabling is needed for it.
 *
 *    Function returns a pointer to the initialized request queue, or %NULL if
 *    it didn't succeed.
 *
 * Note:
 *    blk_init_queue() must be paired with a blk_cleanup_queue() call
 *    when the block device is deactivated (such as at module unload).
 **/

struct request_queue *blk_init_queue(request_fn_proc *rfn, spinlock_t *lock)
{
	return blk_init_queue_node(rfn, lock, NUMA_NO_NODE);
}
EXPORT_SYMBOL(blk_init_queue);

struct request_queue *
blk_init_queue_node(request_fn_proc *rfn, spinlock_t *lock, int node_id)
{
	struct request_queue *q;

	q = blk_alloc_queue_node(GFP_KERNEL, node_id);
	if (!q)
		return NULL;

	q->request_fn = rfn;
	if (lock)
		q->queue_lock = lock;
	if (blk_init_allocated_queue(q) < 0) {
		blk_cleanup_queue(q);
		return NULL;
	}

	return q;
}
EXPORT_SYMBOL(blk_init_queue_node);

static blk_qc_t blk_queue_bio(struct request_queue *q, struct bio *bio);


int blk_init_allocated_queue(struct request_queue *q)
{
	WARN_ON_ONCE(q->mq_ops);

	q->fq = blk_alloc_flush_queue(q, NUMA_NO_NODE, q->cmd_size);
	if (!q->fq)
		return -ENOMEM;

	if (q->init_rq_fn && q->init_rq_fn(q, q->fq->flush_rq, GFP_KERNEL))
		goto out_free_flush_queue;

	if (blk_init_rl(&q->root_rl, q, GFP_KERNEL))
		goto out_exit_flush_rq;

	INIT_WORK(&q->timeout_work, blk_timeout_work);
	q->queue_flags		|= QUEUE_FLAG_DEFAULT;

	/*
	 * This also sets hw/phys segments, boundary and size
	 */
	blk_queue_make_request(q, blk_queue_bio);

	q->sg_reserved_size = INT_MAX;

	/* Protect q->elevator from elevator_change */
	mutex_lock(&q->sysfs_lock);

	/* init elevator */
	if (elevator_init(q, NULL)) {
		mutex_unlock(&q->sysfs_lock);
		goto out_exit_flush_rq;
	}

	mutex_unlock(&q->sysfs_lock);
	return 0;

out_exit_flush_rq:
	if (q->exit_rq_fn)
		q->exit_rq_fn(q, q->fq->flush_rq);
out_free_flush_queue:
	blk_free_flush_queue(q->fq);
	q->fq = NULL;
	return -ENOMEM;
}
EXPORT_SYMBOL(blk_init_allocated_queue);

bool blk_get_queue(struct request_queue *q)
{
	if (likely(!blk_queue_dying(q))) {
		__blk_get_queue(q);
		return true;
	}

	return false;
}
EXPORT_SYMBOL(blk_get_queue);

static inline void blk_free_request(struct request_list *rl, struct request *rq)
{
	if (rq->rq_flags & RQF_ELVPRIV) {
		elv_put_request(rl->q, rq);
		if (rq->elv.icq)
			put_io_context(rq->elv.icq->ioc);
	}

	mempool_free(rq, rl->rq_pool);
}

/*
 * ioc_batching returns true if the ioc is a valid batching request and
 * should be given priority access to a request.
 */
static inline int ioc_batching(struct request_queue *q, struct io_context *ioc)
{
	if (!ioc)
		return 0;

	/*
	 * Make sure the process is able to allocate at least 1 request
	 * even if the batch times out, otherwise we could theoretically
	 * lose wakeups.
	 */
	return ioc->nr_batch_requests == q->nr_batching ||
		(ioc->nr_batch_requests > 0
		&& time_before(jiffies, ioc->last_waited + BLK_BATCH_TIME));
}

/*
 * ioc_set_batching sets ioc to be a new "batcher" if it is not one. This
 * will cause the process to be a "batcher" on all queues in the system. This
 * is the behaviour we want though - once it gets a wakeup it should be given
 * a nice run.
 */
static void ioc_set_batching(struct request_queue *q, struct io_context *ioc)
{
	if (!ioc || ioc_batching(q, ioc))
		return;

	ioc->nr_batch_requests = q->nr_batching;
	ioc->last_waited = jiffies;
}

static void __freed_request(struct request_list *rl, int sync)
{
	struct request_queue *q = rl->q;

	if (rl->count[sync] < queue_congestion_off_threshold(q))
		blk_clear_congested(rl, sync);

	if (rl->count[sync] + 1 <= q->nr_requests) {
		if (waitqueue_active(&rl->wait[sync]))
			wake_up(&rl->wait[sync]);

		blk_clear_rl_full(rl, sync);
	}
}

/*
 * A request has just been released.  Account for it, update the full and
 * congestion status, wake up any waiters.   Called under q->queue_lock.
 */
static void freed_request(struct request_list *rl, bool sync,
		req_flags_t rq_flags)
{
	struct request_queue *q = rl->q;

	q->nr_rqs[sync]--;
	rl->count[sync]--;
	if (rq_flags & RQF_ELVPRIV)
		q->nr_rqs_elvpriv--;

	__freed_request(rl, sync);

	if (unlikely(rl->starved[sync ^ 1]))
		__freed_request(rl, sync ^ 1);
}

int blk_update_nr_requests(struct request_queue *q, unsigned int nr)
{
	struct request_list *rl;
	int on_thresh, off_thresh;

	WARN_ON_ONCE(q->mq_ops);

	spin_lock_irq(q->queue_lock);
	q->nr_requests = nr;
	blk_queue_congestion_threshold(q);
	on_thresh = queue_congestion_on_threshold(q);
	off_thresh = queue_congestion_off_threshold(q);

	blk_queue_for_each_rl(rl, q) {
		if (rl->count[BLK_RW_SYNC] >= on_thresh)
			blk_set_congested(rl, BLK_RW_SYNC);
		else if (rl->count[BLK_RW_SYNC] < off_thresh)
			blk_clear_congested(rl, BLK_RW_SYNC);

		if (rl->count[BLK_RW_ASYNC] >= on_thresh)
			blk_set_congested(rl, BLK_RW_ASYNC);
		else if (rl->count[BLK_RW_ASYNC] < off_thresh)
			blk_clear_congested(rl, BLK_RW_ASYNC);

		if (rl->count[BLK_RW_SYNC] >= q->nr_requests) {
			blk_set_rl_full(rl, BLK_RW_SYNC);
		} else {
			blk_clear_rl_full(rl, BLK_RW_SYNC);
			wake_up(&rl->wait[BLK_RW_SYNC]);
		}

		if (rl->count[BLK_RW_ASYNC] >= q->nr_requests) {
			blk_set_rl_full(rl, BLK_RW_ASYNC);
		} else {
			blk_clear_rl_full(rl, BLK_RW_ASYNC);
			wake_up(&rl->wait[BLK_RW_ASYNC]);
		}
	}

	spin_unlock_irq(q->queue_lock);
	return 0;
}

/**
 * __get_request - get a free request
 * @rl: request list to allocate from
 * @op: operation and flags
 * @bio: bio to allocate request for (can be %NULL)
 * @gfp_mask: allocation mask
 *
 * Get a free request from @q.  This function may fail under memory
 * pressure or if @q is dead.
 *
 * Must be called with @q->queue_lock held and,
 * Returns ERR_PTR on failure, with @q->queue_lock held.
 * Returns request pointer on success, with @q->queue_lock *not held*.
 */
static struct request *__get_request(struct request_list *rl, unsigned int op,
		struct bio *bio, gfp_t gfp_mask)
{
	struct request_queue *q = rl->q;
	struct request *rq;
	struct elevator_type *et = q->elevator->type;
	struct io_context *ioc = rq_ioc(bio);
	struct io_cq *icq = NULL;
	const bool is_sync = op_is_sync(op);
	int may_queue;
	req_flags_t rq_flags = RQF_ALLOCED;

	lockdep_assert_held(q->queue_lock);

	if (unlikely(blk_queue_dying(q)))
		return ERR_PTR(-ENODEV);

	may_queue = elv_may_queue(q, op);
	if (may_queue == ELV_MQUEUE_NO)
		goto rq_starved;

	if (rl->count[is_sync]+1 >= queue_congestion_on_threshold(q)) {
		if (rl->count[is_sync]+1 >= q->nr_requests) {
			/*
			 * The queue will fill after this allocation, so set
			 * it as full, and mark this process as "batching".
			 * This process will be allowed to complete a batch of
			 * requests, others will be blocked.
			 */
			if (!blk_rl_full(rl, is_sync)) {
				ioc_set_batching(q, ioc);
				blk_set_rl_full(rl, is_sync);
			} else {
				if (may_queue != ELV_MQUEUE_MUST
						&& !ioc_batching(q, ioc)) {
					/*
					 * The queue is full and the allocating
					 * process is not a "batcher", and not
					 * exempted by the IO scheduler
					 */
					return ERR_PTR(-ENOMEM);
				}
			}
		}
		blk_set_congested(rl, is_sync);
	}

	/*
	 * Only allow batching queuers to allocate up to 50% over the defined
	 * limit of requests, otherwise we could have thousands of requests
	 * allocated with any setting of ->nr_requests
	 */
	if (rl->count[is_sync] >= (3 * q->nr_requests / 2))
		return ERR_PTR(-ENOMEM);

	q->nr_rqs[is_sync]++;
	rl->count[is_sync]++;
	rl->starved[is_sync] = 0;

	/*
	 * Decide whether the new request will be managed by elevator.  If
	 * so, mark @rq_flags and increment elvpriv.  Non-zero elvpriv will
	 * prevent the current elevator from being destroyed until the new
	 * request is freed.  This guarantees icq's won't be destroyed and
	 * makes creating new ones safe.
	 *
	 * Flush requests do not use the elevator so skip initialization.
	 * This allows a request to share the flush and elevator data.
	 *
	 * Also, lookup icq while holding queue_lock.  If it doesn't exist,
	 * it will be created after releasing queue_lock.
	 */
	if (!op_is_flush(op) && !blk_queue_bypass(q)) {
		rq_flags |= RQF_ELVPRIV;
		q->nr_rqs_elvpriv++;
		if (et->icq_cache && ioc)
			icq = ioc_lookup_icq(ioc, q);
	}

	if (blk_queue_io_stat(q))
		rq_flags |= RQF_IO_STAT;
	spin_unlock_irq(q->queue_lock);

	/* allocate and init request */
	rq = mempool_alloc(rl->rq_pool, gfp_mask);
	if (!rq)
		goto fail_alloc;

	blk_rq_init(q, rq);
	blk_rq_set_rl(rq, rl);
	rq->cmd_flags = op;
	rq->rq_flags = rq_flags;

	/* init elvpriv */
	if (rq_flags & RQF_ELVPRIV) {
		if (unlikely(et->icq_cache && !icq)) {
			if (ioc)
				icq = ioc_create_icq(ioc, q, gfp_mask);
			if (!icq)
				goto fail_elvpriv;
		}

		rq->elv.icq = icq;
		if (unlikely(elv_set_request(q, rq, bio, gfp_mask)))
			goto fail_elvpriv;

		/* @rq->elv.icq holds io_context until @rq is freed */
		if (icq)
			get_io_context(icq->ioc);
	}
out:
	/*
	 * ioc may be NULL here, and ioc_batching will be false. That's
	 * OK, if the queue is under the request limit then requests need
	 * not count toward the nr_batch_requests limit. There will always
	 * be some limit enforced by BLK_BATCH_TIME.
	 */
	if (ioc_batching(q, ioc))
		ioc->nr_batch_requests--;

	trace_block_getrq(q, bio, op);
	return rq;

fail_elvpriv:
	/*
	 * elvpriv init failed.  ioc, icq and elvpriv aren't mempool backed
	 * and may fail indefinitely under memory pressure and thus
	 * shouldn't stall IO.  Treat this request as !elvpriv.  This will
	 * disturb iosched and blkcg but weird is bettern than dead.
	 */
	printk_ratelimited(KERN_WARNING "%s: dev %s: request aux data allocation failed, iosched may be disturbed\n",
			   __func__, dev_name(q->backing_dev_info->dev));

	rq->rq_flags &= ~RQF_ELVPRIV;
	rq->elv.icq = NULL;

	spin_lock_irq(q->queue_lock);
	q->nr_rqs_elvpriv--;
	spin_unlock_irq(q->queue_lock);
	goto out;

fail_alloc:
	/*
	 * Allocation failed presumably due to memory. Undo anything we
	 * might have messed up.
	 *
	 * Allocating task should really be put onto the front of the wait
	 * queue, but this is pretty rare.
	 */
	spin_lock_irq(q->queue_lock);
	freed_request(rl, is_sync, rq_flags);

	/*
	 * in the very unlikely event that allocation failed and no
	 * requests for this direction was pending, mark us starved so that
	 * freeing of a request in the other direction will notice
	 * us. another possible fix would be to split the rq mempool into
	 * READ and WRITE
	 */
rq_starved:
	if (unlikely(rl->count[is_sync] == 0))
		rl->starved[is_sync] = 1;
	return ERR_PTR(-ENOMEM);
}

/**
 * get_request - get a free request
 * @q: request_queue to allocate request from
 * @op: operation and flags
 * @bio: bio to allocate request for (can be %NULL)
 * @gfp_mask: allocation mask
 *
 * Get a free request from @q.  If %__GFP_DIRECT_RECLAIM is set in @gfp_mask,
 * this function keeps retrying under memory pressure and fails iff @q is dead.
 *
 * Must be called with @q->queue_lock held and,
 * Returns ERR_PTR on failure, with @q->queue_lock held.
 * Returns request pointer on success, with @q->queue_lock *not held*.
 */
static struct request *get_request(struct request_queue *q, unsigned int op,
		struct bio *bio, gfp_t gfp_mask)
{
	const bool is_sync = op_is_sync(op);
	DEFINE_WAIT(wait);
	struct request_list *rl;
	struct request *rq;

	lockdep_assert_held(q->queue_lock);
	WARN_ON_ONCE(q->mq_ops);

	rl = blk_get_rl(q, bio);	/* transferred to @rq on success */
retry:
	rq = __get_request(rl, op, bio, gfp_mask);
	if (!IS_ERR(rq))
		return rq;

	if (op & REQ_NOWAIT) {
		blk_put_rl(rl);
		return ERR_PTR(-EAGAIN);
	}

	if (!gfpflags_allow_blocking(gfp_mask) || unlikely(blk_queue_dying(q))) {
		blk_put_rl(rl);
		return rq;
	}

	/* wait on @rl and retry */
	prepare_to_wait_exclusive(&rl->wait[is_sync], &wait,
				  TASK_UNINTERRUPTIBLE);

	trace_block_sleeprq(q, bio, op);

	spin_unlock_irq(q->queue_lock);
	/*
	 * FIXME: this should be io_schedule().  The timeout is there as a
	 * workaround for some io timeout problems.
	 */
	io_schedule_timeout(5*HZ);

	/*
	 * After sleeping, we become a "batching" process and will be able
	 * to allocate at least one request, and up to a big batch of them
	 * for a small period time.  See ioc_batching, ioc_set_batching
	 */
	ioc_set_batching(q, current->io_context);

	spin_lock_irq(q->queue_lock);
	finish_wait(&rl->wait[is_sync], &wait);

	goto retry;
}

static struct request *blk_old_get_request(struct request_queue *q,
					   unsigned int op, gfp_t gfp_mask)
{
	struct request *rq;

	WARN_ON_ONCE(q->mq_ops);

	/* create ioc upfront */
	create_io_context(gfp_mask, q->node);

	spin_lock_irq(q->queue_lock);
	rq = get_request(q, op, NULL, gfp_mask);
	if (IS_ERR(rq)) {
		spin_unlock_irq(q->queue_lock);
		return rq;
	}

	/* q->queue_lock is unlocked at this point */
	rq->__data_len = 0;
	rq->__sector = (sector_t) -1;
#ifdef CONFIG_PFK
	rq->__dun = 0;
#endif
	rq->bio = rq->biotail = NULL;
	return rq;
}

struct request *blk_get_request(struct request_queue *q, unsigned int op,
				gfp_t gfp_mask)
{
	struct request *req;

	if (q->mq_ops) {
		req = blk_mq_alloc_request(q, op,
			(gfp_mask & __GFP_DIRECT_RECLAIM) ?
				0 : BLK_MQ_REQ_NOWAIT);
		if (!IS_ERR(req) && q->mq_ops->initialize_rq_fn)
			q->mq_ops->initialize_rq_fn(req);
	} else {
		req = blk_old_get_request(q, op, gfp_mask);
		if (!IS_ERR(req) && q->initialize_rq_fn)
			q->initialize_rq_fn(req);
	}

	return req;
}
EXPORT_SYMBOL(blk_get_request);

/**
 * blk_requeue_request - put a request back on queue
 * @q:		request queue where request should be inserted
 * @rq:		request to be inserted
 *
 * Description:
 *    Drivers often keep queueing requests until the hardware cannot accept
 *    more, when that condition happens we need to put the request back
 *    on the queue. Must be called with queue lock held.
 */
void blk_requeue_request(struct request_queue *q, struct request *rq)
{
	lockdep_assert_held(q->queue_lock);
	WARN_ON_ONCE(q->mq_ops);

	blk_delete_timer(rq);
	blk_clear_rq_complete(rq);
	trace_block_rq_requeue(q, rq);
	wbt_requeue(q->rq_wb, &rq->issue_stat);

	if (rq->rq_flags & RQF_QUEUED)
		blk_queue_end_tag(q, rq);

	BUG_ON(blk_queued_rq(rq));

	elv_requeue_request(q, rq);
}
EXPORT_SYMBOL(blk_requeue_request);

static void add_acct_request(struct request_queue *q, struct request *rq,
			     int where)
{
	blk_account_io_start(rq, true);
	__elv_add_request(q, rq, where);
}

static void part_round_stats_single(struct request_queue *q, int cpu,
				    struct hd_struct *part, unsigned long now,
				    unsigned int inflight)
{
	if (inflight) {
		__part_stat_add(cpu, part, time_in_queue,
				inflight * (now - part->stamp));
		__part_stat_add(cpu, part, io_ticks, (now - part->stamp));
	}
	part->stamp = now;
}

/**
 * part_round_stats() - Round off the performance stats on a struct disk_stats.
 * @q: target block queue
 * @cpu: cpu number for stats access
 * @part: target partition
 *
 * The average IO queue length and utilisation statistics are maintained
 * by observing the current state of the queue length and the amount of
 * time it has been in this state for.
 *
 * Normally, that accounting is done on IO completion, but that can result
 * in more than a second's worth of IO being accounted for within any one
 * second, leading to >100% utilisation.  To deal with that, we call this
 * function to do a round-off before returning the results when reading
 * /proc/diskstats.  This accounts immediately for all queue usage up to
 * the current jiffies and restarts the counters again.
 */
void part_round_stats(struct request_queue *q, int cpu, struct hd_struct *part)
{
	struct hd_struct *part2 = NULL;
	unsigned long now = jiffies;
	unsigned int inflight[2];
	int stats = 0;

	if (part->stamp != now)
		stats |= 1;

	if (part->partno) {
		part2 = &part_to_disk(part)->part0;
		if (part2->stamp != now)
			stats |= 2;
	}

	if (!stats)
		return;

	part_in_flight(q, part, inflight);

	if (stats & 2)
		part_round_stats_single(q, cpu, part2, now, inflight[1]);
	if (stats & 1)
		part_round_stats_single(q, cpu, part, now, inflight[0]);
}
EXPORT_SYMBOL_GPL(part_round_stats);

#ifdef CONFIG_PM
static void blk_pm_put_request(struct request *rq)
{
	if (rq->q->dev && !(rq->rq_flags & RQF_PM) && !--rq->q->nr_pending)
		pm_runtime_mark_last_busy(rq->q->dev);
}
#else
static inline void blk_pm_put_request(struct request *rq) {}
#endif

void __blk_put_request(struct request_queue *q, struct request *req)
{
	req_flags_t rq_flags = req->rq_flags;

	if (unlikely(!q))
		return;

	if (q->mq_ops) {
		blk_mq_free_request(req);
		return;
	}

	lockdep_assert_held(q->queue_lock);

	blk_pm_put_request(req);

	elv_completed_request(q, req);

	/* this is a bio leak */
	WARN_ON(req->bio != NULL);

	wbt_done(q->rq_wb, &req->issue_stat);

	/*
	 * Request may not have originated from ll_rw_blk. if not,
	 * it didn't come out of our reserved rq pools
	 */
	if (rq_flags & RQF_ALLOCED) {
		struct request_list *rl = blk_rq_rl(req);
		bool sync = op_is_sync(req->cmd_flags);

		BUG_ON(!list_empty(&req->queuelist));
		BUG_ON(ELV_ON_HASH(req));

		blk_free_request(rl, req);
		freed_request(rl, sync, rq_flags);
		blk_put_rl(rl);
	}
}
EXPORT_SYMBOL_GPL(__blk_put_request);

void blk_put_request(struct request *req)
{
	struct request_queue *q = req->q;

	if (q->mq_ops)
		blk_mq_free_request(req);
	else {
		unsigned long flags;

		spin_lock_irqsave(q->queue_lock, flags);
		__blk_put_request(q, req);
		spin_unlock_irqrestore(q->queue_lock, flags);
	}
}
EXPORT_SYMBOL(blk_put_request);

bool bio_attempt_back_merge(struct request_queue *q, struct request *req,
			    struct bio *bio)
{
	const int ff = bio->bi_opf & REQ_FAILFAST_MASK;

	if (!ll_back_merge_fn(q, req, bio))
		return false;

	trace_block_bio_backmerge(q, req, bio);

	if ((req->cmd_flags & REQ_FAILFAST_MASK) != ff)
		blk_rq_set_mixed_merge(req);

	req->biotail->bi_next = bio;
	req->biotail = bio;
	req->__data_len += bio->bi_iter.bi_size;
	req->ioprio = ioprio_best(req->ioprio, bio_prio(bio));

	blk_account_io_start(req, false);
	return true;
}

bool bio_attempt_front_merge(struct request_queue *q, struct request *req,
			     struct bio *bio)
{
	const int ff = bio->bi_opf & REQ_FAILFAST_MASK;

	if (!ll_front_merge_fn(q, req, bio))
		return false;

	trace_block_bio_frontmerge(q, req, bio);

	if ((req->cmd_flags & REQ_FAILFAST_MASK) != ff)
		blk_rq_set_mixed_merge(req);

	bio->bi_next = req->bio;
	req->bio = bio;

#ifdef CONFIG_PFK
<<<<<<< HEAD
	req->__dun = bio->bi_iter.bi_dun;
=======
	WARN_ON(req->__dun || bio->bi_iter.bi_dun);
>>>>>>> 02e5399c
#endif
	req->__sector = bio->bi_iter.bi_sector;
	req->__data_len += bio->bi_iter.bi_size;
	req->ioprio = ioprio_best(req->ioprio, bio_prio(bio));

	blk_account_io_start(req, false);
	return true;
}

bool bio_attempt_discard_merge(struct request_queue *q, struct request *req,
		struct bio *bio)
{
	unsigned short segments = blk_rq_nr_discard_segments(req);

	if (segments >= queue_max_discard_segments(q))
		goto no_merge;
	if (blk_rq_sectors(req) + bio_sectors(bio) >
	    blk_rq_get_max_sectors(req, blk_rq_pos(req)))
		goto no_merge;

	req->biotail->bi_next = bio;
	req->biotail = bio;
	req->__data_len += bio->bi_iter.bi_size;
	req->ioprio = ioprio_best(req->ioprio, bio_prio(bio));
	req->nr_phys_segments = segments + 1;

	blk_account_io_start(req, false);
	return true;
no_merge:
	req_set_nomerge(q, req);
	return false;
}

/**
 * blk_attempt_plug_merge - try to merge with %current's plugged list
 * @q: request_queue new bio is being queued at
 * @bio: new bio being queued
 * @request_count: out parameter for number of traversed plugged requests
 * @same_queue_rq: pointer to &struct request that gets filled in when
 * another request associated with @q is found on the plug list
 * (optional, may be %NULL)
 *
 * Determine whether @bio being queued on @q can be merged with a request
 * on %current's plugged list.  Returns %true if merge was successful,
 * otherwise %false.
 *
 * Plugging coalesces IOs from the same issuer for the same purpose without
 * going through @q->queue_lock.  As such it's more of an issuing mechanism
 * than scheduling, and the request, while may have elvpriv data, is not
 * added on the elevator at this point.  In addition, we don't have
 * reliable access to the elevator outside queue lock.  Only check basic
 * merging parameters without querying the elevator.
 *
 * Caller must ensure !blk_queue_nomerges(q) beforehand.
 */
bool blk_attempt_plug_merge(struct request_queue *q, struct bio *bio,
			    unsigned int *request_count,
			    struct request **same_queue_rq)
{
	struct blk_plug *plug;
	struct request *rq;
	struct list_head *plug_list;

	plug = current->plug;
	if (!plug)
		return false;
	*request_count = 0;

	if (q->mq_ops)
		plug_list = &plug->mq_list;
	else
		plug_list = &plug->list;

	list_for_each_entry_reverse(rq, plug_list, queuelist) {
		bool merged = false;

		if (rq->q == q) {
			(*request_count)++;
			/*
			 * Only blk-mq multiple hardware queues case checks the
			 * rq in the same queue, there should be only one such
			 * rq in a queue
			 **/
			if (same_queue_rq)
				*same_queue_rq = rq;
		}

		if (rq->q != q || !blk_rq_merge_ok(rq, bio))
			continue;

		switch (blk_try_merge(rq, bio)) {
		case ELEVATOR_BACK_MERGE:
			merged = bio_attempt_back_merge(q, rq, bio);
			break;
		case ELEVATOR_FRONT_MERGE:
			merged = bio_attempt_front_merge(q, rq, bio);
			break;
		case ELEVATOR_DISCARD_MERGE:
			merged = bio_attempt_discard_merge(q, rq, bio);
			break;
		default:
			break;
		}

		if (merged)
			return true;
	}

	return false;
}

unsigned int blk_plug_queued_count(struct request_queue *q)
{
	struct blk_plug *plug;
	struct request *rq;
	struct list_head *plug_list;
	unsigned int ret = 0;

	plug = current->plug;
	if (!plug)
		goto out;

	if (q->mq_ops)
		plug_list = &plug->mq_list;
	else
		plug_list = &plug->list;

	list_for_each_entry(rq, plug_list, queuelist) {
		if (rq->q == q)
			ret++;
	}
out:
	return ret;
}

void blk_init_request_from_bio(struct request *req, struct bio *bio)
{
	struct io_context *ioc = rq_ioc(bio);

	if (bio->bi_opf & REQ_RAHEAD)
		req->cmd_flags |= REQ_FAILFAST_MASK;

	req->__sector = bio->bi_iter.bi_sector;
	if (ioprio_valid(bio_prio(bio)))
		req->ioprio = bio_prio(bio);
	else if (ioc)
		req->ioprio = ioc->ioprio;
	else
		req->ioprio = IOPRIO_PRIO_VALUE(IOPRIO_CLASS_NONE, 0);
	req->write_hint = bio->bi_write_hint;
<<<<<<< HEAD

=======
>>>>>>> 02e5399c
#ifdef CONFIG_PFK
	req->__dun = bio->bi_iter.bi_dun;
#endif
	blk_rq_bio_prep(req->q, req, bio);
}
EXPORT_SYMBOL_GPL(blk_init_request_from_bio);

static blk_qc_t blk_queue_bio(struct request_queue *q, struct bio *bio)
{
	struct blk_plug *plug;
	int where = ELEVATOR_INSERT_SORT;
	struct request *req, *free;
	unsigned int request_count = 0;
	unsigned int wb_acct;

	/*
	 * low level driver can indicate that it wants pages above a
	 * certain limit bounced to low memory (ie for highmem, or even
	 * ISA dma in theory)
	 */
	blk_queue_bounce(q, &bio);

	blk_queue_split(q, &bio);

	if (!bio_integrity_prep(bio))
		return BLK_QC_T_NONE;

	if (op_is_flush(bio->bi_opf)) {
		spin_lock_irq(q->queue_lock);
		where = ELEVATOR_INSERT_FLUSH;
		goto get_rq;
	}

	/*
	 * Check if we can merge with the plugged list before grabbing
	 * any locks.
	 */
	if (!blk_queue_nomerges(q)) {
		if (blk_attempt_plug_merge(q, bio, &request_count, NULL))
			return BLK_QC_T_NONE;
	} else
		request_count = blk_plug_queued_count(q);

	spin_lock_irq(q->queue_lock);

	switch (elv_merge(q, &req, bio)) {
	case ELEVATOR_BACK_MERGE:
		if (!bio_attempt_back_merge(q, req, bio))
			break;
		elv_bio_merged(q, req, bio);
		free = attempt_back_merge(q, req);
		if (free)
			__blk_put_request(q, free);
		else
			elv_merged_request(q, req, ELEVATOR_BACK_MERGE);
		goto out_unlock;
	case ELEVATOR_FRONT_MERGE:
		if (!bio_attempt_front_merge(q, req, bio))
			break;
		elv_bio_merged(q, req, bio);
		free = attempt_front_merge(q, req);
		if (free)
			__blk_put_request(q, free);
		else
			elv_merged_request(q, req, ELEVATOR_FRONT_MERGE);
		goto out_unlock;
	default:
		break;
	}

get_rq:
	wb_acct = wbt_wait(q->rq_wb, bio, q->queue_lock);

	/*
	 * Grab a free request. This is might sleep but can not fail.
	 * Returns with the queue unlocked.
	 */
	req = get_request(q, bio->bi_opf, bio, GFP_NOIO);
	if (IS_ERR(req)) {
		__wbt_done(q->rq_wb, wb_acct);
		if (PTR_ERR(req) == -ENOMEM)
			bio->bi_status = BLK_STS_RESOURCE;
		else
			bio->bi_status = BLK_STS_IOERR;
		bio_endio(bio);
		goto out_unlock;
	}

	wbt_track(&req->issue_stat, wb_acct);

	/*
	 * After dropping the lock and possibly sleeping here, our request
	 * may now be mergeable after it had proven unmergeable (above).
	 * We don't worry about that case for efficiency. It won't happen
	 * often, and the elevators are able to handle it.
	 */
	blk_init_request_from_bio(req, bio);

	if (test_bit(QUEUE_FLAG_SAME_COMP, &q->queue_flags))
		req->cpu = raw_smp_processor_id();

	plug = current->plug;
	if (plug) {
		/*
		 * If this is the first request added after a plug, fire
		 * of a plug trace.
		 *
		 * @request_count may become stale because of schedule
		 * out, so check plug list again.
		 */
		if (!request_count || list_empty(&plug->list))
			trace_block_plug(q);
		else {
			struct request *last = list_entry_rq(plug->list.prev);
			if (request_count >= BLK_MAX_REQUEST_COUNT ||
			    blk_rq_bytes(last) >= BLK_PLUG_FLUSH_SIZE) {
				blk_flush_plug_list(plug, false);
				trace_block_plug(q);
			}
		}
		list_add_tail(&req->queuelist, &plug->list);
		blk_account_io_start(req, true);
	} else {
		spin_lock_irq(q->queue_lock);
		add_acct_request(q, req, where);
		__blk_run_queue(q);
out_unlock:
		spin_unlock_irq(q->queue_lock);
	}

	return BLK_QC_T_NONE;
}

static void handle_bad_sector(struct bio *bio)
{
	char b[BDEVNAME_SIZE];

	printk(KERN_INFO "attempt to access beyond end of device\n");
	printk(KERN_INFO "%s: rw=%d, want=%Lu, limit=%Lu\n",
			bio_devname(bio, b), bio->bi_opf,
			(unsigned long long)bio_end_sector(bio),
			(long long)get_capacity(bio->bi_disk));
}

#ifdef CONFIG_FAIL_MAKE_REQUEST

static DECLARE_FAULT_ATTR(fail_make_request);

static int __init setup_fail_make_request(char *str)
{
	return setup_fault_attr(&fail_make_request, str);
}
__setup("fail_make_request=", setup_fail_make_request);

static bool should_fail_request(struct hd_struct *part, unsigned int bytes)
{
	return part->make_it_fail && should_fail(&fail_make_request, bytes);
}

static int __init fail_make_request_debugfs(void)
{
	struct dentry *dir = fault_create_debugfs_attr("fail_make_request",
						NULL, &fail_make_request);

	return PTR_ERR_OR_ZERO(dir);
}

late_initcall(fail_make_request_debugfs);

#else /* CONFIG_FAIL_MAKE_REQUEST */

static inline bool should_fail_request(struct hd_struct *part,
					unsigned int bytes)
{
	return false;
}

#endif /* CONFIG_FAIL_MAKE_REQUEST */

/*
 * Remap block n of partition p to block n+start(p) of the disk.
 */
static inline int blk_partition_remap(struct bio *bio)
{
	struct hd_struct *p;
	int ret = 0;

	/*
	 * Zone reset does not include bi_size so bio_sectors() is always 0.
	 * Include a test for the reset op code and perform the remap if needed.
	 */
	if (!bio->bi_partno ||
	    (!bio_sectors(bio) && bio_op(bio) != REQ_OP_ZONE_RESET))
		return 0;

	rcu_read_lock();
	p = __disk_get_part(bio->bi_disk, bio->bi_partno);
	if (likely(p && !should_fail_request(p, bio->bi_iter.bi_size))) {
		bio->bi_iter.bi_sector += p->start_sect;
		bio->bi_partno = 0;
		trace_block_bio_remap(bio->bi_disk->queue, bio, part_devt(p),
				bio->bi_iter.bi_sector - p->start_sect);
	} else {
		printk_ratelimited("%s: fail for partition %d\n",
			__func__, bio->bi_partno);
		ret = -EIO;
	}
	rcu_read_unlock();

	return ret;
}

/*
 * Check whether this bio extends beyond the end of the device.
 */
static inline int bio_check_eod(struct bio *bio, unsigned int nr_sectors)
{
	sector_t maxsector;

	if (!nr_sectors)
		return 0;

	/* Test device or partition size, when known. */
	maxsector = get_capacity(bio->bi_disk);
	if (maxsector) {
		sector_t sector = bio->bi_iter.bi_sector;

		if (maxsector < nr_sectors || maxsector - nr_sectors < sector) {
			/*
			 * This may well happen - the kernel calls bread()
			 * without checking the size of the device, e.g., when
			 * mounting a device.
			 */
			handle_bad_sector(bio);
			return 1;
		}
	}

	return 0;
}

static noinline_for_stack bool
generic_make_request_checks(struct bio *bio)
{
	struct request_queue *q;
	int nr_sectors = bio_sectors(bio);
	blk_status_t status = BLK_STS_IOERR;
	char b[BDEVNAME_SIZE];

	might_sleep();

	if (bio_check_eod(bio, nr_sectors))
		goto end_io;

	q = bio->bi_disk->queue;
	if (unlikely(!q)) {
		printk_ratelimited(KERN_ERR
		       "generic_make_request: Trying to access "
			"nonexistent block-device %s (%Lu)\n",
			bio_devname(bio, b), (long long)bio->bi_iter.bi_sector);
		goto end_io;
	}

	/*
	 * For a REQ_NOWAIT based request, return -EOPNOTSUPP
	 * if queue is not a request based queue.
	 */

	if ((bio->bi_opf & REQ_NOWAIT) && !queue_is_rq_based(q))
		goto not_supported;

	if (should_fail_request(&bio->bi_disk->part0, bio->bi_iter.bi_size))
		goto end_io;

	if (blk_partition_remap(bio))
		goto end_io;

	if (bio_check_eod(bio, nr_sectors))
		goto end_io;

	/*
	 * Filter flush bio's early so that make_request based
	 * drivers without flush support don't have to worry
	 * about them.
	 */
	if (op_is_flush(bio->bi_opf) &&
	    !test_bit(QUEUE_FLAG_WC, &q->queue_flags)) {
		bio->bi_opf &= ~(REQ_PREFLUSH | REQ_FUA);
		if (!nr_sectors) {
			status = BLK_STS_OK;
			goto end_io;
		}
	}

	switch (bio_op(bio)) {
	case REQ_OP_DISCARD:
		if (!blk_queue_discard(q))
			goto not_supported;
		break;
	case REQ_OP_SECURE_ERASE:
		if (!blk_queue_secure_erase(q))
			goto not_supported;
		break;
	case REQ_OP_WRITE_SAME:
		if (!q->limits.max_write_same_sectors)
			goto not_supported;
		break;
	case REQ_OP_ZONE_REPORT:
	case REQ_OP_ZONE_RESET:
		if (!blk_queue_is_zoned(q))
			goto not_supported;
		break;
	case REQ_OP_WRITE_ZEROES:
		if (!q->limits.max_write_zeroes_sectors)
			goto not_supported;
		break;
	default:
		break;
	}

	/*
	 * Various block parts want %current->io_context and lazy ioc
	 * allocation ends up trading a lot of pain for a small amount of
	 * memory.  Just allocate it upfront.  This may fail and block
	 * layer knows how to live with it.
	 */
	create_io_context(GFP_ATOMIC, q->node);

	if (!blkcg_bio_issue_check(q, bio))
		return false;

	if (!bio_flagged(bio, BIO_TRACE_COMPLETION)) {
		trace_block_bio_queue(q, bio);
		/* Now that enqueuing has been traced, we need to trace
		 * completion as well.
		 */
		bio_set_flag(bio, BIO_TRACE_COMPLETION);
	}
	return true;

not_supported:
	status = BLK_STS_NOTSUPP;
end_io:
	bio->bi_status = status;
	bio_endio(bio);
	return false;
}

/**
 * generic_make_request - hand a buffer to its device driver for I/O
 * @bio:  The bio describing the location in memory and on the device.
 *
 * generic_make_request() is used to make I/O requests of block
 * devices. It is passed a &struct bio, which describes the I/O that needs
 * to be done.
 *
 * generic_make_request() does not return any status.  The
 * success/failure status of the request, along with notification of
 * completion, is delivered asynchronously through the bio->bi_end_io
 * function described (one day) else where.
 *
 * The caller of generic_make_request must make sure that bi_io_vec
 * are set to describe the memory buffer, and that bi_dev and bi_sector are
 * set to describe the device address, and the
 * bi_end_io and optionally bi_private are set to describe how
 * completion notification should be signaled.
 *
 * generic_make_request and the drivers it calls may use bi_next if this
 * bio happens to be merged with someone else, and may resubmit the bio to
 * a lower device by calling into generic_make_request recursively, which
 * means the bio should NOT be touched after the call to ->make_request_fn.
 */
blk_qc_t generic_make_request(struct bio *bio)
{
	/*
	 * bio_list_on_stack[0] contains bios submitted by the current
	 * make_request_fn.
	 * bio_list_on_stack[1] contains bios that were submitted before
	 * the current make_request_fn, but that haven't been processed
	 * yet.
	 */
	struct bio_list bio_list_on_stack[2];
	blk_qc_t ret = BLK_QC_T_NONE;

	if (!generic_make_request_checks(bio))
		goto out;

	/*
	 * We only want one ->make_request_fn to be active at a time, else
	 * stack usage with stacked devices could be a problem.  So use
	 * current->bio_list to keep a list of requests submited by a
	 * make_request_fn function.  current->bio_list is also used as a
	 * flag to say if generic_make_request is currently active in this
	 * task or not.  If it is NULL, then no make_request is active.  If
	 * it is non-NULL, then a make_request is active, and new requests
	 * should be added at the tail
	 */
	if (current->bio_list) {
		bio_list_add(&current->bio_list[0], bio);
		goto out;
	}

	/* following loop may be a bit non-obvious, and so deserves some
	 * explanation.
	 * Before entering the loop, bio->bi_next is NULL (as all callers
	 * ensure that) so we have a list with a single bio.
	 * We pretend that we have just taken it off a longer list, so
	 * we assign bio_list to a pointer to the bio_list_on_stack,
	 * thus initialising the bio_list of new bios to be
	 * added.  ->make_request() may indeed add some more bios
	 * through a recursive call to generic_make_request.  If it
	 * did, we find a non-NULL value in bio_list and re-enter the loop
	 * from the top.  In this case we really did just take the bio
	 * of the top of the list (no pretending) and so remove it from
	 * bio_list, and call into ->make_request() again.
	 */
	BUG_ON(bio->bi_next);
	bio_list_init(&bio_list_on_stack[0]);
	current->bio_list = bio_list_on_stack;
	do {
		struct request_queue *q = bio->bi_disk->queue;

		if (likely(blk_queue_enter(q, bio->bi_opf & REQ_NOWAIT) == 0)) {
			struct bio_list lower, same;

			/* Create a fresh bio_list for all subordinate requests */
			bio_list_on_stack[1] = bio_list_on_stack[0];
			bio_list_init(&bio_list_on_stack[0]);
			ret = q->make_request_fn(q, bio);

			blk_queue_exit(q);

			/* sort new bios into those for a lower level
			 * and those for the same level
			 */
			bio_list_init(&lower);
			bio_list_init(&same);
			while ((bio = bio_list_pop(&bio_list_on_stack[0])) != NULL)
				if (q == bio->bi_disk->queue)
					bio_list_add(&same, bio);
				else
					bio_list_add(&lower, bio);
			/* now assemble so we handle the lowest level first */
			bio_list_merge(&bio_list_on_stack[0], &lower);
			bio_list_merge(&bio_list_on_stack[0], &same);
			bio_list_merge(&bio_list_on_stack[0], &bio_list_on_stack[1]);
		} else {
			if (unlikely(!blk_queue_dying(q) &&
					(bio->bi_opf & REQ_NOWAIT)))
				bio_wouldblock_error(bio);
			else
				bio_io_error(bio);
		}
		bio = bio_list_pop(&bio_list_on_stack[0]);
	} while (bio);
	current->bio_list = NULL; /* deactivate */

out:
	return ret;
}
EXPORT_SYMBOL(generic_make_request);

/**
 * submit_bio - submit a bio to the block device layer for I/O
 * @bio: The &struct bio which describes the I/O
 *
 * submit_bio() is very similar in purpose to generic_make_request(), and
 * uses that function to do most of the work. Both are fairly rough
 * interfaces; @bio must be presetup and ready for I/O.
 *
 */
blk_qc_t submit_bio(struct bio *bio)
{
	/*
	 * If it's a regular read/write or a barrier with data attached,
	 * go through the normal accounting stuff before submission.
	 */
	if (bio_has_data(bio)) {
		unsigned int count;

		if (unlikely(bio_op(bio) == REQ_OP_WRITE_SAME))
			count = queue_logical_block_size(bio->bi_disk->queue) >> 9;
		else
			count = bio_sectors(bio);

		if (op_is_write(bio_op(bio))) {
			count_vm_events(PGPGOUT, count);
		} else {
			task_io_account_read(bio->bi_iter.bi_size);
			count_vm_events(PGPGIN, count);
		}

		if (unlikely(block_dump)) {
			char b[BDEVNAME_SIZE];
			printk(KERN_DEBUG "%s(%d): %s block %Lu on %s (%u sectors)\n",
			current->comm, task_pid_nr(current),
				op_is_write(bio_op(bio)) ? "WRITE" : "READ",
				(unsigned long long)bio->bi_iter.bi_sector,
				bio_devname(bio, b), count);
		}
	}

	return generic_make_request(bio);
}
EXPORT_SYMBOL(submit_bio);

/**
 * blk_cloned_rq_check_limits - Helper function to check a cloned request
 *                              for new the queue limits
 * @q:  the queue
 * @rq: the request being checked
 *
 * Description:
 *    @rq may have been made based on weaker limitations of upper-level queues
 *    in request stacking drivers, and it may violate the limitation of @q.
 *    Since the block layer and the underlying device driver trust @rq
 *    after it is inserted to @q, it should be checked against @q before
 *    the insertion using this generic function.
 *
 *    Request stacking drivers like request-based dm may change the queue
 *    limits when retrying requests on other queues. Those requests need
 *    to be checked against the new queue limits again during dispatch.
 */
static int blk_cloned_rq_check_limits(struct request_queue *q,
				      struct request *rq)
{
	if (blk_rq_sectors(rq) > blk_queue_get_max_sectors(q, req_op(rq))) {
		printk(KERN_ERR "%s: over max size limit.\n", __func__);
		return -EIO;
	}

	/*
	 * queue's settings related to segment counting like q->bounce_pfn
	 * may differ from that of other stacking queues.
	 * Recalculate it to check the request correctly on this queue's
	 * limitation.
	 */
	blk_recalc_rq_segments(rq);
	if (rq->nr_phys_segments > queue_max_segments(q)) {
		printk(KERN_ERR "%s: over max segments limit.\n", __func__);
		return -EIO;
	}

	return 0;
}

/**
 * blk_insert_cloned_request - Helper for stacking drivers to submit a request
 * @q:  the queue to submit the request
 * @rq: the request being queued
 */
blk_status_t blk_insert_cloned_request(struct request_queue *q, struct request *rq)
{
	unsigned long flags;
	int where = ELEVATOR_INSERT_BACK;

	if (blk_cloned_rq_check_limits(q, rq))
		return BLK_STS_IOERR;

	if (rq->rq_disk &&
	    should_fail_request(&rq->rq_disk->part0, blk_rq_bytes(rq)))
		return BLK_STS_IOERR;

	if (q->mq_ops) {
		if (blk_queue_io_stat(q))
			blk_account_io_start(rq, true);
		/*
		 * Since we have a scheduler attached on the top device,
		 * bypass a potential scheduler on the bottom device for
		 * insert.
		 */
		blk_mq_request_bypass_insert(rq);
		return BLK_STS_OK;
	}

	spin_lock_irqsave(q->queue_lock, flags);
	if (unlikely(blk_queue_dying(q))) {
		spin_unlock_irqrestore(q->queue_lock, flags);
		return BLK_STS_IOERR;
	}

	/*
	 * Submitting request must be dequeued before calling this function
	 * because it will be linked to another request_queue
	 */
	BUG_ON(blk_queued_rq(rq));

	if (op_is_flush(rq->cmd_flags))
		where = ELEVATOR_INSERT_FLUSH;

	add_acct_request(q, rq, where);
	if (where == ELEVATOR_INSERT_FLUSH)
		__blk_run_queue(q);
	spin_unlock_irqrestore(q->queue_lock, flags);

	return BLK_STS_OK;
}
EXPORT_SYMBOL_GPL(blk_insert_cloned_request);

/**
 * blk_rq_err_bytes - determine number of bytes till the next failure boundary
 * @rq: request to examine
 *
 * Description:
 *     A request could be merge of IOs which require different failure
 *     handling.  This function determines the number of bytes which
 *     can be failed from the beginning of the request without
 *     crossing into area which need to be retried further.
 *
 * Return:
 *     The number of bytes to fail.
 */
unsigned int blk_rq_err_bytes(const struct request *rq)
{
	unsigned int ff = rq->cmd_flags & REQ_FAILFAST_MASK;
	unsigned int bytes = 0;
	struct bio *bio;

	if (!(rq->rq_flags & RQF_MIXED_MERGE))
		return blk_rq_bytes(rq);

	/*
	 * Currently the only 'mixing' which can happen is between
	 * different fastfail types.  We can safely fail portions
	 * which have all the failfast bits that the first one has -
	 * the ones which are at least as eager to fail as the first
	 * one.
	 */
	for (bio = rq->bio; bio; bio = bio->bi_next) {
		if ((bio->bi_opf & ff) != ff)
			break;
		bytes += bio->bi_iter.bi_size;
	}

	/* this could lead to infinite loop */
	BUG_ON(blk_rq_bytes(rq) && !bytes);
	return bytes;
}
EXPORT_SYMBOL_GPL(blk_rq_err_bytes);

void blk_account_io_completion(struct request *req, unsigned int bytes)
{
	if (blk_do_io_stat(req)) {
		const int rw = rq_data_dir(req);
		struct hd_struct *part;
		int cpu;

		cpu = part_stat_lock();
		part = req->part;
		part_stat_add(cpu, part, sectors[rw], bytes >> 9);
		part_stat_unlock();
	}
}

void blk_account_io_done(struct request *req)
{
	/*
	 * Account IO completion.  flush_rq isn't accounted as a
	 * normal IO on queueing nor completion.  Accounting the
	 * containing request is enough.
	 */
	if (blk_do_io_stat(req) && !(req->rq_flags & RQF_FLUSH_SEQ)) {
		unsigned long duration = jiffies - req->start_time;
		const int rw = rq_data_dir(req);
		struct hd_struct *part;
		int cpu;

		cpu = part_stat_lock();
		part = req->part;

		part_stat_inc(cpu, part, ios[rw]);
		part_stat_add(cpu, part, ticks[rw], duration);
		part_round_stats(req->q, cpu, part);
		part_dec_in_flight(req->q, part, rw);

		hd_struct_put(part);
		part_stat_unlock();
	}
}

#ifdef CONFIG_PM
/*
 * Don't process normal requests when queue is suspended
 * or in the process of suspending/resuming
 */
static struct request *blk_pm_peek_request(struct request_queue *q,
					   struct request *rq)
{
	if (q->dev && (q->rpm_status == RPM_SUSPENDED ||
	    (q->rpm_status != RPM_ACTIVE && !(rq->rq_flags & RQF_PM))))
		return NULL;
	else
		return rq;
}
#else
static inline struct request *blk_pm_peek_request(struct request_queue *q,
						  struct request *rq)
{
	return rq;
}
#endif

void blk_account_io_start(struct request *rq, bool new_io)
{
	struct hd_struct *part;
	int rw = rq_data_dir(rq);
	int cpu;

	if (!blk_do_io_stat(rq))
		return;

	cpu = part_stat_lock();

	if (!new_io) {
		part = rq->part;
		part_stat_inc(cpu, part, merges[rw]);
	} else {
		part = disk_map_sector_rcu(rq->rq_disk, blk_rq_pos(rq));
		if (!hd_struct_try_get(part)) {
			/*
			 * The partition is already being removed,
			 * the request will be accounted on the disk only
			 *
			 * We take a reference on disk->part0 although that
			 * partition will never be deleted, so we can treat
			 * it as any other partition.
			 */
			part = &rq->rq_disk->part0;
			hd_struct_get(part);
		}
		part_round_stats(rq->q, cpu, part);
		part_inc_in_flight(rq->q, part, rw);
		rq->part = part;
	}

	part_stat_unlock();
}

/**
 * blk_peek_request - peek at the top of a request queue
 * @q: request queue to peek at
 *
 * Description:
 *     Return the request at the top of @q.  The returned request
 *     should be started using blk_start_request() before LLD starts
 *     processing it.
 *
 * Return:
 *     Pointer to the request at the top of @q if available.  Null
 *     otherwise.
 */
struct request *blk_peek_request(struct request_queue *q)
{
	struct request *rq;
	int ret;

	lockdep_assert_held(q->queue_lock);
	WARN_ON_ONCE(q->mq_ops);

	while ((rq = __elv_next_request(q)) != NULL) {

		rq = blk_pm_peek_request(q, rq);
		if (!rq)
			break;

		if (!(rq->rq_flags & RQF_STARTED)) {
			/*
			 * This is the first time the device driver
			 * sees this request (possibly after
			 * requeueing).  Notify IO scheduler.
			 */
			if (rq->rq_flags & RQF_SORTED)
				elv_activate_rq(q, rq);

			/*
			 * just mark as started even if we don't start
			 * it, a request that has been delayed should
			 * not be passed by new incoming requests
			 */
			rq->rq_flags |= RQF_STARTED;
			trace_block_rq_issue(q, rq);
		}

		if (!q->boundary_rq || q->boundary_rq == rq) {
			q->end_sector = rq_end_sector(rq);
			q->boundary_rq = NULL;
		}

		if (rq->rq_flags & RQF_DONTPREP)
			break;

		if (q->dma_drain_size && blk_rq_bytes(rq)) {
			/*
			 * make sure space for the drain appears we
			 * know we can do this because max_hw_segments
			 * has been adjusted to be one fewer than the
			 * device can handle
			 */
			rq->nr_phys_segments++;
		}

		if (!q->prep_rq_fn)
			break;

		ret = q->prep_rq_fn(q, rq);
		if (ret == BLKPREP_OK) {
			break;
		} else if (ret == BLKPREP_DEFER) {
			/*
			 * the request may have been (partially) prepped.
			 * we need to keep this request in the front to
			 * avoid resource deadlock.  RQF_STARTED will
			 * prevent other fs requests from passing this one.
			 */
			if (q->dma_drain_size && blk_rq_bytes(rq) &&
			    !(rq->rq_flags & RQF_DONTPREP)) {
				/*
				 * remove the space for the drain we added
				 * so that we don't add it again
				 */
				--rq->nr_phys_segments;
			}

			rq = NULL;
			break;
		} else if (ret == BLKPREP_KILL || ret == BLKPREP_INVALID) {
			rq->rq_flags |= RQF_QUIET;
			/*
			 * Mark this request as started so we don't trigger
			 * any debug logic in the end I/O path.
			 */
			blk_start_request(rq);
			__blk_end_request_all(rq, ret == BLKPREP_INVALID ?
					BLK_STS_TARGET : BLK_STS_IOERR);
		} else {
			printk_ratelimited(KERN_ERR "%s: bad return=%d\n",
				__func__, ret);
			break;
		}
	}

	return rq;
}
EXPORT_SYMBOL(blk_peek_request);

static void blk_dequeue_request(struct request *rq)
{
	struct request_queue *q = rq->q;

	BUG_ON(list_empty(&rq->queuelist));
	BUG_ON(ELV_ON_HASH(rq));

	list_del_init(&rq->queuelist);

	/*
	 * the time frame between a request being removed from the lists
	 * and to it is freed is accounted as io that is in progress at
	 * the driver side.
	 */
	if (blk_account_rq(rq)) {
		q->in_flight[rq_is_sync(rq)]++;
		set_io_start_time_ns(rq);
	}
}

/**
 * blk_start_request - start request processing on the driver
 * @req: request to dequeue
 *
 * Description:
 *     Dequeue @req and start timeout timer on it.  This hands off the
 *     request to the driver.
 */
void blk_start_request(struct request *req)
{
	lockdep_assert_held(req->q->queue_lock);
	WARN_ON_ONCE(req->q->mq_ops);

	blk_dequeue_request(req);

	if (test_bit(QUEUE_FLAG_STATS, &req->q->queue_flags)) {
		blk_stat_set_issue(&req->issue_stat, blk_rq_sectors(req));
		req->rq_flags |= RQF_STATS;
		wbt_issue(req->q->rq_wb, &req->issue_stat);
	}

	BUG_ON(test_bit(REQ_ATOM_COMPLETE, &req->atomic_flags));
	blk_add_timer(req);
}
EXPORT_SYMBOL(blk_start_request);

/**
 * blk_fetch_request - fetch a request from a request queue
 * @q: request queue to fetch a request from
 *
 * Description:
 *     Return the request at the top of @q.  The request is started on
 *     return and LLD can start processing it immediately.
 *
 * Return:
 *     Pointer to the request at the top of @q if available.  Null
 *     otherwise.
 */
struct request *blk_fetch_request(struct request_queue *q)
{
	struct request *rq;

	lockdep_assert_held(q->queue_lock);
	WARN_ON_ONCE(q->mq_ops);

	rq = blk_peek_request(q);
	if (rq)
		blk_start_request(rq);
	return rq;
}
EXPORT_SYMBOL(blk_fetch_request);

/**
 * blk_update_request - Special helper function for request stacking drivers
 * @req:      the request being processed
 * @error:    block status code
 * @nr_bytes: number of bytes to complete @req
 *
 * Description:
 *     Ends I/O on a number of bytes attached to @req, but doesn't complete
 *     the request structure even if @req doesn't have leftover.
 *     If @req has leftover, sets it up for the next range of segments.
 *
 *     This special helper function is only for request stacking drivers
 *     (e.g. request-based dm) so that they can handle partial completion.
 *     Actual device drivers should use blk_end_request instead.
 *
 *     Passing the result of blk_rq_bytes() as @nr_bytes guarantees
 *     %false return from this function.
 *
 * Return:
 *     %false - this request doesn't have any more data
 *     %true  - this request has more data
 **/
bool blk_update_request(struct request *req, blk_status_t error,
		unsigned int nr_bytes)
{
	int total_bytes;

	trace_block_rq_complete(req, blk_status_to_errno(error), nr_bytes);

	if (!req->bio)
		return false;

	if (unlikely(error && !blk_rq_is_passthrough(req) &&
		     !(req->rq_flags & RQF_QUIET)))
		print_req_error(req, error);

	blk_account_io_completion(req, nr_bytes);

	total_bytes = 0;
	while (req->bio) {
		struct bio *bio = req->bio;
		unsigned bio_bytes = min(bio->bi_iter.bi_size, nr_bytes);

		if (bio_bytes == bio->bi_iter.bi_size)
			req->bio = bio->bi_next;

		/* Completion has already been traced */
		bio_clear_flag(bio, BIO_TRACE_COMPLETION);
		req_bio_endio(req, bio, bio_bytes, error);

		total_bytes += bio_bytes;
		nr_bytes -= bio_bytes;

		if (!nr_bytes)
			break;
	}

	/*
	 * completely done
	 */
	if (!req->bio) {
		/*
		 * Reset counters so that the request stacking driver
		 * can find how many bytes remain in the request
		 * later.
		 */
		req->__data_len = 0;
		return false;
	}

	req->__data_len -= total_bytes;

	/* update sector only for requests with clear definition of sector */
	if (!blk_rq_is_passthrough(req)) {
		req->__sector += total_bytes >> 9;
#ifdef CONFIG_PFK
		if (req->__dun)
			req->__dun += total_bytes >> 12;
#endif
	}

	/* mixed attributes always follow the first bio */
	if (req->rq_flags & RQF_MIXED_MERGE) {
		req->cmd_flags &= ~REQ_FAILFAST_MASK;
		req->cmd_flags |= req->bio->bi_opf & REQ_FAILFAST_MASK;
	}

	if (!(req->rq_flags & RQF_SPECIAL_PAYLOAD)) {
		/*
		 * If total number of sectors is less than the first segment
		 * size, something has gone terribly wrong.
		 */
		if (blk_rq_bytes(req) < blk_rq_cur_bytes(req)) {
			blk_dump_rq_flags(req, "request botched");
			req->__data_len = blk_rq_cur_bytes(req);
		}

		/* recalculate the number of segments */
		blk_recalc_rq_segments(req);
	}

	return true;
}
EXPORT_SYMBOL_GPL(blk_update_request);

static bool blk_update_bidi_request(struct request *rq, blk_status_t error,
				    unsigned int nr_bytes,
				    unsigned int bidi_bytes)
{
	if (blk_update_request(rq, error, nr_bytes))
		return true;

	/* Bidi request must be completed as a whole */
	if (unlikely(blk_bidi_rq(rq)) &&
	    blk_update_request(rq->next_rq, error, bidi_bytes))
		return true;

	if (blk_queue_add_random(rq->q))
		add_disk_randomness(rq->rq_disk);

	return false;
}

/**
 * blk_unprep_request - unprepare a request
 * @req:	the request
 *
 * This function makes a request ready for complete resubmission (or
 * completion).  It happens only after all error handling is complete,
 * so represents the appropriate moment to deallocate any resources
 * that were allocated to the request in the prep_rq_fn.  The queue
 * lock is held when calling this.
 */
void blk_unprep_request(struct request *req)
{
	struct request_queue *q = req->q;

	req->rq_flags &= ~RQF_DONTPREP;
	if (q->unprep_rq_fn)
		q->unprep_rq_fn(q, req);
}
EXPORT_SYMBOL_GPL(blk_unprep_request);

void blk_finish_request(struct request *req, blk_status_t error)
{
	struct request_queue *q = req->q;

	lockdep_assert_held(req->q->queue_lock);
	WARN_ON_ONCE(q->mq_ops);

	if (req->rq_flags & RQF_STATS)
		blk_stat_add(req);

	if (req->rq_flags & RQF_QUEUED)
		blk_queue_end_tag(q, req);

	BUG_ON(blk_queued_rq(req));

	if (unlikely(laptop_mode) && !blk_rq_is_passthrough(req))
		laptop_io_completion(req->q->backing_dev_info);

	blk_delete_timer(req);

	if (req->rq_flags & RQF_DONTPREP)
		blk_unprep_request(req);

	blk_account_io_done(req);

	if (req->end_io) {
		wbt_done(req->q->rq_wb, &req->issue_stat);
		req->end_io(req, error);
	} else {
		if (blk_bidi_rq(req))
			__blk_put_request(req->next_rq->q, req->next_rq);

		__blk_put_request(q, req);
	}
}
EXPORT_SYMBOL(blk_finish_request);

/**
 * blk_end_bidi_request - Complete a bidi request
 * @rq:         the request to complete
 * @error:      block status code
 * @nr_bytes:   number of bytes to complete @rq
 * @bidi_bytes: number of bytes to complete @rq->next_rq
 *
 * Description:
 *     Ends I/O on a number of bytes attached to @rq and @rq->next_rq.
 *     Drivers that supports bidi can safely call this member for any
 *     type of request, bidi or uni.  In the later case @bidi_bytes is
 *     just ignored.
 *
 * Return:
 *     %false - we are done with this request
 *     %true  - still buffers pending for this request
 **/
static bool blk_end_bidi_request(struct request *rq, blk_status_t error,
				 unsigned int nr_bytes, unsigned int bidi_bytes)
{
	struct request_queue *q = rq->q;
	unsigned long flags;

	WARN_ON_ONCE(q->mq_ops);

	if (blk_update_bidi_request(rq, error, nr_bytes, bidi_bytes))
		return true;

	spin_lock_irqsave(q->queue_lock, flags);
	blk_finish_request(rq, error);
	spin_unlock_irqrestore(q->queue_lock, flags);

	return false;
}

/**
 * __blk_end_bidi_request - Complete a bidi request with queue lock held
 * @rq:         the request to complete
 * @error:      block status code
 * @nr_bytes:   number of bytes to complete @rq
 * @bidi_bytes: number of bytes to complete @rq->next_rq
 *
 * Description:
 *     Identical to blk_end_bidi_request() except that queue lock is
 *     assumed to be locked on entry and remains so on return.
 *
 * Return:
 *     %false - we are done with this request
 *     %true  - still buffers pending for this request
 **/
static bool __blk_end_bidi_request(struct request *rq, blk_status_t error,
				   unsigned int nr_bytes, unsigned int bidi_bytes)
{
	lockdep_assert_held(rq->q->queue_lock);
	WARN_ON_ONCE(rq->q->mq_ops);

	if (blk_update_bidi_request(rq, error, nr_bytes, bidi_bytes))
		return true;

	blk_finish_request(rq, error);

	return false;
}

/**
 * blk_end_request - Helper function for drivers to complete the request.
 * @rq:       the request being processed
 * @error:    block status code
 * @nr_bytes: number of bytes to complete
 *
 * Description:
 *     Ends I/O on a number of bytes attached to @rq.
 *     If @rq has leftover, sets it up for the next range of segments.
 *
 * Return:
 *     %false - we are done with this request
 *     %true  - still buffers pending for this request
 **/
bool blk_end_request(struct request *rq, blk_status_t error,
		unsigned int nr_bytes)
{
	WARN_ON_ONCE(rq->q->mq_ops);
	return blk_end_bidi_request(rq, error, nr_bytes, 0);
}
EXPORT_SYMBOL(blk_end_request);

/**
 * blk_end_request_all - Helper function for drives to finish the request.
 * @rq: the request to finish
 * @error: block status code
 *
 * Description:
 *     Completely finish @rq.
 */
void blk_end_request_all(struct request *rq, blk_status_t error)
{
	bool pending;
	unsigned int bidi_bytes = 0;

	if (unlikely(blk_bidi_rq(rq)))
		bidi_bytes = blk_rq_bytes(rq->next_rq);

	pending = blk_end_bidi_request(rq, error, blk_rq_bytes(rq), bidi_bytes);
	BUG_ON(pending);
}
EXPORT_SYMBOL(blk_end_request_all);

/**
 * __blk_end_request - Helper function for drivers to complete the request.
 * @rq:       the request being processed
 * @error:    block status code
 * @nr_bytes: number of bytes to complete
 *
 * Description:
 *     Must be called with queue lock held unlike blk_end_request().
 *
 * Return:
 *     %false - we are done with this request
 *     %true  - still buffers pending for this request
 **/
bool __blk_end_request(struct request *rq, blk_status_t error,
		unsigned int nr_bytes)
{
	lockdep_assert_held(rq->q->queue_lock);
	WARN_ON_ONCE(rq->q->mq_ops);

	return __blk_end_bidi_request(rq, error, nr_bytes, 0);
}
EXPORT_SYMBOL(__blk_end_request);

/**
 * __blk_end_request_all - Helper function for drives to finish the request.
 * @rq: the request to finish
 * @error:    block status code
 *
 * Description:
 *     Completely finish @rq.  Must be called with queue lock held.
 */
void __blk_end_request_all(struct request *rq, blk_status_t error)
{
	bool pending;
	unsigned int bidi_bytes = 0;

	lockdep_assert_held(rq->q->queue_lock);
	WARN_ON_ONCE(rq->q->mq_ops);

	if (unlikely(blk_bidi_rq(rq)))
		bidi_bytes = blk_rq_bytes(rq->next_rq);

	pending = __blk_end_bidi_request(rq, error, blk_rq_bytes(rq), bidi_bytes);
	BUG_ON(pending);
}
EXPORT_SYMBOL(__blk_end_request_all);

/**
 * __blk_end_request_cur - Helper function to finish the current request chunk.
 * @rq: the request to finish the current chunk for
 * @error:    block status code
 *
 * Description:
 *     Complete the current consecutively mapped chunk from @rq.  Must
 *     be called with queue lock held.
 *
 * Return:
 *     %false - we are done with this request
 *     %true  - still buffers pending for this request
 */
bool __blk_end_request_cur(struct request *rq, blk_status_t error)
{
	return __blk_end_request(rq, error, blk_rq_cur_bytes(rq));
}
EXPORT_SYMBOL(__blk_end_request_cur);

void blk_rq_bio_prep(struct request_queue *q, struct request *rq,
		     struct bio *bio)
{
	if (bio_has_data(bio))
		rq->nr_phys_segments = bio_phys_segments(q, bio);
	else if (bio_op(bio) == REQ_OP_DISCARD)
		rq->nr_phys_segments = 1;

	rq->__data_len = bio->bi_iter.bi_size;
	rq->bio = rq->biotail = bio;

	if (bio->bi_disk)
		rq->rq_disk = bio->bi_disk;
}

#if ARCH_IMPLEMENTS_FLUSH_DCACHE_PAGE
/**
 * rq_flush_dcache_pages - Helper function to flush all pages in a request
 * @rq: the request to be flushed
 *
 * Description:
 *     Flush all pages in @rq.
 */
void rq_flush_dcache_pages(struct request *rq)
{
	struct req_iterator iter;
	struct bio_vec bvec;

	rq_for_each_segment(bvec, rq, iter)
		flush_dcache_page(bvec.bv_page);
}
EXPORT_SYMBOL_GPL(rq_flush_dcache_pages);
#endif

/**
 * blk_lld_busy - Check if underlying low-level drivers of a device are busy
 * @q : the queue of the device being checked
 *
 * Description:
 *    Check if underlying low-level drivers of a device are busy.
 *    If the drivers want to export their busy state, they must set own
 *    exporting function using blk_queue_lld_busy() first.
 *
 *    Basically, this function is used only by request stacking drivers
 *    to stop dispatching requests to underlying devices when underlying
 *    devices are busy.  This behavior helps more I/O merging on the queue
 *    of the request stacking driver and prevents I/O throughput regression
 *    on burst I/O load.
 *
 * Return:
 *    0 - Not busy (The request stacking driver should dispatch request)
 *    1 - Busy (The request stacking driver should stop dispatching request)
 */
int blk_lld_busy(struct request_queue *q)
{
	if (q->lld_busy_fn)
		return q->lld_busy_fn(q);

	return 0;
}
EXPORT_SYMBOL_GPL(blk_lld_busy);

/**
 * blk_rq_unprep_clone - Helper function to free all bios in a cloned request
 * @rq: the clone request to be cleaned up
 *
 * Description:
 *     Free all bios in @rq for a cloned request.
 */
void blk_rq_unprep_clone(struct request *rq)
{
	struct bio *bio;

	while ((bio = rq->bio) != NULL) {
		rq->bio = bio->bi_next;

		bio_put(bio);
	}
}
EXPORT_SYMBOL_GPL(blk_rq_unprep_clone);

/*
 * Copy attributes of the original request to the clone request.
 * The actual data parts (e.g. ->cmd, ->sense) are not copied.
 */
static void __blk_rq_prep_clone(struct request *dst, struct request *src)
{
	dst->cpu = src->cpu;
	dst->__sector = blk_rq_pos(src);
#ifdef CONFIG_PFK
	dst->__dun = blk_rq_dun(src);
#endif
	dst->__data_len = blk_rq_bytes(src);
	if (src->rq_flags & RQF_SPECIAL_PAYLOAD) {
		dst->rq_flags |= RQF_SPECIAL_PAYLOAD;
		dst->special_vec = src->special_vec;
	}
	dst->nr_phys_segments = src->nr_phys_segments;
	dst->ioprio = src->ioprio;
	dst->extra_len = src->extra_len;
}

/**
 * blk_rq_prep_clone - Helper function to setup clone request
 * @rq: the request to be setup
 * @rq_src: original request to be cloned
 * @bs: bio_set that bios for clone are allocated from
 * @gfp_mask: memory allocation mask for bio
 * @bio_ctr: setup function to be called for each clone bio.
 *           Returns %0 for success, non %0 for failure.
 * @data: private data to be passed to @bio_ctr
 *
 * Description:
 *     Clones bios in @rq_src to @rq, and copies attributes of @rq_src to @rq.
 *     The actual data parts of @rq_src (e.g. ->cmd, ->sense)
 *     are not copied, and copying such parts is the caller's responsibility.
 *     Also, pages which the original bios are pointing to are not copied
 *     and the cloned bios just point same pages.
 *     So cloned bios must be completed before original bios, which means
 *     the caller must complete @rq before @rq_src.
 */
int blk_rq_prep_clone(struct request *rq, struct request *rq_src,
		      struct bio_set *bs, gfp_t gfp_mask,
		      int (*bio_ctr)(struct bio *, struct bio *, void *),
		      void *data)
{
	struct bio *bio, *bio_src;

	if (!bs)
		bs = fs_bio_set;

	__rq_for_each_bio(bio_src, rq_src) {
		bio = bio_clone_fast(bio_src, gfp_mask, bs);
		if (!bio)
			goto free_and_out;

		if (bio_ctr && bio_ctr(bio, bio_src, data))
			goto free_and_out;

		if (rq->bio) {
			rq->biotail->bi_next = bio;
			rq->biotail = bio;
		} else
			rq->bio = rq->biotail = bio;
	}

	__blk_rq_prep_clone(rq, rq_src);

	return 0;

free_and_out:
	if (bio)
		bio_put(bio);
	blk_rq_unprep_clone(rq);

	return -ENOMEM;
}
EXPORT_SYMBOL_GPL(blk_rq_prep_clone);

int kblockd_schedule_work(struct work_struct *work)
{
	return queue_work(kblockd_workqueue, work);
}
EXPORT_SYMBOL(kblockd_schedule_work);

int kblockd_schedule_work_on(int cpu, struct work_struct *work)
{
	return queue_work_on(cpu, kblockd_workqueue, work);
}
EXPORT_SYMBOL(kblockd_schedule_work_on);

int kblockd_mod_delayed_work_on(int cpu, struct delayed_work *dwork,
				unsigned long delay)
{
	return mod_delayed_work_on(cpu, kblockd_workqueue, dwork, delay);
}
EXPORT_SYMBOL(kblockd_mod_delayed_work_on);

int kblockd_schedule_delayed_work(struct delayed_work *dwork,
				  unsigned long delay)
{
	return queue_delayed_work(kblockd_workqueue, dwork, delay);
}
EXPORT_SYMBOL(kblockd_schedule_delayed_work);

int kblockd_schedule_delayed_work_on(int cpu, struct delayed_work *dwork,
				     unsigned long delay)
{
	return queue_delayed_work_on(cpu, kblockd_workqueue, dwork, delay);
}
EXPORT_SYMBOL(kblockd_schedule_delayed_work_on);

/**
 * blk_start_plug - initialize blk_plug and track it inside the task_struct
 * @plug:	The &struct blk_plug that needs to be initialized
 *
 * Description:
 *   Tracking blk_plug inside the task_struct will help with auto-flushing the
 *   pending I/O should the task end up blocking between blk_start_plug() and
 *   blk_finish_plug(). This is important from a performance perspective, but
 *   also ensures that we don't deadlock. For instance, if the task is blocking
 *   for a memory allocation, memory reclaim could end up wanting to free a
 *   page belonging to that request that is currently residing in our private
 *   plug. By flushing the pending I/O when the process goes to sleep, we avoid
 *   this kind of deadlock.
 */
void blk_start_plug(struct blk_plug *plug)
{
	struct task_struct *tsk = current;

	/*
	 * If this is a nested plug, don't actually assign it.
	 */
	if (tsk->plug)
		return;

	INIT_LIST_HEAD(&plug->list);
	INIT_LIST_HEAD(&plug->mq_list);
	INIT_LIST_HEAD(&plug->cb_list);
	/*
	 * Store ordering should not be needed here, since a potential
	 * preempt will imply a full memory barrier
	 */
	tsk->plug = plug;
}
EXPORT_SYMBOL(blk_start_plug);

static int plug_rq_cmp(void *priv, struct list_head *a, struct list_head *b)
{
	struct request *rqa = container_of(a, struct request, queuelist);
	struct request *rqb = container_of(b, struct request, queuelist);

	return !(rqa->q < rqb->q ||
		(rqa->q == rqb->q && blk_rq_pos(rqa) < blk_rq_pos(rqb)));
}

/*
 * If 'from_schedule' is true, then postpone the dispatch of requests
 * until a safe kblockd context. We due this to avoid accidental big
 * additional stack usage in driver dispatch, in places where the originally
 * plugger did not intend it.
 */
static void queue_unplugged(struct request_queue *q, unsigned int depth,
			    bool from_schedule)
	__releases(q->queue_lock)
{
	lockdep_assert_held(q->queue_lock);

	trace_block_unplug(q, depth, !from_schedule);

	if (from_schedule)
		blk_run_queue_async(q);
	else
		__blk_run_queue(q);
	spin_unlock(q->queue_lock);
}

static void flush_plug_callbacks(struct blk_plug *plug, bool from_schedule)
{
	LIST_HEAD(callbacks);

	while (!list_empty(&plug->cb_list)) {
		list_splice_init(&plug->cb_list, &callbacks);

		while (!list_empty(&callbacks)) {
			struct blk_plug_cb *cb = list_first_entry(&callbacks,
							  struct blk_plug_cb,
							  list);
			list_del(&cb->list);
			cb->callback(cb, from_schedule);
		}
	}
}

struct blk_plug_cb *blk_check_plugged(blk_plug_cb_fn unplug, void *data,
				      int size)
{
	struct blk_plug *plug = current->plug;
	struct blk_plug_cb *cb;

	if (!plug)
		return NULL;

	list_for_each_entry(cb, &plug->cb_list, list)
		if (cb->callback == unplug && cb->data == data)
			return cb;

	/* Not currently on the callback list */
	BUG_ON(size < sizeof(*cb));
	cb = kzalloc(size, GFP_ATOMIC);
	if (cb) {
		cb->data = data;
		cb->callback = unplug;
		list_add(&cb->list, &plug->cb_list);
	}
	return cb;
}
EXPORT_SYMBOL(blk_check_plugged);

void blk_flush_plug_list(struct blk_plug *plug, bool from_schedule)
{
	struct request_queue *q;
	unsigned long flags;
	struct request *rq;
	LIST_HEAD(list);
	unsigned int depth;

	flush_plug_callbacks(plug, from_schedule);

	if (!list_empty(&plug->mq_list))
		blk_mq_flush_plug_list(plug, from_schedule);

	if (list_empty(&plug->list))
		return;

	list_splice_init(&plug->list, &list);

	list_sort(NULL, &list, plug_rq_cmp);

	q = NULL;
	depth = 0;

	/*
	 * Save and disable interrupts here, to avoid doing it for every
	 * queue lock we have to take.
	 */
	local_irq_save(flags);
	while (!list_empty(&list)) {
		rq = list_entry_rq(list.next);
		list_del_init(&rq->queuelist);
		BUG_ON(!rq->q);
		if (rq->q != q) {
			/*
			 * This drops the queue lock
			 */
			if (q)
				queue_unplugged(q, depth, from_schedule);
			q = rq->q;
			depth = 0;
			spin_lock(q->queue_lock);
		}

		/*
		 * Short-circuit if @q is dead
		 */
		if (unlikely(blk_queue_dying(q))) {
			__blk_end_request_all(rq, BLK_STS_IOERR);
			continue;
		}

		/*
		 * rq is already accounted, so use raw insert
		 */
		if (op_is_flush(rq->cmd_flags))
			__elv_add_request(q, rq, ELEVATOR_INSERT_FLUSH);
		else
			__elv_add_request(q, rq, ELEVATOR_INSERT_SORT_MERGE);

		depth++;
	}

	/*
	 * This drops the queue lock
	 */
	if (q)
		queue_unplugged(q, depth, from_schedule);

	local_irq_restore(flags);
}

void blk_finish_plug(struct blk_plug *plug)
{
	if (plug != current->plug)
		return;
	blk_flush_plug_list(plug, false);

	current->plug = NULL;
}
EXPORT_SYMBOL(blk_finish_plug);

#ifdef CONFIG_PM
/**
 * blk_pm_runtime_init - Block layer runtime PM initialization routine
 * @q: the queue of the device
 * @dev: the device the queue belongs to
 *
 * Description:
 *    Initialize runtime-PM-related fields for @q and start auto suspend for
 *    @dev. Drivers that want to take advantage of request-based runtime PM
 *    should call this function after @dev has been initialized, and its
 *    request queue @q has been allocated, and runtime PM for it can not happen
 *    yet(either due to disabled/forbidden or its usage_count > 0). In most
 *    cases, driver should call this function before any I/O has taken place.
 *
 *    This function takes care of setting up using auto suspend for the device,
 *    the autosuspend delay is set to -1 to make runtime suspend impossible
 *    until an updated value is either set by user or by driver. Drivers do
 *    not need to touch other autosuspend settings.
 *
 *    The block layer runtime PM is request based, so only works for drivers
 *    that use request as their IO unit instead of those directly use bio's.
 */
void blk_pm_runtime_init(struct request_queue *q, struct device *dev)
{
	/* Don't enable runtime PM for blk-mq until it is ready */
	if (q->mq_ops) {
		pm_runtime_disable(dev);
		return;
	}

	q->dev = dev;
	q->rpm_status = RPM_ACTIVE;
	pm_runtime_set_autosuspend_delay(q->dev, -1);
	pm_runtime_use_autosuspend(q->dev);
}
EXPORT_SYMBOL(blk_pm_runtime_init);

/**
 * blk_pre_runtime_suspend - Pre runtime suspend check
 * @q: the queue of the device
 *
 * Description:
 *    This function will check if runtime suspend is allowed for the device
 *    by examining if there are any requests pending in the queue. If there
 *    are requests pending, the device can not be runtime suspended; otherwise,
 *    the queue's status will be updated to SUSPENDING and the driver can
 *    proceed to suspend the device.
 *
 *    For the not allowed case, we mark last busy for the device so that
 *    runtime PM core will try to autosuspend it some time later.
 *
 *    This function should be called near the start of the device's
 *    runtime_suspend callback.
 *
 * Return:
 *    0		- OK to runtime suspend the device
 *    -EBUSY	- Device should not be runtime suspended
 */
int blk_pre_runtime_suspend(struct request_queue *q)
{
	int ret = 0;

	if (!q->dev)
		return ret;

	spin_lock_irq(q->queue_lock);
	if (q->nr_pending) {
		ret = -EBUSY;
		pm_runtime_mark_last_busy(q->dev);
	} else {
		q->rpm_status = RPM_SUSPENDING;
	}
	spin_unlock_irq(q->queue_lock);
	return ret;
}
EXPORT_SYMBOL(blk_pre_runtime_suspend);

/**
 * blk_post_runtime_suspend - Post runtime suspend processing
 * @q: the queue of the device
 * @err: return value of the device's runtime_suspend function
 *
 * Description:
 *    Update the queue's runtime status according to the return value of the
 *    device's runtime suspend function and mark last busy for the device so
 *    that PM core will try to auto suspend the device at a later time.
 *
 *    This function should be called near the end of the device's
 *    runtime_suspend callback.
 */
void blk_post_runtime_suspend(struct request_queue *q, int err)
{
	if (!q->dev)
		return;

	spin_lock_irq(q->queue_lock);
	if (!err) {
		q->rpm_status = RPM_SUSPENDED;
	} else {
		q->rpm_status = RPM_ACTIVE;
		pm_runtime_mark_last_busy(q->dev);
	}
	spin_unlock_irq(q->queue_lock);
}
EXPORT_SYMBOL(blk_post_runtime_suspend);

/**
 * blk_pre_runtime_resume - Pre runtime resume processing
 * @q: the queue of the device
 *
 * Description:
 *    Update the queue's runtime status to RESUMING in preparation for the
 *    runtime resume of the device.
 *
 *    This function should be called near the start of the device's
 *    runtime_resume callback.
 */
void blk_pre_runtime_resume(struct request_queue *q)
{
	if (!q->dev)
		return;

	spin_lock_irq(q->queue_lock);
	q->rpm_status = RPM_RESUMING;
	spin_unlock_irq(q->queue_lock);
}
EXPORT_SYMBOL(blk_pre_runtime_resume);

/**
 * blk_post_runtime_resume - Post runtime resume processing
 * @q: the queue of the device
 * @err: return value of the device's runtime_resume function
 *
 * Description:
 *    Update the queue's runtime status according to the return value of the
 *    device's runtime_resume function. If it is successfully resumed, process
 *    the requests that are queued into the device's queue when it is resuming
 *    and then mark last busy and initiate autosuspend for it.
 *
 *    This function should be called near the end of the device's
 *    runtime_resume callback.
 */
void blk_post_runtime_resume(struct request_queue *q, int err)
{
	if (!q->dev)
		return;

	spin_lock_irq(q->queue_lock);
	if (!err) {
		q->rpm_status = RPM_ACTIVE;
		__blk_run_queue(q);
		pm_runtime_mark_last_busy(q->dev);
		pm_request_autosuspend(q->dev);
	} else {
		q->rpm_status = RPM_SUSPENDED;
	}
	spin_unlock_irq(q->queue_lock);
}
EXPORT_SYMBOL(blk_post_runtime_resume);

/**
 * blk_set_runtime_active - Force runtime status of the queue to be active
 * @q: the queue of the device
 *
 * If the device is left runtime suspended during system suspend the resume
 * hook typically resumes the device and corrects runtime status
 * accordingly. However, that does not affect the queue runtime PM status
 * which is still "suspended". This prevents processing requests from the
 * queue.
 *
 * This function can be used in driver's resume hook to correct queue
 * runtime PM status and re-enable peeking requests from the queue. It
 * should be called before first request is added to the queue.
 */
void blk_set_runtime_active(struct request_queue *q)
{
	spin_lock_irq(q->queue_lock);
	q->rpm_status = RPM_ACTIVE;
	pm_runtime_mark_last_busy(q->dev);
	pm_request_autosuspend(q->dev);
	spin_unlock_irq(q->queue_lock);
}
EXPORT_SYMBOL(blk_set_runtime_active);
#endif

int __init blk_dev_init(void)
{
	BUILD_BUG_ON(REQ_OP_LAST >= (1 << REQ_OP_BITS));
	BUILD_BUG_ON(REQ_OP_BITS + REQ_FLAG_BITS > 8 *
			FIELD_SIZEOF(struct request, cmd_flags));
	BUILD_BUG_ON(REQ_OP_BITS + REQ_FLAG_BITS > 8 *
			FIELD_SIZEOF(struct bio, bi_opf));

	/* used for unplugging and affects IO latency/throughput - HIGHPRI */
	kblockd_workqueue = alloc_workqueue("kblockd",
					    WQ_MEM_RECLAIM | WQ_HIGHPRI, 0);
	if (!kblockd_workqueue)
		panic("Failed to create kblockd\n");

	request_cachep = kmem_cache_create("blkdev_requests",
			sizeof(struct request), 0, SLAB_PANIC, NULL);

	blk_requestq_cachep = kmem_cache_create("request_queue",
			sizeof(struct request_queue), 0, SLAB_PANIC, NULL);

#ifdef CONFIG_DEBUG_FS
	blk_debugfs_root = debugfs_create_dir("block", NULL);
#endif

	return 0;
}

/*
 * Blk IO latency support. We want this to be as cheap as possible, so doing
 * this lockless (and avoiding atomics), a few off by a few errors in this
 * code is not harmful, and we don't want to do anything that is
 * perf-impactful.
 * TODO : If necessary, we can make the histograms per-cpu and aggregate
 * them when printing them out.
 */
ssize_t
blk_latency_hist_show(char *name, struct io_latency_state *s, char *buf,
		int buf_size)
{
	int i;
	int bytes_written = 0;
	u_int64_t num_elem, elem;
	int pct;
	u_int64_t average;

	num_elem = s->latency_elems;
	if (num_elem > 0) {
		average = div64_u64(s->latency_sum, s->latency_elems);
		bytes_written += scnprintf(buf + bytes_written,
			buf_size - bytes_written, "IO svc_time %s Latency"
			" Histogram (n = %llu, average = %llu):\n", name,
			num_elem, average);
		for (i = 0; i < ARRAY_SIZE(latency_x_axis_us); i++) {
			elem = s->latency_y_axis[i];
			pct = div64_u64(elem * 100, num_elem);
			bytes_written += scnprintf(buf + bytes_written,
					PAGE_SIZE - bytes_written,
					"\t< %6lluus%15llu%15d%%\n",
					latency_x_axis_us[i],
					elem, pct);
		}
		/* Last element in y-axis table is overflow */
		elem = s->latency_y_axis[i];
		pct = div64_u64(elem * 100, num_elem);
		bytes_written += scnprintf(buf + bytes_written,
				PAGE_SIZE - bytes_written,
				"\t>=%6lluus%15llu%15d%%\n",
				latency_x_axis_us[i - 1], elem, pct);
	}

	return bytes_written;
}
EXPORT_SYMBOL(blk_latency_hist_show);<|MERGE_RESOLUTION|>--- conflicted
+++ resolved
@@ -1663,11 +1663,8 @@
 	req->bio = bio;
 
 #ifdef CONFIG_PFK
-<<<<<<< HEAD
 	req->__dun = bio->bi_iter.bi_dun;
-=======
 	WARN_ON(req->__dun || bio->bi_iter.bi_dun);
->>>>>>> 02e5399c
 #endif
 	req->__sector = bio->bi_iter.bi_sector;
 	req->__data_len += bio->bi_iter.bi_size;
@@ -1818,10 +1815,7 @@
 	else
 		req->ioprio = IOPRIO_PRIO_VALUE(IOPRIO_CLASS_NONE, 0);
 	req->write_hint = bio->bi_write_hint;
-<<<<<<< HEAD
-
-=======
->>>>>>> 02e5399c
+
 #ifdef CONFIG_PFK
 	req->__dun = bio->bi_iter.bi_dun;
 #endif
