/*
 * Copyright (C) 1991, 1992 Linus Torvalds
 * Copyright (C) 1994,      Karl Keyte: Added support for disk statistics
 * Elevator latency, (C) 2000  Andrea Arcangeli <andrea@suse.de> SuSE
 * Queue request tables / lock, selectable elevator, Jens Axboe <axboe@suse.de>
 * kernel-doc documentation started by NeilBrown <neilb@cse.unsw.edu.au>
 *	-  July2000
 * bio rewrite, highmem i/o, etc, Jens Axboe <axboe@suse.de> - may 2001
 */

/*
 * This handles all read/write requests to block devices
 */
#include <linux/kernel.h>
#include <linux/module.h>
#include <linux/backing-dev.h>
#include <linux/bio.h>
#include <linux/blkdev.h>
#include <linux/blk-mq.h>
#include <linux/highmem.h>
#include <linux/mm.h>
#include <linux/kernel_stat.h>
#include <linux/string.h>
#include <linux/init.h>
#include <linux/completion.h>
#include <linux/slab.h>
#include <linux/swap.h>
#include <linux/writeback.h>
#include <linux/task_io_accounting_ops.h>
#include <linux/fault-inject.h>
#include <linux/list_sort.h>
#include <linux/delay.h>
#include <linux/ratelimit.h>
#include <linux/pm_runtime.h>
#include <linux/blk-cgroup.h>
#include <linux/debugfs.h>

#define CREATE_TRACE_POINTS
#include <trace/events/block.h>

#include "blk.h"
#include "blk-mq.h"
#include "blk-mq-sched.h"
#include "blk-wbt.h"

#include <linux/math64.h>

#ifdef CONFIG_DEBUG_FS
struct dentry *blk_debugfs_root;
#endif

EXPORT_TRACEPOINT_SYMBOL_GPL(block_bio_remap);
EXPORT_TRACEPOINT_SYMBOL_GPL(block_rq_remap);
EXPORT_TRACEPOINT_SYMBOL_GPL(block_bio_complete);
EXPORT_TRACEPOINT_SYMBOL_GPL(block_split);
EXPORT_TRACEPOINT_SYMBOL_GPL(block_unplug);

DEFINE_IDA(blk_queue_ida);

/*
 * For the allocated request tables
 */
struct kmem_cache *request_cachep;

/*
 * For queue allocation
 */
struct kmem_cache *blk_requestq_cachep;

/*
 * Controlling structure to kblockd
 */
static struct workqueue_struct *kblockd_workqueue;

static void blk_clear_congested(struct request_list *rl, int sync)
{
#ifdef CONFIG_CGROUP_WRITEBACK
	clear_wb_congested(rl->blkg->wb_congested, sync);
#else
	/*
	 * If !CGROUP_WRITEBACK, all blkg's map to bdi->wb and we shouldn't
	 * flip its congestion state for events on other blkcgs.
	 */
	if (rl == &rl->q->root_rl)
		clear_wb_congested(rl->q->backing_dev_info->wb.congested, sync);
#endif
}

static void blk_set_congested(struct request_list *rl, int sync)
{
#ifdef CONFIG_CGROUP_WRITEBACK
	set_wb_congested(rl->blkg->wb_congested, sync);
#else
	/* see blk_clear_congested() */
	if (rl == &rl->q->root_rl)
		set_wb_congested(rl->q->backing_dev_info->wb.congested, sync);
#endif
}

void blk_queue_congestion_threshold(struct request_queue *q)
{
	int nr;

	nr = q->nr_requests - (q->nr_requests / 8) + 1;
	if (nr > q->nr_requests)
		nr = q->nr_requests;
	q->nr_congestion_on = nr;

	nr = q->nr_requests - (q->nr_requests / 8) - (q->nr_requests / 16) - 1;
	if (nr < 1)
		nr = 1;
	q->nr_congestion_off = nr;
}

void blk_rq_init(struct request_queue *q, struct request *rq)
{
	memset(rq, 0, sizeof(*rq));

	INIT_LIST_HEAD(&rq->queuelist);
	INIT_LIST_HEAD(&rq->timeout_list);
	rq->cpu = -1;
	rq->q = q;
	rq->__sector = (sector_t) -1;
	INIT_HLIST_NODE(&rq->hash);
	RB_CLEAR_NODE(&rq->rb_node);
	rq->tag = -1;
	rq->internal_tag = -1;
	rq->start_time = jiffies;
	set_start_time_ns(rq);
	rq->part = NULL;
}
EXPORT_SYMBOL(blk_rq_init);

static const struct {
	int		errno;
	const char	*name;
} blk_errors[] = {
	[BLK_STS_OK]		= { 0,		"" },
	[BLK_STS_NOTSUPP]	= { -EOPNOTSUPP, "operation not supported" },
	[BLK_STS_TIMEOUT]	= { -ETIMEDOUT,	"timeout" },
	[BLK_STS_NOSPC]		= { -ENOSPC,	"critical space allocation" },
	[BLK_STS_TRANSPORT]	= { -ENOLINK,	"recoverable transport" },
	[BLK_STS_TARGET]	= { -EREMOTEIO,	"critical target" },
	[BLK_STS_NEXUS]		= { -EBADE,	"critical nexus" },
	[BLK_STS_MEDIUM]	= { -ENODATA,	"critical medium" },
	[BLK_STS_PROTECTION]	= { -EILSEQ,	"protection" },
	[BLK_STS_RESOURCE]	= { -ENOMEM,	"kernel resource" },
	[BLK_STS_AGAIN]		= { -EAGAIN,	"nonblocking retry" },

	/* device mapper special case, should not leak out: */
	[BLK_STS_DM_REQUEUE]	= { -EREMCHG, "dm internal retry" },

	/* everything else not covered above: */
	[BLK_STS_IOERR]		= { -EIO,	"I/O" },
};

blk_status_t errno_to_blk_status(int errno)
{
	int i;

	for (i = 0; i < ARRAY_SIZE(blk_errors); i++) {
		if (blk_errors[i].errno == errno)
			return (__force blk_status_t)i;
	}

	return BLK_STS_IOERR;
}
EXPORT_SYMBOL_GPL(errno_to_blk_status);

int blk_status_to_errno(blk_status_t status)
{
	int idx = (__force int)status;

	if (WARN_ON_ONCE(idx >= ARRAY_SIZE(blk_errors)))
		return -EIO;
	return blk_errors[idx].errno;
}
EXPORT_SYMBOL_GPL(blk_status_to_errno);

static void print_req_error(struct request *req, blk_status_t status)
{
	int idx = (__force int)status;

	if (WARN_ON_ONCE(idx >= ARRAY_SIZE(blk_errors)))
		return;

	printk_ratelimited(KERN_ERR "%s: %s error, dev %s, sector %llu\n",
			   __func__, blk_errors[idx].name, req->rq_disk ?
			   req->rq_disk->disk_name : "?",
			   (unsigned long long)blk_rq_pos(req));
}

static void req_bio_endio(struct request *rq, struct bio *bio,
			  unsigned int nbytes, blk_status_t error)
{
	if (error)
		bio->bi_status = error;

	if (unlikely(rq->rq_flags & RQF_QUIET))
		bio_set_flag(bio, BIO_QUIET);

	bio_advance(bio, nbytes);

	/* don't actually finish bio if it's part of flush sequence */
	if (bio->bi_iter.bi_size == 0 && !(rq->rq_flags & RQF_FLUSH_SEQ))
		bio_endio(bio);
}

void blk_dump_rq_flags(struct request *rq, char *msg)
{
	printk(KERN_INFO "%s: dev %s: flags=%llx\n", msg,
		rq->rq_disk ? rq->rq_disk->disk_name : "?",
		(unsigned long long) rq->cmd_flags);

	printk(KERN_INFO "  sector %llu, nr/cnr %u/%u\n",
	       (unsigned long long)blk_rq_pos(rq),
	       blk_rq_sectors(rq), blk_rq_cur_sectors(rq));
	printk(KERN_INFO "  bio %p, biotail %p, len %u\n",
	       rq->bio, rq->biotail, blk_rq_bytes(rq));
}
EXPORT_SYMBOL(blk_dump_rq_flags);

static void blk_delay_work(struct work_struct *work)
{
	struct request_queue *q;

	q = container_of(work, struct request_queue, delay_work.work);
	spin_lock_irq(q->queue_lock);
	__blk_run_queue(q);
	spin_unlock_irq(q->queue_lock);
}

/**
 * blk_delay_queue - restart queueing after defined interval
 * @q:		The &struct request_queue in question
 * @msecs:	Delay in msecs
 *
 * Description:
 *   Sometimes queueing needs to be postponed for a little while, to allow
 *   resources to come back. This function will make sure that queueing is
 *   restarted around the specified time.
 */
void blk_delay_queue(struct request_queue *q, unsigned long msecs)
{
	lockdep_assert_held(q->queue_lock);
	WARN_ON_ONCE(q->mq_ops);

	if (likely(!blk_queue_dead(q)))
		queue_delayed_work(kblockd_workqueue, &q->delay_work,
				   msecs_to_jiffies(msecs));
}
EXPORT_SYMBOL(blk_delay_queue);

/**
 * blk_start_queue_async - asynchronously restart a previously stopped queue
 * @q:    The &struct request_queue in question
 *
 * Description:
 *   blk_start_queue_async() will clear the stop flag on the queue, and
 *   ensure that the request_fn for the queue is run from an async
 *   context.
 **/
void blk_start_queue_async(struct request_queue *q)
{
	lockdep_assert_held(q->queue_lock);
	WARN_ON_ONCE(q->mq_ops);

	queue_flag_clear(QUEUE_FLAG_STOPPED, q);
	blk_run_queue_async(q);
}
EXPORT_SYMBOL(blk_start_queue_async);

/**
 * blk_start_queue - restart a previously stopped queue
 * @q:    The &struct request_queue in question
 *
 * Description:
 *   blk_start_queue() will clear the stop flag on the queue, and call
 *   the request_fn for the queue if it was in a stopped state when
 *   entered. Also see blk_stop_queue().
 **/
void blk_start_queue(struct request_queue *q)
{
	lockdep_assert_held(q->queue_lock);
	WARN_ON(!in_interrupt() && !irqs_disabled());
	WARN_ON_ONCE(q->mq_ops);

	queue_flag_clear(QUEUE_FLAG_STOPPED, q);
	__blk_run_queue(q);
}
EXPORT_SYMBOL(blk_start_queue);

/**
 * blk_stop_queue - stop a queue
 * @q:    The &struct request_queue in question
 *
 * Description:
 *   The Linux block layer assumes that a block driver will consume all
 *   entries on the request queue when the request_fn strategy is called.
 *   Often this will not happen, because of hardware limitations (queue
 *   depth settings). If a device driver gets a 'queue full' response,
 *   or if it simply chooses not to queue more I/O at one point, it can
 *   call this function to prevent the request_fn from being called until
 *   the driver has signalled it's ready to go again. This happens by calling
 *   blk_start_queue() to restart queue operations.
 **/
void blk_stop_queue(struct request_queue *q)
{
	lockdep_assert_held(q->queue_lock);
	WARN_ON_ONCE(q->mq_ops);

	cancel_delayed_work(&q->delay_work);
	queue_flag_set(QUEUE_FLAG_STOPPED, q);
}
EXPORT_SYMBOL(blk_stop_queue);

/**
 * blk_sync_queue - cancel any pending callbacks on a queue
 * @q: the queue
 *
 * Description:
 *     The block layer may perform asynchronous callback activity
 *     on a queue, such as calling the unplug function after a timeout.
 *     A block device may call blk_sync_queue to ensure that any
 *     such activity is cancelled, thus allowing it to release resources
 *     that the callbacks might use. The caller must already have made sure
 *     that its ->make_request_fn will not re-add plugging prior to calling
 *     this function.
 *
 *     This function does not cancel any asynchronous activity arising
 *     out of elevator or throttling code. That would require elevator_exit()
 *     and blkcg_exit_queue() to be called with queue lock initialized.
 *
 */
void blk_sync_queue(struct request_queue *q)
{
	del_timer_sync(&q->timeout);
	cancel_work_sync(&q->timeout_work);

	if (q->mq_ops) {
		struct blk_mq_hw_ctx *hctx;
		int i;

		cancel_delayed_work_sync(&q->requeue_work);
		queue_for_each_hw_ctx(q, hctx, i)
			cancel_delayed_work_sync(&hctx->run_work);
	} else {
		cancel_delayed_work_sync(&q->delay_work);
	}
}
EXPORT_SYMBOL(blk_sync_queue);

/**
 * __blk_run_queue_uncond - run a queue whether or not it has been stopped
 * @q:	The queue to run
 *
 * Description:
 *    Invoke request handling on a queue if there are any pending requests.
 *    May be used to restart request handling after a request has completed.
 *    This variant runs the queue whether or not the queue has been
 *    stopped. Must be called with the queue lock held and interrupts
 *    disabled. See also @blk_run_queue.
 */
inline void __blk_run_queue_uncond(struct request_queue *q)
{
	lockdep_assert_held(q->queue_lock);
	WARN_ON_ONCE(q->mq_ops);

	if (unlikely(blk_queue_dead(q)))
		return;

	/*
	 * Some request_fn implementations, e.g. scsi_request_fn(), unlock
	 * the queue lock internally. As a result multiple threads may be
	 * running such a request function concurrently. Keep track of the
	 * number of active request_fn invocations such that blk_drain_queue()
	 * can wait until all these request_fn calls have finished.
	 */
	q->request_fn_active++;
	q->request_fn(q);
	q->request_fn_active--;
}
EXPORT_SYMBOL_GPL(__blk_run_queue_uncond);

/**
 * __blk_run_queue - run a single device queue
 * @q:	The queue to run
 *
 * Description:
 *    See @blk_run_queue.
 */
void __blk_run_queue(struct request_queue *q)
{
	lockdep_assert_held(q->queue_lock);
	WARN_ON_ONCE(q->mq_ops);

	if (unlikely(blk_queue_stopped(q)))
		return;

	__blk_run_queue_uncond(q);
}
EXPORT_SYMBOL(__blk_run_queue);

/**
 * blk_run_queue_async - run a single device queue in workqueue context
 * @q:	The queue to run
 *
 * Description:
 *    Tells kblockd to perform the equivalent of @blk_run_queue on behalf
 *    of us.
 *
 * Note:
 *    Since it is not allowed to run q->delay_work after blk_cleanup_queue()
 *    has canceled q->delay_work, callers must hold the queue lock to avoid
 *    race conditions between blk_cleanup_queue() and blk_run_queue_async().
 */
void blk_run_queue_async(struct request_queue *q)
{
	lockdep_assert_held(q->queue_lock);
	WARN_ON_ONCE(q->mq_ops);

	if (likely(!blk_queue_stopped(q) && !blk_queue_dead(q)))
		mod_delayed_work(kblockd_workqueue, &q->delay_work, 0);
}
EXPORT_SYMBOL(blk_run_queue_async);

/**
 * blk_run_queue - run a single device queue
 * @q: The queue to run
 *
 * Description:
 *    Invoke request handling on this queue, if it has pending work to do.
 *    May be used to restart queueing when a request has completed.
 */
void blk_run_queue(struct request_queue *q)
{
	unsigned long flags;

	WARN_ON_ONCE(q->mq_ops);

	spin_lock_irqsave(q->queue_lock, flags);
	__blk_run_queue(q);
	spin_unlock_irqrestore(q->queue_lock, flags);
}
EXPORT_SYMBOL(blk_run_queue);

void blk_put_queue(struct request_queue *q)
{
	kobject_put(&q->kobj);
}
EXPORT_SYMBOL(blk_put_queue);

/**
 * __blk_drain_queue - drain requests from request_queue
 * @q: queue to drain
 * @drain_all: whether to drain all requests or only the ones w/ ELVPRIV
 *
 * Drain requests from @q.  If @drain_all is set, all requests are drained.
 * If not, only ELVPRIV requests are drained.  The caller is responsible
 * for ensuring that no new requests which need to be drained are queued.
 */
static void __blk_drain_queue(struct request_queue *q, bool drain_all)
	__releases(q->queue_lock)
	__acquires(q->queue_lock)
{
	int i;

	lockdep_assert_held(q->queue_lock);
	WARN_ON_ONCE(q->mq_ops);

	while (true) {
		bool drain = false;

		/*
		 * The caller might be trying to drain @q before its
		 * elevator is initialized.
		 */
		if (q->elevator)
			elv_drain_elevator(q);

		blkcg_drain_queue(q);

		/*
		 * This function might be called on a queue which failed
		 * driver init after queue creation or is not yet fully
		 * active yet.  Some drivers (e.g. fd and loop) get unhappy
		 * in such cases.  Kick queue iff dispatch queue has
		 * something on it and @q has request_fn set.
		 */
		if (!list_empty(&q->queue_head) && q->request_fn)
			__blk_run_queue(q);

		drain |= q->nr_rqs_elvpriv;
		drain |= q->request_fn_active;

		/*
		 * Unfortunately, requests are queued at and tracked from
		 * multiple places and there's no single counter which can
		 * be drained.  Check all the queues and counters.
		 */
		if (drain_all) {
			struct blk_flush_queue *fq = blk_get_flush_queue(q, NULL);
			drain |= !list_empty(&q->queue_head);
			for (i = 0; i < 2; i++) {
				drain |= q->nr_rqs[i];
				drain |= q->in_flight[i];
				if (fq)
				    drain |= !list_empty(&fq->flush_queue[i]);
			}
		}

		if (!drain)
			break;

		spin_unlock_irq(q->queue_lock);

		msleep(10);

		spin_lock_irq(q->queue_lock);
	}

	/*
	 * With queue marked dead, any woken up waiter will fail the
	 * allocation path, so the wakeup chaining is lost and we're
	 * left with hung waiters. We need to wake up those waiters.
	 */
	if (q->request_fn) {
		struct request_list *rl;

		blk_queue_for_each_rl(rl, q)
			for (i = 0; i < ARRAY_SIZE(rl->wait); i++)
				wake_up_all(&rl->wait[i]);
	}
}

void blk_drain_queue(struct request_queue *q)
{
	spin_lock_irq(q->queue_lock);
	__blk_drain_queue(q, true);
	spin_unlock_irq(q->queue_lock);
}

/**
 * blk_queue_bypass_start - enter queue bypass mode
 * @q: queue of interest
 *
 * In bypass mode, only the dispatch FIFO queue of @q is used.  This
 * function makes @q enter bypass mode and drains all requests which were
 * throttled or issued before.  On return, it's guaranteed that no request
 * is being throttled or has ELVPRIV set and blk_queue_bypass() %true
 * inside queue or RCU read lock.
 */
void blk_queue_bypass_start(struct request_queue *q)
{
	WARN_ON_ONCE(q->mq_ops);

	spin_lock_irq(q->queue_lock);
	q->bypass_depth++;
	queue_flag_set(QUEUE_FLAG_BYPASS, q);
	spin_unlock_irq(q->queue_lock);

	/*
	 * Queues start drained.  Skip actual draining till init is
	 * complete.  This avoids lenghty delays during queue init which
	 * can happen many times during boot.
	 */
	if (blk_queue_init_done(q)) {
		spin_lock_irq(q->queue_lock);
		__blk_drain_queue(q, false);
		spin_unlock_irq(q->queue_lock);

		/* ensure blk_queue_bypass() is %true inside RCU read lock */
		synchronize_rcu();
	}
}
EXPORT_SYMBOL_GPL(blk_queue_bypass_start);

/**
 * blk_queue_bypass_end - leave queue bypass mode
 * @q: queue of interest
 *
 * Leave bypass mode and restore the normal queueing behavior.
 *
 * Note: although blk_queue_bypass_start() is only called for blk-sq queues,
 * this function is called for both blk-sq and blk-mq queues.
 */
void blk_queue_bypass_end(struct request_queue *q)
{
	spin_lock_irq(q->queue_lock);
	if (!--q->bypass_depth)
		queue_flag_clear(QUEUE_FLAG_BYPASS, q);
	WARN_ON_ONCE(q->bypass_depth < 0);
	spin_unlock_irq(q->queue_lock);
}
EXPORT_SYMBOL_GPL(blk_queue_bypass_end);

void blk_set_queue_dying(struct request_queue *q)
{
	spin_lock_irq(q->queue_lock);
	queue_flag_set(QUEUE_FLAG_DYING, q);
	spin_unlock_irq(q->queue_lock);

	/*
	 * When queue DYING flag is set, we need to block new req
	 * entering queue, so we call blk_freeze_queue_start() to
	 * prevent I/O from crossing blk_queue_enter().
	 */
	blk_freeze_queue_start(q);

	if (q->mq_ops)
		blk_mq_wake_waiters(q);
	else {
		struct request_list *rl;

		spin_lock_irq(q->queue_lock);
		blk_queue_for_each_rl(rl, q) {
			if (rl->rq_pool) {
				wake_up_all(&rl->wait[BLK_RW_SYNC]);
				wake_up_all(&rl->wait[BLK_RW_ASYNC]);
			}
		}
		spin_unlock_irq(q->queue_lock);
	}
}
EXPORT_SYMBOL_GPL(blk_set_queue_dying);

/**
 * blk_cleanup_queue - shutdown a request queue
 * @q: request queue to shutdown
 *
 * Mark @q DYING, drain all pending requests, mark @q DEAD, destroy and
 * put it.  All future requests will be failed immediately with -ENODEV.
 */
void blk_cleanup_queue(struct request_queue *q)
{
	spinlock_t *lock = q->queue_lock;

	/* mark @q DYING, no new request or merges will be allowed afterwards */
	mutex_lock(&q->sysfs_lock);
	blk_set_queue_dying(q);
	spin_lock_irq(lock);

	/*
	 * A dying queue is permanently in bypass mode till released.  Note
	 * that, unlike blk_queue_bypass_start(), we aren't performing
	 * synchronize_rcu() after entering bypass mode to avoid the delay
	 * as some drivers create and destroy a lot of queues while
	 * probing.  This is still safe because blk_release_queue() will be
	 * called only after the queue refcnt drops to zero and nothing,
	 * RCU or not, would be traversing the queue by then.
	 */
	q->bypass_depth++;
	queue_flag_set(QUEUE_FLAG_BYPASS, q);

	queue_flag_set(QUEUE_FLAG_NOMERGES, q);
	queue_flag_set(QUEUE_FLAG_NOXMERGES, q);
	queue_flag_set(QUEUE_FLAG_DYING, q);
	spin_unlock_irq(lock);
	mutex_unlock(&q->sysfs_lock);

	/*
	 * Drain all requests queued before DYING marking. Set DEAD flag to
	 * prevent that q->request_fn() gets invoked after draining finished.
	 */
	blk_freeze_queue(q);
	spin_lock_irq(lock);
	queue_flag_set(QUEUE_FLAG_DEAD, q);
	spin_unlock_irq(lock);

	/*
	 * make sure all in-progress dispatch are completed because
	 * blk_freeze_queue() can only complete all requests, and
	 * dispatch may still be in-progress since we dispatch requests
	 * from more than one contexts
	 */
	if (q->mq_ops)
		blk_mq_quiesce_queue(q);

	/* for synchronous bio-based driver finish in-flight integrity i/o */
	blk_flush_integrity();

	/* @q won't process any more request, flush async actions */
	del_timer_sync(&q->backing_dev_info->laptop_mode_wb_timer);
	blk_sync_queue(q);

	if (q->mq_ops)
		blk_mq_free_queue(q);
	percpu_ref_exit(&q->q_usage_counter);

	spin_lock_irq(lock);
	if (q->queue_lock != &q->__queue_lock)
		q->queue_lock = &q->__queue_lock;
	spin_unlock_irq(lock);

	/* @q is and will stay empty, shutdown and put */
	blk_put_queue(q);
}
EXPORT_SYMBOL(blk_cleanup_queue);

/* Allocate memory local to the request queue */
static void *alloc_request_simple(gfp_t gfp_mask, void *data)
{
	struct request_queue *q = data;

	return kmem_cache_alloc_node(request_cachep, gfp_mask, q->node);
}

static void free_request_simple(void *element, void *data)
{
	kmem_cache_free(request_cachep, element);
}

static void *alloc_request_size(gfp_t gfp_mask, void *data)
{
	struct request_queue *q = data;
	struct request *rq;

	rq = kmalloc_node(sizeof(struct request) + q->cmd_size, gfp_mask,
			q->node);
	if (rq && q->init_rq_fn && q->init_rq_fn(q, rq, gfp_mask) < 0) {
		kfree(rq);
		rq = NULL;
	}
	return rq;
}

static void free_request_size(void *element, void *data)
{
	struct request_queue *q = data;

	if (q->exit_rq_fn)
		q->exit_rq_fn(q, element);
	kfree(element);
}

int blk_init_rl(struct request_list *rl, struct request_queue *q,
		gfp_t gfp_mask)
{
	if (unlikely(rl->rq_pool))
		return 0;

	rl->q = q;
	rl->count[BLK_RW_SYNC] = rl->count[BLK_RW_ASYNC] = 0;
	rl->starved[BLK_RW_SYNC] = rl->starved[BLK_RW_ASYNC] = 0;
	init_waitqueue_head(&rl->wait[BLK_RW_SYNC]);
	init_waitqueue_head(&rl->wait[BLK_RW_ASYNC]);

	if (q->cmd_size) {
		rl->rq_pool = mempool_create_node(BLKDEV_MIN_RQ,
				alloc_request_size, free_request_size,
				q, gfp_mask, q->node);
	} else {
		rl->rq_pool = mempool_create_node(BLKDEV_MIN_RQ,
				alloc_request_simple, free_request_simple,
				q, gfp_mask, q->node);
	}
	if (!rl->rq_pool)
		return -ENOMEM;

	if (rl != &q->root_rl)
		WARN_ON_ONCE(!blk_get_queue(q));

	return 0;
}

void blk_exit_rl(struct request_queue *q, struct request_list *rl)
{
	if (rl->rq_pool) {
		mempool_destroy(rl->rq_pool);
		if (rl != &q->root_rl)
			blk_put_queue(q);
	}
}

struct request_queue *blk_alloc_queue(gfp_t gfp_mask)
{
	return blk_alloc_queue_node(gfp_mask, NUMA_NO_NODE);
}
EXPORT_SYMBOL(blk_alloc_queue);

int blk_queue_enter(struct request_queue *q, bool nowait)
{
	while (true) {

		if (percpu_ref_tryget_live(&q->q_usage_counter))
			return 0;

		if (nowait)
			return -EBUSY;

		/*
		 * read pair of barrier in blk_freeze_queue_start(),
		 * we need to order reading __PERCPU_REF_DEAD flag of
		 * .q_usage_counter and reading .mq_freeze_depth or
		 * queue dying flag, otherwise the following wait may
		 * never return if the two reads are reordered.
		 */
		smp_rmb();

		wait_event(q->mq_freeze_wq,
			   !atomic_read(&q->mq_freeze_depth) ||
			   blk_queue_dying(q));
		if (blk_queue_dying(q))
			return -ENODEV;
	}
}

void blk_queue_exit(struct request_queue *q)
{
	percpu_ref_put(&q->q_usage_counter);
}

static void blk_queue_usage_counter_release(struct percpu_ref *ref)
{
	struct request_queue *q =
		container_of(ref, struct request_queue, q_usage_counter);

	wake_up_all(&q->mq_freeze_wq);
}

static void blk_rq_timed_out_timer(unsigned long data)
{
	struct request_queue *q = (struct request_queue *)data;

	kblockd_schedule_work(&q->timeout_work);
}

struct request_queue *blk_alloc_queue_node(gfp_t gfp_mask, int node_id)
{
	struct request_queue *q;

	q = kmem_cache_alloc_node(blk_requestq_cachep,
				gfp_mask | __GFP_ZERO, node_id);
	if (!q)
		return NULL;

	q->id = ida_simple_get(&blk_queue_ida, 0, 0, gfp_mask);
	if (q->id < 0)
		goto fail_q;

	q->bio_split = bioset_create(BIO_POOL_SIZE, 0, BIOSET_NEED_BVECS);
	if (!q->bio_split)
		goto fail_id;

	q->backing_dev_info = bdi_alloc_node(gfp_mask, node_id);
	if (!q->backing_dev_info)
		goto fail_split;

	q->stats = blk_alloc_queue_stats();
	if (!q->stats)
		goto fail_stats;

	q->backing_dev_info->ra_pages =
			(VM_MAX_READAHEAD * 1024) / PAGE_SIZE;
	q->backing_dev_info->capabilities = BDI_CAP_CGROUP_WRITEBACK;
	q->backing_dev_info->name = "block";
	q->node = node_id;

	setup_timer(&q->backing_dev_info->laptop_mode_wb_timer,
		    laptop_mode_timer_fn, (unsigned long) q);
	setup_timer(&q->timeout, blk_rq_timed_out_timer, (unsigned long) q);
	INIT_WORK(&q->timeout_work, NULL);
	INIT_LIST_HEAD(&q->queue_head);
	INIT_LIST_HEAD(&q->timeout_list);
	INIT_LIST_HEAD(&q->icq_list);
#ifdef CONFIG_BLK_CGROUP
	INIT_LIST_HEAD(&q->blkg_list);
#endif
	INIT_DELAYED_WORK(&q->delay_work, blk_delay_work);

	kobject_init(&q->kobj, &blk_queue_ktype);

#ifdef CONFIG_BLK_DEV_IO_TRACE
	mutex_init(&q->blk_trace_mutex);
#endif
	mutex_init(&q->sysfs_lock);
	spin_lock_init(&q->__queue_lock);

	/*
	 * By default initialize queue_lock to internal lock and driver can
	 * override it later if need be.
	 */
	q->queue_lock = &q->__queue_lock;

	/*
	 * A queue starts its life with bypass turned on to avoid
	 * unnecessary bypass on/off overhead and nasty surprises during
	 * init.  The initial bypass will be finished when the queue is
	 * registered by blk_register_queue().
	 */
	q->bypass_depth = 1;
	__set_bit(QUEUE_FLAG_BYPASS, &q->queue_flags);

	init_waitqueue_head(&q->mq_freeze_wq);

	/*
	 * Init percpu_ref in atomic mode so that it's faster to shutdown.
	 * See blk_register_queue() for details.
	 */
	if (percpu_ref_init(&q->q_usage_counter,
				blk_queue_usage_counter_release,
				PERCPU_REF_INIT_ATOMIC, GFP_KERNEL))
		goto fail_bdi;

	if (blkcg_init_queue(q))
		goto fail_ref;

	return q;

fail_ref:
	percpu_ref_exit(&q->q_usage_counter);
fail_bdi:
	blk_free_queue_stats(q->stats);
fail_stats:
	bdi_put(q->backing_dev_info);
fail_split:
	bioset_free(q->bio_split);
fail_id:
	ida_simple_remove(&blk_queue_ida, q->id);
fail_q:
	kmem_cache_free(blk_requestq_cachep, q);
	return NULL;
}
EXPORT_SYMBOL(blk_alloc_queue_node);

/**
 * blk_init_queue  - prepare a request queue for use with a block device
 * @rfn:  The function to be called to process requests that have been
 *        placed on the queue.
 * @lock: Request queue spin lock
 *
 * Description:
 *    If a block device wishes to use the standard request handling procedures,
 *    which sorts requests and coalesces adjacent requests, then it must
 *    call blk_init_queue().  The function @rfn will be called when there
 *    are requests on the queue that need to be processed.  If the device
 *    supports plugging, then @rfn may not be called immediately when requests
 *    are available on the queue, but may be called at some time later instead.
 *    Plugged queues are generally unplugged when a buffer belonging to one
 *    of the requests on the queue is needed, or due to memory pressure.
 *
 *    @rfn is not required, or even expected, to remove all requests off the
 *    queue, but only as many as it can handle at a time.  If it does leave
 *    requests on the queue, it is responsible for arranging that the requests
 *    get dealt with eventually.
 *
 *    The queue spin lock must be held while manipulating the requests on the
 *    request queue; this lock will be taken also from interrupt context, so irq
 *    disabling is needed for it.
 *
 *    Function returns a pointer to the initialized request queue, or %NULL if
 *    it didn't succeed.
 *
 * Note:
 *    blk_init_queue() must be paired with a blk_cleanup_queue() call
 *    when the block device is deactivated (such as at module unload).
 **/

struct request_queue *blk_init_queue(request_fn_proc *rfn, spinlock_t *lock)
{
	return blk_init_queue_node(rfn, lock, NUMA_NO_NODE);
}
EXPORT_SYMBOL(blk_init_queue);

struct request_queue *
blk_init_queue_node(request_fn_proc *rfn, spinlock_t *lock, int node_id)
{
	struct request_queue *q;

	q = blk_alloc_queue_node(GFP_KERNEL, node_id);
	if (!q)
		return NULL;

	q->request_fn = rfn;
	if (lock)
		q->queue_lock = lock;
	if (blk_init_allocated_queue(q) < 0) {
		blk_cleanup_queue(q);
		return NULL;
	}

	return q;
}
EXPORT_SYMBOL(blk_init_queue_node);

static blk_qc_t blk_queue_bio(struct request_queue *q, struct bio *bio);


int blk_init_allocated_queue(struct request_queue *q)
{
	WARN_ON_ONCE(q->mq_ops);

	q->fq = blk_alloc_flush_queue(q, NUMA_NO_NODE, q->cmd_size);
	if (!q->fq)
		return -ENOMEM;

	if (q->init_rq_fn && q->init_rq_fn(q, q->fq->flush_rq, GFP_KERNEL))
		goto out_free_flush_queue;

	if (blk_init_rl(&q->root_rl, q, GFP_KERNEL))
		goto out_exit_flush_rq;

	INIT_WORK(&q->timeout_work, blk_timeout_work);
	q->queue_flags		|= QUEUE_FLAG_DEFAULT;

	/*
	 * This also sets hw/phys segments, boundary and size
	 */
	blk_queue_make_request(q, blk_queue_bio);

	q->sg_reserved_size = INT_MAX;

	/* Protect q->elevator from elevator_change */
	mutex_lock(&q->sysfs_lock);

	/* init elevator */
	if (elevator_init(q, NULL)) {
		mutex_unlock(&q->sysfs_lock);
		goto out_exit_flush_rq;
	}

	mutex_unlock(&q->sysfs_lock);
	return 0;

out_exit_flush_rq:
	if (q->exit_rq_fn)
		q->exit_rq_fn(q, q->fq->flush_rq);
out_free_flush_queue:
	blk_free_flush_queue(q->fq);
	return -ENOMEM;
}
EXPORT_SYMBOL(blk_init_allocated_queue);

bool blk_get_queue(struct request_queue *q)
{
	if (likely(!blk_queue_dying(q))) {
		__blk_get_queue(q);
		return true;
	}

	return false;
}
EXPORT_SYMBOL(blk_get_queue);

static inline void blk_free_request(struct request_list *rl, struct request *rq)
{
	if (rq->rq_flags & RQF_ELVPRIV) {
		elv_put_request(rl->q, rq);
		if (rq->elv.icq)
			put_io_context(rq->elv.icq->ioc);
	}

	mempool_free(rq, rl->rq_pool);
}

/*
 * ioc_batching returns true if the ioc is a valid batching request and
 * should be given priority access to a request.
 */
static inline int ioc_batching(struct request_queue *q, struct io_context *ioc)
{
	if (!ioc)
		return 0;

	/*
	 * Make sure the process is able to allocate at least 1 request
	 * even if the batch times out, otherwise we could theoretically
	 * lose wakeups.
	 */
	return ioc->nr_batch_requests == q->nr_batching ||
		(ioc->nr_batch_requests > 0
		&& time_before(jiffies, ioc->last_waited + BLK_BATCH_TIME));
}

/*
 * ioc_set_batching sets ioc to be a new "batcher" if it is not one. This
 * will cause the process to be a "batcher" on all queues in the system. This
 * is the behaviour we want though - once it gets a wakeup it should be given
 * a nice run.
 */
static void ioc_set_batching(struct request_queue *q, struct io_context *ioc)
{
	if (!ioc || ioc_batching(q, ioc))
		return;

	ioc->nr_batch_requests = q->nr_batching;
	ioc->last_waited = jiffies;
}

static void __freed_request(struct request_list *rl, int sync)
{
	struct request_queue *q = rl->q;

	if (rl->count[sync] < queue_congestion_off_threshold(q))
		blk_clear_congested(rl, sync);

	if (rl->count[sync] + 1 <= q->nr_requests) {
		if (waitqueue_active(&rl->wait[sync]))
			wake_up(&rl->wait[sync]);

		blk_clear_rl_full(rl, sync);
	}
}

/*
 * A request has just been released.  Account for it, update the full and
 * congestion status, wake up any waiters.   Called under q->queue_lock.
 */
static void freed_request(struct request_list *rl, bool sync,
		req_flags_t rq_flags)
{
	struct request_queue *q = rl->q;

	q->nr_rqs[sync]--;
	rl->count[sync]--;
	if (rq_flags & RQF_ELVPRIV)
		q->nr_rqs_elvpriv--;

	__freed_request(rl, sync);

	if (unlikely(rl->starved[sync ^ 1]))
		__freed_request(rl, sync ^ 1);
}

int blk_update_nr_requests(struct request_queue *q, unsigned int nr)
{
	struct request_list *rl;
	int on_thresh, off_thresh;

	WARN_ON_ONCE(q->mq_ops);

	spin_lock_irq(q->queue_lock);
	q->nr_requests = nr;
	blk_queue_congestion_threshold(q);
	on_thresh = queue_congestion_on_threshold(q);
	off_thresh = queue_congestion_off_threshold(q);

	blk_queue_for_each_rl(rl, q) {
		if (rl->count[BLK_RW_SYNC] >= on_thresh)
			blk_set_congested(rl, BLK_RW_SYNC);
		else if (rl->count[BLK_RW_SYNC] < off_thresh)
			blk_clear_congested(rl, BLK_RW_SYNC);

		if (rl->count[BLK_RW_ASYNC] >= on_thresh)
			blk_set_congested(rl, BLK_RW_ASYNC);
		else if (rl->count[BLK_RW_ASYNC] < off_thresh)
			blk_clear_congested(rl, BLK_RW_ASYNC);

		if (rl->count[BLK_RW_SYNC] >= q->nr_requests) {
			blk_set_rl_full(rl, BLK_RW_SYNC);
		} else {
			blk_clear_rl_full(rl, BLK_RW_SYNC);
			wake_up(&rl->wait[BLK_RW_SYNC]);
		}

		if (rl->count[BLK_RW_ASYNC] >= q->nr_requests) {
			blk_set_rl_full(rl, BLK_RW_ASYNC);
		} else {
			blk_clear_rl_full(rl, BLK_RW_ASYNC);
			wake_up(&rl->wait[BLK_RW_ASYNC]);
		}
	}

	spin_unlock_irq(q->queue_lock);
	return 0;
}

/**
 * __get_request - get a free request
 * @rl: request list to allocate from
 * @op: operation and flags
 * @bio: bio to allocate request for (can be %NULL)
 * @gfp_mask: allocation mask
 *
 * Get a free request from @q.  This function may fail under memory
 * pressure or if @q is dead.
 *
 * Must be called with @q->queue_lock held and,
 * Returns ERR_PTR on failure, with @q->queue_lock held.
 * Returns request pointer on success, with @q->queue_lock *not held*.
 */
static struct request *__get_request(struct request_list *rl, unsigned int op,
		struct bio *bio, gfp_t gfp_mask)
{
	struct request_queue *q = rl->q;
	struct request *rq;
	struct elevator_type *et = q->elevator->type;
	struct io_context *ioc = rq_ioc(bio);
	struct io_cq *icq = NULL;
	const bool is_sync = op_is_sync(op);
	int may_queue;
	req_flags_t rq_flags = RQF_ALLOCED;

	lockdep_assert_held(q->queue_lock);

	if (unlikely(blk_queue_dying(q)))
		return ERR_PTR(-ENODEV);

	may_queue = elv_may_queue(q, op);
	if (may_queue == ELV_MQUEUE_NO)
		goto rq_starved;

	if (rl->count[is_sync]+1 >= queue_congestion_on_threshold(q)) {
		if (rl->count[is_sync]+1 >= q->nr_requests) {
			/*
			 * The queue will fill after this allocation, so set
			 * it as full, and mark this process as "batching".
			 * This process will be allowed to complete a batch of
			 * requests, others will be blocked.
			 */
			if (!blk_rl_full(rl, is_sync)) {
				ioc_set_batching(q, ioc);
				blk_set_rl_full(rl, is_sync);
			} else {
				if (may_queue != ELV_MQUEUE_MUST
						&& !ioc_batching(q, ioc)) {
					/*
					 * The queue is full and the allocating
					 * process is not a "batcher", and not
					 * exempted by the IO scheduler
					 */
					return ERR_PTR(-ENOMEM);
				}
			}
		}
		blk_set_congested(rl, is_sync);
	}

	/*
	 * Only allow batching queuers to allocate up to 50% over the defined
	 * limit of requests, otherwise we could have thousands of requests
	 * allocated with any setting of ->nr_requests
	 */
	if (rl->count[is_sync] >= (3 * q->nr_requests / 2))
		return ERR_PTR(-ENOMEM);

	q->nr_rqs[is_sync]++;
	rl->count[is_sync]++;
	rl->starved[is_sync] = 0;

	/*
	 * Decide whether the new request will be managed by elevator.  If
	 * so, mark @rq_flags and increment elvpriv.  Non-zero elvpriv will
	 * prevent the current elevator from being destroyed until the new
	 * request is freed.  This guarantees icq's won't be destroyed and
	 * makes creating new ones safe.
	 *
	 * Flush requests do not use the elevator so skip initialization.
	 * This allows a request to share the flush and elevator data.
	 *
	 * Also, lookup icq while holding queue_lock.  If it doesn't exist,
	 * it will be created after releasing queue_lock.
	 */
	if (!op_is_flush(op) && !blk_queue_bypass(q)) {
		rq_flags |= RQF_ELVPRIV;
		q->nr_rqs_elvpriv++;
		if (et->icq_cache && ioc)
			icq = ioc_lookup_icq(ioc, q);
	}

	if (blk_queue_io_stat(q))
		rq_flags |= RQF_IO_STAT;
	spin_unlock_irq(q->queue_lock);

	/* allocate and init request */
	rq = mempool_alloc(rl->rq_pool, gfp_mask);
	if (!rq)
		goto fail_alloc;

	blk_rq_init(q, rq);
	blk_rq_set_rl(rq, rl);
	rq->cmd_flags = op;
	rq->rq_flags = rq_flags;

	/* init elvpriv */
	if (rq_flags & RQF_ELVPRIV) {
		if (unlikely(et->icq_cache && !icq)) {
			if (ioc)
				icq = ioc_create_icq(ioc, q, gfp_mask);
			if (!icq)
				goto fail_elvpriv;
		}

		rq->elv.icq = icq;
		if (unlikely(elv_set_request(q, rq, bio, gfp_mask)))
			goto fail_elvpriv;

		/* @rq->elv.icq holds io_context until @rq is freed */
		if (icq)
			get_io_context(icq->ioc);
	}
out:
	/*
	 * ioc may be NULL here, and ioc_batching will be false. That's
	 * OK, if the queue is under the request limit then requests need
	 * not count toward the nr_batch_requests limit. There will always
	 * be some limit enforced by BLK_BATCH_TIME.
	 */
	if (ioc_batching(q, ioc))
		ioc->nr_batch_requests--;

	trace_block_getrq(q, bio, op);
	return rq;

fail_elvpriv:
	/*
	 * elvpriv init failed.  ioc, icq and elvpriv aren't mempool backed
	 * and may fail indefinitely under memory pressure and thus
	 * shouldn't stall IO.  Treat this request as !elvpriv.  This will
	 * disturb iosched and blkcg but weird is bettern than dead.
	 */
	printk_ratelimited(KERN_WARNING "%s: dev %s: request aux data allocation failed, iosched may be disturbed\n",
			   __func__, dev_name(q->backing_dev_info->dev));

	rq->rq_flags &= ~RQF_ELVPRIV;
	rq->elv.icq = NULL;

	spin_lock_irq(q->queue_lock);
	q->nr_rqs_elvpriv--;
	spin_unlock_irq(q->queue_lock);
	goto out;

fail_alloc:
	/*
	 * Allocation failed presumably due to memory. Undo anything we
	 * might have messed up.
	 *
	 * Allocating task should really be put onto the front of the wait
	 * queue, but this is pretty rare.
	 */
	spin_lock_irq(q->queue_lock);
	freed_request(rl, is_sync, rq_flags);

	/*
	 * in the very unlikely event that allocation failed and no
	 * requests for this direction was pending, mark us starved so that
	 * freeing of a request in the other direction will notice
	 * us. another possible fix would be to split the rq mempool into
	 * READ and WRITE
	 */
rq_starved:
	if (unlikely(rl->count[is_sync] == 0))
		rl->starved[is_sync] = 1;
	return ERR_PTR(-ENOMEM);
}

/**
 * get_request - get a free request
 * @q: request_queue to allocate request from
 * @op: operation and flags
 * @bio: bio to allocate request for (can be %NULL)
 * @gfp_mask: allocation mask
 *
 * Get a free request from @q.  If %__GFP_DIRECT_RECLAIM is set in @gfp_mask,
 * this function keeps retrying under memory pressure and fails iff @q is dead.
 *
 * Must be called with @q->queue_lock held and,
 * Returns ERR_PTR on failure, with @q->queue_lock held.
 * Returns request pointer on success, with @q->queue_lock *not held*.
 */
static struct request *get_request(struct request_queue *q, unsigned int op,
		struct bio *bio, gfp_t gfp_mask)
{
	const bool is_sync = op_is_sync(op);
	DEFINE_WAIT(wait);
	struct request_list *rl;
	struct request *rq;

	lockdep_assert_held(q->queue_lock);
	WARN_ON_ONCE(q->mq_ops);

	rl = blk_get_rl(q, bio);	/* transferred to @rq on success */
retry:
	rq = __get_request(rl, op, bio, gfp_mask);
	if (!IS_ERR(rq))
		return rq;

	if (op & REQ_NOWAIT) {
		blk_put_rl(rl);
		return ERR_PTR(-EAGAIN);
	}

	if (!gfpflags_allow_blocking(gfp_mask) || unlikely(blk_queue_dying(q))) {
		blk_put_rl(rl);
		return rq;
	}

	/* wait on @rl and retry */
	prepare_to_wait_exclusive(&rl->wait[is_sync], &wait,
				  TASK_UNINTERRUPTIBLE);

	trace_block_sleeprq(q, bio, op);

	spin_unlock_irq(q->queue_lock);
	/*
	 * FIXME: this should be io_schedule().  The timeout is there as a
	 * workaround for some io timeout problems.
	 */
	io_schedule_timeout(5*HZ);

	/*
	 * After sleeping, we become a "batching" process and will be able
	 * to allocate at least one request, and up to a big batch of them
	 * for a small period time.  See ioc_batching, ioc_set_batching
	 */
	ioc_set_batching(q, current->io_context);

	spin_lock_irq(q->queue_lock);
	finish_wait(&rl->wait[is_sync], &wait);

	goto retry;
}

static struct request *blk_old_get_request(struct request_queue *q,
					   unsigned int op, gfp_t gfp_mask)
{
	struct request *rq;

	WARN_ON_ONCE(q->mq_ops);

	/* create ioc upfront */
	create_io_context(gfp_mask, q->node);

	spin_lock_irq(q->queue_lock);
	rq = get_request(q, op, NULL, gfp_mask);
	if (IS_ERR(rq)) {
		spin_unlock_irq(q->queue_lock);
		return rq;
	}

	/* q->queue_lock is unlocked at this point */
	rq->__data_len = 0;
	rq->__sector = (sector_t) -1;
	rq->bio = rq->biotail = NULL;
	return rq;
}

struct request *blk_get_request(struct request_queue *q, unsigned int op,
				gfp_t gfp_mask)
{
	struct request *req;

	if (q->mq_ops) {
		req = blk_mq_alloc_request(q, op,
			(gfp_mask & __GFP_DIRECT_RECLAIM) ?
				0 : BLK_MQ_REQ_NOWAIT);
		if (!IS_ERR(req) && q->mq_ops->initialize_rq_fn)
			q->mq_ops->initialize_rq_fn(req);
	} else {
		req = blk_old_get_request(q, op, gfp_mask);
		if (!IS_ERR(req) && q->initialize_rq_fn)
			q->initialize_rq_fn(req);
	}

	return req;
}
EXPORT_SYMBOL(blk_get_request);

/**
 * blk_requeue_request - put a request back on queue
 * @q:		request queue where request should be inserted
 * @rq:		request to be inserted
 *
 * Description:
 *    Drivers often keep queueing requests until the hardware cannot accept
 *    more, when that condition happens we need to put the request back
 *    on the queue. Must be called with queue lock held.
 */
void blk_requeue_request(struct request_queue *q, struct request *rq)
{
	lockdep_assert_held(q->queue_lock);
	WARN_ON_ONCE(q->mq_ops);

	blk_delete_timer(rq);
	blk_clear_rq_complete(rq);
	trace_block_rq_requeue(q, rq);
	wbt_requeue(q->rq_wb, &rq->issue_stat);

	if (rq->rq_flags & RQF_QUEUED)
		blk_queue_end_tag(q, rq);

	BUG_ON(blk_queued_rq(rq));

	elv_requeue_request(q, rq);
}
EXPORT_SYMBOL(blk_requeue_request);

static void add_acct_request(struct request_queue *q, struct request *rq,
			     int where)
{
	blk_account_io_start(rq, true);
	__elv_add_request(q, rq, where);
}

static void part_round_stats_single(struct request_queue *q, int cpu,
				    struct hd_struct *part, unsigned long now,
				    unsigned int inflight)
{
	if (inflight) {
		__part_stat_add(cpu, part, time_in_queue,
				inflight * (now - part->stamp));
		__part_stat_add(cpu, part, io_ticks, (now - part->stamp));
	}
	part->stamp = now;
}

/**
 * part_round_stats() - Round off the performance stats on a struct disk_stats.
 * @q: target block queue
 * @cpu: cpu number for stats access
 * @part: target partition
 *
 * The average IO queue length and utilisation statistics are maintained
 * by observing the current state of the queue length and the amount of
 * time it has been in this state for.
 *
 * Normally, that accounting is done on IO completion, but that can result
 * in more than a second's worth of IO being accounted for within any one
 * second, leading to >100% utilisation.  To deal with that, we call this
 * function to do a round-off before returning the results when reading
 * /proc/diskstats.  This accounts immediately for all queue usage up to
 * the current jiffies and restarts the counters again.
 */
void part_round_stats(struct request_queue *q, int cpu, struct hd_struct *part)
{
	struct hd_struct *part2 = NULL;
	unsigned long now = jiffies;
	unsigned int inflight[2];
	int stats = 0;

	if (part->stamp != now)
		stats |= 1;

	if (part->partno) {
		part2 = &part_to_disk(part)->part0;
		if (part2->stamp != now)
			stats |= 2;
	}

	if (!stats)
		return;

	part_in_flight(q, part, inflight);

	if (stats & 2)
		part_round_stats_single(q, cpu, part2, now, inflight[1]);
	if (stats & 1)
		part_round_stats_single(q, cpu, part, now, inflight[0]);
}
EXPORT_SYMBOL_GPL(part_round_stats);

#ifdef CONFIG_PM
static void blk_pm_put_request(struct request *rq)
{
	if (rq->q->dev && !(rq->rq_flags & RQF_PM) && !--rq->q->nr_pending)
		pm_runtime_mark_last_busy(rq->q->dev);
}
#else
static inline void blk_pm_put_request(struct request *rq) {}
#endif

void __blk_put_request(struct request_queue *q, struct request *req)
{
	req_flags_t rq_flags = req->rq_flags;

	if (unlikely(!q))
		return;

	if (q->mq_ops) {
		blk_mq_free_request(req);
		return;
	}

	lockdep_assert_held(q->queue_lock);

	blk_pm_put_request(req);

	elv_completed_request(q, req);

	/* this is a bio leak */
	WARN_ON(req->bio != NULL);

	wbt_done(q->rq_wb, &req->issue_stat);

	/*
	 * Request may not have originated from ll_rw_blk. if not,
	 * it didn't come out of our reserved rq pools
	 */
	if (rq_flags & RQF_ALLOCED) {
		struct request_list *rl = blk_rq_rl(req);
		bool sync = op_is_sync(req->cmd_flags);

		BUG_ON(!list_empty(&req->queuelist));
		BUG_ON(ELV_ON_HASH(req));

		blk_free_request(rl, req);
		freed_request(rl, sync, rq_flags);
		blk_put_rl(rl);
	}
}
EXPORT_SYMBOL_GPL(__blk_put_request);

void blk_put_request(struct request *req)
{
	struct request_queue *q = req->q;

	if (q->mq_ops)
		blk_mq_free_request(req);
	else {
		unsigned long flags;

		spin_lock_irqsave(q->queue_lock, flags);
		__blk_put_request(q, req);
		spin_unlock_irqrestore(q->queue_lock, flags);
	}
}
EXPORT_SYMBOL(blk_put_request);

bool bio_attempt_back_merge(struct request_queue *q, struct request *req,
			    struct bio *bio)
{
	const int ff = bio->bi_opf & REQ_FAILFAST_MASK;

	if (!ll_back_merge_fn(q, req, bio))
		return false;

	trace_block_bio_backmerge(q, req, bio);

	if ((req->cmd_flags & REQ_FAILFAST_MASK) != ff)
		blk_rq_set_mixed_merge(req);

	req->biotail->bi_next = bio;
	req->biotail = bio;
	req->__data_len += bio->bi_iter.bi_size;
	req->ioprio = ioprio_best(req->ioprio, bio_prio(bio));

	blk_account_io_start(req, false);
	return true;
}

bool bio_attempt_front_merge(struct request_queue *q, struct request *req,
			     struct bio *bio)
{
	const int ff = bio->bi_opf & REQ_FAILFAST_MASK;

	if (!ll_front_merge_fn(q, req, bio))
		return false;

	trace_block_bio_frontmerge(q, req, bio);

	if ((req->cmd_flags & REQ_FAILFAST_MASK) != ff)
		blk_rq_set_mixed_merge(req);

	bio->bi_next = req->bio;
	req->bio = bio;

<<<<<<< HEAD
#ifdef CONFIG_PFK
	WARN_ON(req->__dun || bio->bi_iter.bi_dun);
#endif
=======
	WARN_ON(req->__dun || bio->bi_iter.bi_dun);
>>>>>>> 85c05634
	req->__sector = bio->bi_iter.bi_sector;
	req->__data_len += bio->bi_iter.bi_size;
	req->ioprio = ioprio_best(req->ioprio, bio_prio(bio));

	blk_account_io_start(req, false);
	return true;
}

bool bio_attempt_discard_merge(struct request_queue *q, struct request *req,
		struct bio *bio)
{
	unsigned short segments = blk_rq_nr_discard_segments(req);

	if (segments >= queue_max_discard_segments(q))
		goto no_merge;
	if (blk_rq_sectors(req) + bio_sectors(bio) >
	    blk_rq_get_max_sectors(req, blk_rq_pos(req)))
		goto no_merge;

	req->biotail->bi_next = bio;
	req->biotail = bio;
	req->__data_len += bio->bi_iter.bi_size;
	req->ioprio = ioprio_best(req->ioprio, bio_prio(bio));
	req->nr_phys_segments = segments + 1;

	blk_account_io_start(req, false);
	return true;
no_merge:
	req_set_nomerge(q, req);
	return false;
}

/**
 * blk_attempt_plug_merge - try to merge with %current's plugged list
 * @q: request_queue new bio is being queued at
 * @bio: new bio being queued
 * @request_count: out parameter for number of traversed plugged requests
 * @same_queue_rq: pointer to &struct request that gets filled in when
 * another request associated with @q is found on the plug list
 * (optional, may be %NULL)
 *
 * Determine whether @bio being queued on @q can be merged with a request
 * on %current's plugged list.  Returns %true if merge was successful,
 * otherwise %false.
 *
 * Plugging coalesces IOs from the same issuer for the same purpose without
 * going through @q->queue_lock.  As such it's more of an issuing mechanism
 * than scheduling, and the request, while may have elvpriv data, is not
 * added on the elevator at this point.  In addition, we don't have
 * reliable access to the elevator outside queue lock.  Only check basic
 * merging parameters without querying the elevator.
 *
 * Caller must ensure !blk_queue_nomerges(q) beforehand.
 */
bool blk_attempt_plug_merge(struct request_queue *q, struct bio *bio,
			    unsigned int *request_count,
			    struct request **same_queue_rq)
{
	struct blk_plug *plug;
	struct request *rq;
	struct list_head *plug_list;

	plug = current->plug;
	if (!plug)
		return false;
	*request_count = 0;

	if (q->mq_ops)
		plug_list = &plug->mq_list;
	else
		plug_list = &plug->list;

	list_for_each_entry_reverse(rq, plug_list, queuelist) {
		bool merged = false;

		if (rq->q == q) {
			(*request_count)++;
			/*
			 * Only blk-mq multiple hardware queues case checks the
			 * rq in the same queue, there should be only one such
			 * rq in a queue
			 **/
			if (same_queue_rq)
				*same_queue_rq = rq;
		}

		if (rq->q != q || !blk_rq_merge_ok(rq, bio))
			continue;

		switch (blk_try_merge(rq, bio)) {
		case ELEVATOR_BACK_MERGE:
			merged = bio_attempt_back_merge(q, rq, bio);
			break;
		case ELEVATOR_FRONT_MERGE:
			merged = bio_attempt_front_merge(q, rq, bio);
			break;
		case ELEVATOR_DISCARD_MERGE:
			merged = bio_attempt_discard_merge(q, rq, bio);
			break;
		default:
			break;
		}

		if (merged)
			return true;
	}

	return false;
}

unsigned int blk_plug_queued_count(struct request_queue *q)
{
	struct blk_plug *plug;
	struct request *rq;
	struct list_head *plug_list;
	unsigned int ret = 0;

	plug = current->plug;
	if (!plug)
		goto out;

	if (q->mq_ops)
		plug_list = &plug->mq_list;
	else
		plug_list = &plug->list;

	list_for_each_entry(rq, plug_list, queuelist) {
		if (rq->q == q)
			ret++;
	}
out:
	return ret;
}

void blk_init_request_from_bio(struct request *req, struct bio *bio)
{
	struct io_context *ioc = rq_ioc(bio);

	if (bio->bi_opf & REQ_RAHEAD)
		req->cmd_flags |= REQ_FAILFAST_MASK;

	req->__sector = bio->bi_iter.bi_sector;
	if (ioprio_valid(bio_prio(bio)))
		req->ioprio = bio_prio(bio);
	else if (ioc)
		req->ioprio = ioc->ioprio;
	else
		req->ioprio = IOPRIO_PRIO_VALUE(IOPRIO_CLASS_NONE, 0);
	req->write_hint = bio->bi_write_hint;
<<<<<<< HEAD
#ifdef CONFIG_PFK
	req->__dun = bio->bi_iter.bi_dun;
#endif
=======
	req->__dun = bio->bi_iter.bi_dun;
>>>>>>> 85c05634
	blk_rq_bio_prep(req->q, req, bio);
}
EXPORT_SYMBOL_GPL(blk_init_request_from_bio);

static blk_qc_t blk_queue_bio(struct request_queue *q, struct bio *bio)
{
	struct blk_plug *plug;
	int where = ELEVATOR_INSERT_SORT;
	struct request *req, *free;
	unsigned int request_count = 0;
	unsigned int wb_acct;

	/*
	 * low level driver can indicate that it wants pages above a
	 * certain limit bounced to low memory (ie for highmem, or even
	 * ISA dma in theory)
	 */
	blk_queue_bounce(q, &bio);

	blk_queue_split(q, &bio);

	if (!bio_integrity_prep(bio))
		return BLK_QC_T_NONE;

	if (op_is_flush(bio->bi_opf)) {
		spin_lock_irq(q->queue_lock);
		where = ELEVATOR_INSERT_FLUSH;
		goto get_rq;
	}

	/*
	 * Check if we can merge with the plugged list before grabbing
	 * any locks.
	 */
	if (!blk_queue_nomerges(q)) {
		if (blk_attempt_plug_merge(q, bio, &request_count, NULL))
			return BLK_QC_T_NONE;
	} else
		request_count = blk_plug_queued_count(q);

	spin_lock_irq(q->queue_lock);

	switch (elv_merge(q, &req, bio)) {
	case ELEVATOR_BACK_MERGE:
		if (!bio_attempt_back_merge(q, req, bio))
			break;
		elv_bio_merged(q, req, bio);
		free = attempt_back_merge(q, req);
		if (free)
			__blk_put_request(q, free);
		else
			elv_merged_request(q, req, ELEVATOR_BACK_MERGE);
		goto out_unlock;
	case ELEVATOR_FRONT_MERGE:
		if (!bio_attempt_front_merge(q, req, bio))
			break;
		elv_bio_merged(q, req, bio);
		free = attempt_front_merge(q, req);
		if (free)
			__blk_put_request(q, free);
		else
			elv_merged_request(q, req, ELEVATOR_FRONT_MERGE);
		goto out_unlock;
	default:
		break;
	}

get_rq:
	wb_acct = wbt_wait(q->rq_wb, bio, q->queue_lock);

	/*
	 * Grab a free request. This is might sleep but can not fail.
	 * Returns with the queue unlocked.
	 */
	req = get_request(q, bio->bi_opf, bio, GFP_NOIO);
	if (IS_ERR(req)) {
		__wbt_done(q->rq_wb, wb_acct);
		if (PTR_ERR(req) == -ENOMEM)
			bio->bi_status = BLK_STS_RESOURCE;
		else
			bio->bi_status = BLK_STS_IOERR;
		bio_endio(bio);
		goto out_unlock;
	}

	wbt_track(&req->issue_stat, wb_acct);

	/*
	 * After dropping the lock and possibly sleeping here, our request
	 * may now be mergeable after it had proven unmergeable (above).
	 * We don't worry about that case for efficiency. It won't happen
	 * often, and the elevators are able to handle it.
	 */
	blk_init_request_from_bio(req, bio);

	if (test_bit(QUEUE_FLAG_SAME_COMP, &q->queue_flags))
		req->cpu = raw_smp_processor_id();

	plug = current->plug;
	if (plug) {
		/*
		 * If this is the first request added after a plug, fire
		 * of a plug trace.
		 *
		 * @request_count may become stale because of schedule
		 * out, so check plug list again.
		 */
		if (!request_count || list_empty(&plug->list))
			trace_block_plug(q);
		else {
			struct request *last = list_entry_rq(plug->list.prev);
			if (request_count >= BLK_MAX_REQUEST_COUNT ||
			    blk_rq_bytes(last) >= BLK_PLUG_FLUSH_SIZE) {
				blk_flush_plug_list(plug, false);
				trace_block_plug(q);
			}
		}
		list_add_tail(&req->queuelist, &plug->list);
		blk_account_io_start(req, true);
	} else {
		spin_lock_irq(q->queue_lock);
		add_acct_request(q, req, where);
		__blk_run_queue(q);
out_unlock:
		spin_unlock_irq(q->queue_lock);
	}

	return BLK_QC_T_NONE;
}

static void handle_bad_sector(struct bio *bio)
{
	char b[BDEVNAME_SIZE];

	printk(KERN_INFO "attempt to access beyond end of device\n");
	printk(KERN_INFO "%s: rw=%d, want=%Lu, limit=%Lu\n",
			bio_devname(bio, b), bio->bi_opf,
			(unsigned long long)bio_end_sector(bio),
			(long long)get_capacity(bio->bi_disk));
}

#ifdef CONFIG_FAIL_MAKE_REQUEST

static DECLARE_FAULT_ATTR(fail_make_request);

static int __init setup_fail_make_request(char *str)
{
	return setup_fault_attr(&fail_make_request, str);
}
__setup("fail_make_request=", setup_fail_make_request);

static bool should_fail_request(struct hd_struct *part, unsigned int bytes)
{
	return part->make_it_fail && should_fail(&fail_make_request, bytes);
}

static int __init fail_make_request_debugfs(void)
{
	struct dentry *dir = fault_create_debugfs_attr("fail_make_request",
						NULL, &fail_make_request);

	return PTR_ERR_OR_ZERO(dir);
}

late_initcall(fail_make_request_debugfs);

#else /* CONFIG_FAIL_MAKE_REQUEST */

static inline bool should_fail_request(struct hd_struct *part,
					unsigned int bytes)
{
	return false;
}

#endif /* CONFIG_FAIL_MAKE_REQUEST */

/*
 * Remap block n of partition p to block n+start(p) of the disk.
 */
static inline int blk_partition_remap(struct bio *bio)
{
	struct hd_struct *p;
	int ret = 0;

	/*
	 * Zone reset does not include bi_size so bio_sectors() is always 0.
	 * Include a test for the reset op code and perform the remap if needed.
	 */
	if (!bio->bi_partno ||
	    (!bio_sectors(bio) && bio_op(bio) != REQ_OP_ZONE_RESET))
		return 0;

	rcu_read_lock();
	p = __disk_get_part(bio->bi_disk, bio->bi_partno);
	if (likely(p && !should_fail_request(p, bio->bi_iter.bi_size))) {
		bio->bi_iter.bi_sector += p->start_sect;
		bio->bi_partno = 0;
		trace_block_bio_remap(bio->bi_disk->queue, bio, part_devt(p),
				bio->bi_iter.bi_sector - p->start_sect);
	} else {
		printk_ratelimited("%s: fail for partition %d\n",
			__func__, bio->bi_partno);
		ret = -EIO;
	}
	rcu_read_unlock();

	return ret;
}

/*
 * Check whether this bio extends beyond the end of the device.
 */
static inline int bio_check_eod(struct bio *bio, unsigned int nr_sectors)
{
	sector_t maxsector;

	if (!nr_sectors)
		return 0;

	/* Test device or partition size, when known. */
	maxsector = get_capacity(bio->bi_disk);
	if (maxsector) {
		sector_t sector = bio->bi_iter.bi_sector;

		if (maxsector < nr_sectors || maxsector - nr_sectors < sector) {
			/*
			 * This may well happen - the kernel calls bread()
			 * without checking the size of the device, e.g., when
			 * mounting a device.
			 */
			handle_bad_sector(bio);
			return 1;
		}
	}

	return 0;
}

static noinline_for_stack bool
generic_make_request_checks(struct bio *bio)
{
	struct request_queue *q;
	int nr_sectors = bio_sectors(bio);
	blk_status_t status = BLK_STS_IOERR;
	char b[BDEVNAME_SIZE];

	might_sleep();

	if (bio_check_eod(bio, nr_sectors))
		goto end_io;

	q = bio->bi_disk->queue;
	if (unlikely(!q)) {
		printk_ratelimited(KERN_ERR
		       "generic_make_request: Trying to access "
			"nonexistent block-device %s (%Lu)\n",
			bio_devname(bio, b), (long long)bio->bi_iter.bi_sector);
		goto end_io;
	}

	/*
	 * For a REQ_NOWAIT based request, return -EOPNOTSUPP
	 * if queue is not a request based queue.
	 */

	if ((bio->bi_opf & REQ_NOWAIT) && !queue_is_rq_based(q))
		goto not_supported;

	if (should_fail_request(&bio->bi_disk->part0, bio->bi_iter.bi_size))
		goto end_io;

	if (blk_partition_remap(bio))
		goto end_io;

	if (bio_check_eod(bio, nr_sectors))
		goto end_io;

	/*
	 * Filter flush bio's early so that make_request based
	 * drivers without flush support don't have to worry
	 * about them.
	 */
	if (op_is_flush(bio->bi_opf) &&
	    !test_bit(QUEUE_FLAG_WC, &q->queue_flags)) {
		bio->bi_opf &= ~(REQ_PREFLUSH | REQ_FUA);
		if (!nr_sectors) {
			status = BLK_STS_OK;
			goto end_io;
		}
	}

	switch (bio_op(bio)) {
	case REQ_OP_DISCARD:
		if (!blk_queue_discard(q))
			goto not_supported;
		break;
	case REQ_OP_SECURE_ERASE:
		if (!blk_queue_secure_erase(q))
			goto not_supported;
		break;
	case REQ_OP_WRITE_SAME:
		if (!q->limits.max_write_same_sectors)
			goto not_supported;
		break;
	case REQ_OP_ZONE_REPORT:
	case REQ_OP_ZONE_RESET:
		if (!blk_queue_is_zoned(q))
			goto not_supported;
		break;
	case REQ_OP_WRITE_ZEROES:
		if (!q->limits.max_write_zeroes_sectors)
			goto not_supported;
		break;
	default:
		break;
	}

	/*
	 * Various block parts want %current->io_context and lazy ioc
	 * allocation ends up trading a lot of pain for a small amount of
	 * memory.  Just allocate it upfront.  This may fail and block
	 * layer knows how to live with it.
	 */
	create_io_context(GFP_ATOMIC, q->node);

	if (!blkcg_bio_issue_check(q, bio))
		return false;

	if (!bio_flagged(bio, BIO_TRACE_COMPLETION)) {
		trace_block_bio_queue(q, bio);
		/* Now that enqueuing has been traced, we need to trace
		 * completion as well.
		 */
		bio_set_flag(bio, BIO_TRACE_COMPLETION);
	}
	return true;

not_supported:
	status = BLK_STS_NOTSUPP;
end_io:
	bio->bi_status = status;
	bio_endio(bio);
	return false;
}

/**
 * generic_make_request - hand a buffer to its device driver for I/O
 * @bio:  The bio describing the location in memory and on the device.
 *
 * generic_make_request() is used to make I/O requests of block
 * devices. It is passed a &struct bio, which describes the I/O that needs
 * to be done.
 *
 * generic_make_request() does not return any status.  The
 * success/failure status of the request, along with notification of
 * completion, is delivered asynchronously through the bio->bi_end_io
 * function described (one day) else where.
 *
 * The caller of generic_make_request must make sure that bi_io_vec
 * are set to describe the memory buffer, and that bi_dev and bi_sector are
 * set to describe the device address, and the
 * bi_end_io and optionally bi_private are set to describe how
 * completion notification should be signaled.
 *
 * generic_make_request and the drivers it calls may use bi_next if this
 * bio happens to be merged with someone else, and may resubmit the bio to
 * a lower device by calling into generic_make_request recursively, which
 * means the bio should NOT be touched after the call to ->make_request_fn.
 */
blk_qc_t generic_make_request(struct bio *bio)
{
	/*
	 * bio_list_on_stack[0] contains bios submitted by the current
	 * make_request_fn.
	 * bio_list_on_stack[1] contains bios that were submitted before
	 * the current make_request_fn, but that haven't been processed
	 * yet.
	 */
	struct bio_list bio_list_on_stack[2];
	blk_qc_t ret = BLK_QC_T_NONE;

	if (!generic_make_request_checks(bio))
		goto out;

	/*
	 * We only want one ->make_request_fn to be active at a time, else
	 * stack usage with stacked devices could be a problem.  So use
	 * current->bio_list to keep a list of requests submited by a
	 * make_request_fn function.  current->bio_list is also used as a
	 * flag to say if generic_make_request is currently active in this
	 * task or not.  If it is NULL, then no make_request is active.  If
	 * it is non-NULL, then a make_request is active, and new requests
	 * should be added at the tail
	 */
	if (current->bio_list) {
		bio_list_add(&current->bio_list[0], bio);
		goto out;
	}

	/* following loop may be a bit non-obvious, and so deserves some
	 * explanation.
	 * Before entering the loop, bio->bi_next is NULL (as all callers
	 * ensure that) so we have a list with a single bio.
	 * We pretend that we have just taken it off a longer list, so
	 * we assign bio_list to a pointer to the bio_list_on_stack,
	 * thus initialising the bio_list of new bios to be
	 * added.  ->make_request() may indeed add some more bios
	 * through a recursive call to generic_make_request.  If it
	 * did, we find a non-NULL value in bio_list and re-enter the loop
	 * from the top.  In this case we really did just take the bio
	 * of the top of the list (no pretending) and so remove it from
	 * bio_list, and call into ->make_request() again.
	 */
	BUG_ON(bio->bi_next);
	bio_list_init(&bio_list_on_stack[0]);
	current->bio_list = bio_list_on_stack;
	do {
		struct request_queue *q = bio->bi_disk->queue;

		if (likely(blk_queue_enter(q, bio->bi_opf & REQ_NOWAIT) == 0)) {
			struct bio_list lower, same;

			/* Create a fresh bio_list for all subordinate requests */
			bio_list_on_stack[1] = bio_list_on_stack[0];
			bio_list_init(&bio_list_on_stack[0]);
			ret = q->make_request_fn(q, bio);

			blk_queue_exit(q);

			/* sort new bios into those for a lower level
			 * and those for the same level
			 */
			bio_list_init(&lower);
			bio_list_init(&same);
			while ((bio = bio_list_pop(&bio_list_on_stack[0])) != NULL)
				if (q == bio->bi_disk->queue)
					bio_list_add(&same, bio);
				else
					bio_list_add(&lower, bio);
			/* now assemble so we handle the lowest level first */
			bio_list_merge(&bio_list_on_stack[0], &lower);
			bio_list_merge(&bio_list_on_stack[0], &same);
			bio_list_merge(&bio_list_on_stack[0], &bio_list_on_stack[1]);
		} else {
			if (unlikely(!blk_queue_dying(q) &&
					(bio->bi_opf & REQ_NOWAIT)))
				bio_wouldblock_error(bio);
			else
				bio_io_error(bio);
		}
		bio = bio_list_pop(&bio_list_on_stack[0]);
	} while (bio);
	current->bio_list = NULL; /* deactivate */

out:
	return ret;
}
EXPORT_SYMBOL(generic_make_request);

/**
 * submit_bio - submit a bio to the block device layer for I/O
 * @bio: The &struct bio which describes the I/O
 *
 * submit_bio() is very similar in purpose to generic_make_request(), and
 * uses that function to do most of the work. Both are fairly rough
 * interfaces; @bio must be presetup and ready for I/O.
 *
 */
blk_qc_t submit_bio(struct bio *bio)
{
	/*
	 * If it's a regular read/write or a barrier with data attached,
	 * go through the normal accounting stuff before submission.
	 */
	if (bio_has_data(bio)) {
		unsigned int count;

		if (unlikely(bio_op(bio) == REQ_OP_WRITE_SAME))
			count = queue_logical_block_size(bio->bi_disk->queue) >> 9;
		else
			count = bio_sectors(bio);

		if (op_is_write(bio_op(bio))) {
			count_vm_events(PGPGOUT, count);
		} else {
			task_io_account_read(bio->bi_iter.bi_size);
			count_vm_events(PGPGIN, count);
		}

		if (unlikely(block_dump)) {
			char b[BDEVNAME_SIZE];
			printk(KERN_DEBUG "%s(%d): %s block %Lu on %s (%u sectors)\n",
			current->comm, task_pid_nr(current),
				op_is_write(bio_op(bio)) ? "WRITE" : "READ",
				(unsigned long long)bio->bi_iter.bi_sector,
				bio_devname(bio, b), count);
		}
	}

	return generic_make_request(bio);
}
EXPORT_SYMBOL(submit_bio);

/**
 * blk_cloned_rq_check_limits - Helper function to check a cloned request
 *                              for new the queue limits
 * @q:  the queue
 * @rq: the request being checked
 *
 * Description:
 *    @rq may have been made based on weaker limitations of upper-level queues
 *    in request stacking drivers, and it may violate the limitation of @q.
 *    Since the block layer and the underlying device driver trust @rq
 *    after it is inserted to @q, it should be checked against @q before
 *    the insertion using this generic function.
 *
 *    Request stacking drivers like request-based dm may change the queue
 *    limits when retrying requests on other queues. Those requests need
 *    to be checked against the new queue limits again during dispatch.
 */
static int blk_cloned_rq_check_limits(struct request_queue *q,
				      struct request *rq)
{
	if (blk_rq_sectors(rq) > blk_queue_get_max_sectors(q, req_op(rq))) {
		printk(KERN_ERR "%s: over max size limit.\n", __func__);
		return -EIO;
	}

	/*
	 * queue's settings related to segment counting like q->bounce_pfn
	 * may differ from that of other stacking queues.
	 * Recalculate it to check the request correctly on this queue's
	 * limitation.
	 */
	blk_recalc_rq_segments(rq);
	if (rq->nr_phys_segments > queue_max_segments(q)) {
		printk(KERN_ERR "%s: over max segments limit.\n", __func__);
		return -EIO;
	}

	return 0;
}

/**
 * blk_insert_cloned_request - Helper for stacking drivers to submit a request
 * @q:  the queue to submit the request
 * @rq: the request being queued
 */
blk_status_t blk_insert_cloned_request(struct request_queue *q, struct request *rq)
{
	unsigned long flags;
	int where = ELEVATOR_INSERT_BACK;

	if (blk_cloned_rq_check_limits(q, rq))
		return BLK_STS_IOERR;

	if (rq->rq_disk &&
	    should_fail_request(&rq->rq_disk->part0, blk_rq_bytes(rq)))
		return BLK_STS_IOERR;

	if (q->mq_ops) {
		if (blk_queue_io_stat(q))
			blk_account_io_start(rq, true);
		/*
		 * Since we have a scheduler attached on the top device,
		 * bypass a potential scheduler on the bottom device for
		 * insert.
		 */
		blk_mq_request_bypass_insert(rq);
		return BLK_STS_OK;
	}

	spin_lock_irqsave(q->queue_lock, flags);
	if (unlikely(blk_queue_dying(q))) {
		spin_unlock_irqrestore(q->queue_lock, flags);
		return BLK_STS_IOERR;
	}

	/*
	 * Submitting request must be dequeued before calling this function
	 * because it will be linked to another request_queue
	 */
	BUG_ON(blk_queued_rq(rq));

	if (op_is_flush(rq->cmd_flags))
		where = ELEVATOR_INSERT_FLUSH;

	add_acct_request(q, rq, where);
	if (where == ELEVATOR_INSERT_FLUSH)
		__blk_run_queue(q);
	spin_unlock_irqrestore(q->queue_lock, flags);

	return BLK_STS_OK;
}
EXPORT_SYMBOL_GPL(blk_insert_cloned_request);

/**
 * blk_rq_err_bytes - determine number of bytes till the next failure boundary
 * @rq: request to examine
 *
 * Description:
 *     A request could be merge of IOs which require different failure
 *     handling.  This function determines the number of bytes which
 *     can be failed from the beginning of the request without
 *     crossing into area which need to be retried further.
 *
 * Return:
 *     The number of bytes to fail.
 */
unsigned int blk_rq_err_bytes(const struct request *rq)
{
	unsigned int ff = rq->cmd_flags & REQ_FAILFAST_MASK;
	unsigned int bytes = 0;
	struct bio *bio;

	if (!(rq->rq_flags & RQF_MIXED_MERGE))
		return blk_rq_bytes(rq);

	/*
	 * Currently the only 'mixing' which can happen is between
	 * different fastfail types.  We can safely fail portions
	 * which have all the failfast bits that the first one has -
	 * the ones which are at least as eager to fail as the first
	 * one.
	 */
	for (bio = rq->bio; bio; bio = bio->bi_next) {
		if ((bio->bi_opf & ff) != ff)
			break;
		bytes += bio->bi_iter.bi_size;
	}

	/* this could lead to infinite loop */
	BUG_ON(blk_rq_bytes(rq) && !bytes);
	return bytes;
}
EXPORT_SYMBOL_GPL(blk_rq_err_bytes);

void blk_account_io_completion(struct request *req, unsigned int bytes)
{
	if (blk_do_io_stat(req)) {
		const int rw = rq_data_dir(req);
		struct hd_struct *part;
		int cpu;

		cpu = part_stat_lock();
		part = req->part;
		part_stat_add(cpu, part, sectors[rw], bytes >> 9);
		part_stat_unlock();
	}
}

void blk_account_io_done(struct request *req)
{
	/*
	 * Account IO completion.  flush_rq isn't accounted as a
	 * normal IO on queueing nor completion.  Accounting the
	 * containing request is enough.
	 */
	if (blk_do_io_stat(req) && !(req->rq_flags & RQF_FLUSH_SEQ)) {
		unsigned long duration = jiffies - req->start_time;
		const int rw = rq_data_dir(req);
		struct hd_struct *part;
		int cpu;

		cpu = part_stat_lock();
		part = req->part;

		part_stat_inc(cpu, part, ios[rw]);
		part_stat_add(cpu, part, ticks[rw], duration);
		part_round_stats(req->q, cpu, part);
		part_dec_in_flight(req->q, part, rw);

		hd_struct_put(part);
		part_stat_unlock();
	}
}

#ifdef CONFIG_PM
/*
 * Don't process normal requests when queue is suspended
 * or in the process of suspending/resuming
 */
static struct request *blk_pm_peek_request(struct request_queue *q,
					   struct request *rq)
{
	if (q->dev && (q->rpm_status == RPM_SUSPENDED ||
	    (q->rpm_status != RPM_ACTIVE && !(rq->rq_flags & RQF_PM))))
		return NULL;
	else
		return rq;
}
#else
static inline struct request *blk_pm_peek_request(struct request_queue *q,
						  struct request *rq)
{
	return rq;
}
#endif

void blk_account_io_start(struct request *rq, bool new_io)
{
	struct hd_struct *part;
	int rw = rq_data_dir(rq);
	int cpu;

	if (!blk_do_io_stat(rq))
		return;

	cpu = part_stat_lock();

	if (!new_io) {
		part = rq->part;
		part_stat_inc(cpu, part, merges[rw]);
	} else {
		part = disk_map_sector_rcu(rq->rq_disk, blk_rq_pos(rq));
		if (!hd_struct_try_get(part)) {
			/*
			 * The partition is already being removed,
			 * the request will be accounted on the disk only
			 *
			 * We take a reference on disk->part0 although that
			 * partition will never be deleted, so we can treat
			 * it as any other partition.
			 */
			part = &rq->rq_disk->part0;
			hd_struct_get(part);
		}
		part_round_stats(rq->q, cpu, part);
		part_inc_in_flight(rq->q, part, rw);
		rq->part = part;
	}

	part_stat_unlock();
}

/**
 * blk_peek_request - peek at the top of a request queue
 * @q: request queue to peek at
 *
 * Description:
 *     Return the request at the top of @q.  The returned request
 *     should be started using blk_start_request() before LLD starts
 *     processing it.
 *
 * Return:
 *     Pointer to the request at the top of @q if available.  Null
 *     otherwise.
 */
struct request *blk_peek_request(struct request_queue *q)
{
	struct request *rq;
	int ret;

	lockdep_assert_held(q->queue_lock);
	WARN_ON_ONCE(q->mq_ops);

	while ((rq = __elv_next_request(q)) != NULL) {

		rq = blk_pm_peek_request(q, rq);
		if (!rq)
			break;

		if (!(rq->rq_flags & RQF_STARTED)) {
			/*
			 * This is the first time the device driver
			 * sees this request (possibly after
			 * requeueing).  Notify IO scheduler.
			 */
			if (rq->rq_flags & RQF_SORTED)
				elv_activate_rq(q, rq);

			/*
			 * just mark as started even if we don't start
			 * it, a request that has been delayed should
			 * not be passed by new incoming requests
			 */
			rq->rq_flags |= RQF_STARTED;
			trace_block_rq_issue(q, rq);
		}

		if (!q->boundary_rq || q->boundary_rq == rq) {
			q->end_sector = rq_end_sector(rq);
			q->boundary_rq = NULL;
		}

		if (rq->rq_flags & RQF_DONTPREP)
			break;

		if (q->dma_drain_size && blk_rq_bytes(rq)) {
			/*
			 * make sure space for the drain appears we
			 * know we can do this because max_hw_segments
			 * has been adjusted to be one fewer than the
			 * device can handle
			 */
			rq->nr_phys_segments++;
		}

		if (!q->prep_rq_fn)
			break;

		ret = q->prep_rq_fn(q, rq);
		if (ret == BLKPREP_OK) {
			break;
		} else if (ret == BLKPREP_DEFER) {
			/*
			 * the request may have been (partially) prepped.
			 * we need to keep this request in the front to
			 * avoid resource deadlock.  RQF_STARTED will
			 * prevent other fs requests from passing this one.
			 */
			if (q->dma_drain_size && blk_rq_bytes(rq) &&
			    !(rq->rq_flags & RQF_DONTPREP)) {
				/*
				 * remove the space for the drain we added
				 * so that we don't add it again
				 */
				--rq->nr_phys_segments;
			}

			rq = NULL;
			break;
		} else if (ret == BLKPREP_KILL || ret == BLKPREP_INVALID) {
			rq->rq_flags |= RQF_QUIET;
			/*
			 * Mark this request as started so we don't trigger
			 * any debug logic in the end I/O path.
			 */
			blk_start_request(rq);
			__blk_end_request_all(rq, ret == BLKPREP_INVALID ?
					BLK_STS_TARGET : BLK_STS_IOERR);
		} else {
			printk_ratelimited(KERN_ERR "%s: bad return=%d\n",
				__func__, ret);
			break;
		}
	}

	return rq;
}
EXPORT_SYMBOL(blk_peek_request);

static void blk_dequeue_request(struct request *rq)
{
	struct request_queue *q = rq->q;

	BUG_ON(list_empty(&rq->queuelist));
	BUG_ON(ELV_ON_HASH(rq));

	list_del_init(&rq->queuelist);

	/*
	 * the time frame between a request being removed from the lists
	 * and to it is freed is accounted as io that is in progress at
	 * the driver side.
	 */
	if (blk_account_rq(rq)) {
		q->in_flight[rq_is_sync(rq)]++;
		set_io_start_time_ns(rq);
	}
}

/**
 * blk_start_request - start request processing on the driver
 * @req: request to dequeue
 *
 * Description:
 *     Dequeue @req and start timeout timer on it.  This hands off the
 *     request to the driver.
 */
void blk_start_request(struct request *req)
{
	lockdep_assert_held(req->q->queue_lock);
	WARN_ON_ONCE(req->q->mq_ops);

	blk_dequeue_request(req);

	if (test_bit(QUEUE_FLAG_STATS, &req->q->queue_flags)) {
		blk_stat_set_issue(&req->issue_stat, blk_rq_sectors(req));
		req->rq_flags |= RQF_STATS;
		wbt_issue(req->q->rq_wb, &req->issue_stat);
	}

	BUG_ON(test_bit(REQ_ATOM_COMPLETE, &req->atomic_flags));
	blk_add_timer(req);
}
EXPORT_SYMBOL(blk_start_request);

/**
 * blk_fetch_request - fetch a request from a request queue
 * @q: request queue to fetch a request from
 *
 * Description:
 *     Return the request at the top of @q.  The request is started on
 *     return and LLD can start processing it immediately.
 *
 * Return:
 *     Pointer to the request at the top of @q if available.  Null
 *     otherwise.
 */
struct request *blk_fetch_request(struct request_queue *q)
{
	struct request *rq;

	lockdep_assert_held(q->queue_lock);
	WARN_ON_ONCE(q->mq_ops);

	rq = blk_peek_request(q);
	if (rq)
		blk_start_request(rq);
	return rq;
}
EXPORT_SYMBOL(blk_fetch_request);

/**
 * blk_update_request - Special helper function for request stacking drivers
 * @req:      the request being processed
 * @error:    block status code
 * @nr_bytes: number of bytes to complete @req
 *
 * Description:
 *     Ends I/O on a number of bytes attached to @req, but doesn't complete
 *     the request structure even if @req doesn't have leftover.
 *     If @req has leftover, sets it up for the next range of segments.
 *
 *     This special helper function is only for request stacking drivers
 *     (e.g. request-based dm) so that they can handle partial completion.
 *     Actual device drivers should use blk_end_request instead.
 *
 *     Passing the result of blk_rq_bytes() as @nr_bytes guarantees
 *     %false return from this function.
 *
 * Return:
 *     %false - this request doesn't have any more data
 *     %true  - this request has more data
 **/
bool blk_update_request(struct request *req, blk_status_t error,
		unsigned int nr_bytes)
{
	int total_bytes;

	trace_block_rq_complete(req, blk_status_to_errno(error), nr_bytes);

	if (!req->bio)
		return false;

	if (unlikely(error && !blk_rq_is_passthrough(req) &&
		     !(req->rq_flags & RQF_QUIET)))
		print_req_error(req, error);

	blk_account_io_completion(req, nr_bytes);

	total_bytes = 0;
	while (req->bio) {
		struct bio *bio = req->bio;
		unsigned bio_bytes = min(bio->bi_iter.bi_size, nr_bytes);

		if (bio_bytes == bio->bi_iter.bi_size)
			req->bio = bio->bi_next;

		/* Completion has already been traced */
		bio_clear_flag(bio, BIO_TRACE_COMPLETION);
		req_bio_endio(req, bio, bio_bytes, error);

		total_bytes += bio_bytes;
		nr_bytes -= bio_bytes;

		if (!nr_bytes)
			break;
	}

	/*
	 * completely done
	 */
	if (!req->bio) {
		/*
		 * Reset counters so that the request stacking driver
		 * can find how many bytes remain in the request
		 * later.
		 */
		req->__data_len = 0;
		return false;
	}

	req->__data_len -= total_bytes;

	/* update sector only for requests with clear definition of sector */
	if (!blk_rq_is_passthrough(req)) {
		req->__sector += total_bytes >> 9;
<<<<<<< HEAD
#ifdef CONFIG_PFK
		if (req->__dun)
			req->__dun += total_bytes >> 12;
#endif
=======
		if (req->__dun)
			req->__dun += total_bytes >> 12;
>>>>>>> 85c05634
	}

	/* mixed attributes always follow the first bio */
	if (req->rq_flags & RQF_MIXED_MERGE) {
		req->cmd_flags &= ~REQ_FAILFAST_MASK;
		req->cmd_flags |= req->bio->bi_opf & REQ_FAILFAST_MASK;
	}

	if (!(req->rq_flags & RQF_SPECIAL_PAYLOAD)) {
		/*
		 * If total number of sectors is less than the first segment
		 * size, something has gone terribly wrong.
		 */
		if (blk_rq_bytes(req) < blk_rq_cur_bytes(req)) {
			blk_dump_rq_flags(req, "request botched");
			req->__data_len = blk_rq_cur_bytes(req);
		}

		/* recalculate the number of segments */
		blk_recalc_rq_segments(req);
	}

	return true;
}
EXPORT_SYMBOL_GPL(blk_update_request);

static bool blk_update_bidi_request(struct request *rq, blk_status_t error,
				    unsigned int nr_bytes,
				    unsigned int bidi_bytes)
{
	if (blk_update_request(rq, error, nr_bytes))
		return true;

	/* Bidi request must be completed as a whole */
	if (unlikely(blk_bidi_rq(rq)) &&
	    blk_update_request(rq->next_rq, error, bidi_bytes))
		return true;

	if (blk_queue_add_random(rq->q))
		add_disk_randomness(rq->rq_disk);

	return false;
}

/**
 * blk_unprep_request - unprepare a request
 * @req:	the request
 *
 * This function makes a request ready for complete resubmission (or
 * completion).  It happens only after all error handling is complete,
 * so represents the appropriate moment to deallocate any resources
 * that were allocated to the request in the prep_rq_fn.  The queue
 * lock is held when calling this.
 */
void blk_unprep_request(struct request *req)
{
	struct request_queue *q = req->q;

	req->rq_flags &= ~RQF_DONTPREP;
	if (q->unprep_rq_fn)
		q->unprep_rq_fn(q, req);
}
EXPORT_SYMBOL_GPL(blk_unprep_request);

void blk_finish_request(struct request *req, blk_status_t error)
{
	struct request_queue *q = req->q;

	lockdep_assert_held(req->q->queue_lock);
	WARN_ON_ONCE(q->mq_ops);

	if (req->rq_flags & RQF_STATS)
		blk_stat_add(req);

	if (req->rq_flags & RQF_QUEUED)
		blk_queue_end_tag(q, req);

	BUG_ON(blk_queued_rq(req));

	if (unlikely(laptop_mode) && !blk_rq_is_passthrough(req))
		laptop_io_completion(req->q->backing_dev_info);

	blk_delete_timer(req);

	if (req->rq_flags & RQF_DONTPREP)
		blk_unprep_request(req);

	blk_account_io_done(req);

	if (req->end_io) {
		wbt_done(req->q->rq_wb, &req->issue_stat);
		req->end_io(req, error);
	} else {
		if (blk_bidi_rq(req))
			__blk_put_request(req->next_rq->q, req->next_rq);

		__blk_put_request(q, req);
	}
}
EXPORT_SYMBOL(blk_finish_request);

/**
 * blk_end_bidi_request - Complete a bidi request
 * @rq:         the request to complete
 * @error:      block status code
 * @nr_bytes:   number of bytes to complete @rq
 * @bidi_bytes: number of bytes to complete @rq->next_rq
 *
 * Description:
 *     Ends I/O on a number of bytes attached to @rq and @rq->next_rq.
 *     Drivers that supports bidi can safely call this member for any
 *     type of request, bidi or uni.  In the later case @bidi_bytes is
 *     just ignored.
 *
 * Return:
 *     %false - we are done with this request
 *     %true  - still buffers pending for this request
 **/
static bool blk_end_bidi_request(struct request *rq, blk_status_t error,
				 unsigned int nr_bytes, unsigned int bidi_bytes)
{
	struct request_queue *q = rq->q;
	unsigned long flags;

	WARN_ON_ONCE(q->mq_ops);

	if (blk_update_bidi_request(rq, error, nr_bytes, bidi_bytes))
		return true;

	spin_lock_irqsave(q->queue_lock, flags);
	blk_finish_request(rq, error);
	spin_unlock_irqrestore(q->queue_lock, flags);

	return false;
}

/**
 * __blk_end_bidi_request - Complete a bidi request with queue lock held
 * @rq:         the request to complete
 * @error:      block status code
 * @nr_bytes:   number of bytes to complete @rq
 * @bidi_bytes: number of bytes to complete @rq->next_rq
 *
 * Description:
 *     Identical to blk_end_bidi_request() except that queue lock is
 *     assumed to be locked on entry and remains so on return.
 *
 * Return:
 *     %false - we are done with this request
 *     %true  - still buffers pending for this request
 **/
static bool __blk_end_bidi_request(struct request *rq, blk_status_t error,
				   unsigned int nr_bytes, unsigned int bidi_bytes)
{
	lockdep_assert_held(rq->q->queue_lock);
	WARN_ON_ONCE(rq->q->mq_ops);

	if (blk_update_bidi_request(rq, error, nr_bytes, bidi_bytes))
		return true;

	blk_finish_request(rq, error);

	return false;
}

/**
 * blk_end_request - Helper function for drivers to complete the request.
 * @rq:       the request being processed
 * @error:    block status code
 * @nr_bytes: number of bytes to complete
 *
 * Description:
 *     Ends I/O on a number of bytes attached to @rq.
 *     If @rq has leftover, sets it up for the next range of segments.
 *
 * Return:
 *     %false - we are done with this request
 *     %true  - still buffers pending for this request
 **/
bool blk_end_request(struct request *rq, blk_status_t error,
		unsigned int nr_bytes)
{
	WARN_ON_ONCE(rq->q->mq_ops);
	return blk_end_bidi_request(rq, error, nr_bytes, 0);
}
EXPORT_SYMBOL(blk_end_request);

/**
 * blk_end_request_all - Helper function for drives to finish the request.
 * @rq: the request to finish
 * @error: block status code
 *
 * Description:
 *     Completely finish @rq.
 */
void blk_end_request_all(struct request *rq, blk_status_t error)
{
	bool pending;
	unsigned int bidi_bytes = 0;

	if (unlikely(blk_bidi_rq(rq)))
		bidi_bytes = blk_rq_bytes(rq->next_rq);

	pending = blk_end_bidi_request(rq, error, blk_rq_bytes(rq), bidi_bytes);
	BUG_ON(pending);
}
EXPORT_SYMBOL(blk_end_request_all);

/**
 * __blk_end_request - Helper function for drivers to complete the request.
 * @rq:       the request being processed
 * @error:    block status code
 * @nr_bytes: number of bytes to complete
 *
 * Description:
 *     Must be called with queue lock held unlike blk_end_request().
 *
 * Return:
 *     %false - we are done with this request
 *     %true  - still buffers pending for this request
 **/
bool __blk_end_request(struct request *rq, blk_status_t error,
		unsigned int nr_bytes)
{
	lockdep_assert_held(rq->q->queue_lock);
	WARN_ON_ONCE(rq->q->mq_ops);

	return __blk_end_bidi_request(rq, error, nr_bytes, 0);
}
EXPORT_SYMBOL(__blk_end_request);

/**
 * __blk_end_request_all - Helper function for drives to finish the request.
 * @rq: the request to finish
 * @error:    block status code
 *
 * Description:
 *     Completely finish @rq.  Must be called with queue lock held.
 */
void __blk_end_request_all(struct request *rq, blk_status_t error)
{
	bool pending;
	unsigned int bidi_bytes = 0;

	lockdep_assert_held(rq->q->queue_lock);
	WARN_ON_ONCE(rq->q->mq_ops);

	if (unlikely(blk_bidi_rq(rq)))
		bidi_bytes = blk_rq_bytes(rq->next_rq);

	pending = __blk_end_bidi_request(rq, error, blk_rq_bytes(rq), bidi_bytes);
	BUG_ON(pending);
}
EXPORT_SYMBOL(__blk_end_request_all);

/**
 * __blk_end_request_cur - Helper function to finish the current request chunk.
 * @rq: the request to finish the current chunk for
 * @error:    block status code
 *
 * Description:
 *     Complete the current consecutively mapped chunk from @rq.  Must
 *     be called with queue lock held.
 *
 * Return:
 *     %false - we are done with this request
 *     %true  - still buffers pending for this request
 */
bool __blk_end_request_cur(struct request *rq, blk_status_t error)
{
	return __blk_end_request(rq, error, blk_rq_cur_bytes(rq));
}
EXPORT_SYMBOL(__blk_end_request_cur);

void blk_rq_bio_prep(struct request_queue *q, struct request *rq,
		     struct bio *bio)
{
	if (bio_has_data(bio))
		rq->nr_phys_segments = bio_phys_segments(q, bio);
	else if (bio_op(bio) == REQ_OP_DISCARD)
		rq->nr_phys_segments = 1;

	rq->__data_len = bio->bi_iter.bi_size;
	rq->bio = rq->biotail = bio;

	if (bio->bi_disk)
		rq->rq_disk = bio->bi_disk;
}

#if ARCH_IMPLEMENTS_FLUSH_DCACHE_PAGE
/**
 * rq_flush_dcache_pages - Helper function to flush all pages in a request
 * @rq: the request to be flushed
 *
 * Description:
 *     Flush all pages in @rq.
 */
void rq_flush_dcache_pages(struct request *rq)
{
	struct req_iterator iter;
	struct bio_vec bvec;

	rq_for_each_segment(bvec, rq, iter)
		flush_dcache_page(bvec.bv_page);
}
EXPORT_SYMBOL_GPL(rq_flush_dcache_pages);
#endif

/**
 * blk_lld_busy - Check if underlying low-level drivers of a device are busy
 * @q : the queue of the device being checked
 *
 * Description:
 *    Check if underlying low-level drivers of a device are busy.
 *    If the drivers want to export their busy state, they must set own
 *    exporting function using blk_queue_lld_busy() first.
 *
 *    Basically, this function is used only by request stacking drivers
 *    to stop dispatching requests to underlying devices when underlying
 *    devices are busy.  This behavior helps more I/O merging on the queue
 *    of the request stacking driver and prevents I/O throughput regression
 *    on burst I/O load.
 *
 * Return:
 *    0 - Not busy (The request stacking driver should dispatch request)
 *    1 - Busy (The request stacking driver should stop dispatching request)
 */
int blk_lld_busy(struct request_queue *q)
{
	if (q->lld_busy_fn)
		return q->lld_busy_fn(q);

	return 0;
}
EXPORT_SYMBOL_GPL(blk_lld_busy);

/**
 * blk_rq_unprep_clone - Helper function to free all bios in a cloned request
 * @rq: the clone request to be cleaned up
 *
 * Description:
 *     Free all bios in @rq for a cloned request.
 */
void blk_rq_unprep_clone(struct request *rq)
{
	struct bio *bio;

	while ((bio = rq->bio) != NULL) {
		rq->bio = bio->bi_next;

		bio_put(bio);
	}
}
EXPORT_SYMBOL_GPL(blk_rq_unprep_clone);

/*
 * Copy attributes of the original request to the clone request.
 * The actual data parts (e.g. ->cmd, ->sense) are not copied.
 */
static void __blk_rq_prep_clone(struct request *dst, struct request *src)
{
	dst->cpu = src->cpu;
	dst->__sector = blk_rq_pos(src);
<<<<<<< HEAD
#ifdef CONFIG_PFK
	dst->__dun = blk_rq_dun(src);
#endif
=======
	dst->__dun = blk_rq_dun(src);
>>>>>>> 85c05634
	dst->__data_len = blk_rq_bytes(src);
	if (src->rq_flags & RQF_SPECIAL_PAYLOAD) {
		dst->rq_flags |= RQF_SPECIAL_PAYLOAD;
		dst->special_vec = src->special_vec;
	}
	dst->nr_phys_segments = src->nr_phys_segments;
	dst->ioprio = src->ioprio;
	dst->extra_len = src->extra_len;
}

/**
 * blk_rq_prep_clone - Helper function to setup clone request
 * @rq: the request to be setup
 * @rq_src: original request to be cloned
 * @bs: bio_set that bios for clone are allocated from
 * @gfp_mask: memory allocation mask for bio
 * @bio_ctr: setup function to be called for each clone bio.
 *           Returns %0 for success, non %0 for failure.
 * @data: private data to be passed to @bio_ctr
 *
 * Description:
 *     Clones bios in @rq_src to @rq, and copies attributes of @rq_src to @rq.
 *     The actual data parts of @rq_src (e.g. ->cmd, ->sense)
 *     are not copied, and copying such parts is the caller's responsibility.
 *     Also, pages which the original bios are pointing to are not copied
 *     and the cloned bios just point same pages.
 *     So cloned bios must be completed before original bios, which means
 *     the caller must complete @rq before @rq_src.
 */
int blk_rq_prep_clone(struct request *rq, struct request *rq_src,
		      struct bio_set *bs, gfp_t gfp_mask,
		      int (*bio_ctr)(struct bio *, struct bio *, void *),
		      void *data)
{
	struct bio *bio, *bio_src;

	if (!bs)
		bs = fs_bio_set;

	__rq_for_each_bio(bio_src, rq_src) {
		bio = bio_clone_fast(bio_src, gfp_mask, bs);
		if (!bio)
			goto free_and_out;

		if (bio_ctr && bio_ctr(bio, bio_src, data))
			goto free_and_out;

		if (rq->bio) {
			rq->biotail->bi_next = bio;
			rq->biotail = bio;
		} else
			rq->bio = rq->biotail = bio;
	}

	__blk_rq_prep_clone(rq, rq_src);

	return 0;

free_and_out:
	if (bio)
		bio_put(bio);
	blk_rq_unprep_clone(rq);

	return -ENOMEM;
}
EXPORT_SYMBOL_GPL(blk_rq_prep_clone);

int kblockd_schedule_work(struct work_struct *work)
{
	return queue_work(kblockd_workqueue, work);
}
EXPORT_SYMBOL(kblockd_schedule_work);

int kblockd_schedule_work_on(int cpu, struct work_struct *work)
{
	return queue_work_on(cpu, kblockd_workqueue, work);
}
EXPORT_SYMBOL(kblockd_schedule_work_on);

int kblockd_mod_delayed_work_on(int cpu, struct delayed_work *dwork,
				unsigned long delay)
{
	return mod_delayed_work_on(cpu, kblockd_workqueue, dwork, delay);
}
EXPORT_SYMBOL(kblockd_mod_delayed_work_on);

int kblockd_schedule_delayed_work(struct delayed_work *dwork,
				  unsigned long delay)
{
	return queue_delayed_work(kblockd_workqueue, dwork, delay);
}
EXPORT_SYMBOL(kblockd_schedule_delayed_work);

int kblockd_schedule_delayed_work_on(int cpu, struct delayed_work *dwork,
				     unsigned long delay)
{
	return queue_delayed_work_on(cpu, kblockd_workqueue, dwork, delay);
}
EXPORT_SYMBOL(kblockd_schedule_delayed_work_on);

/**
 * blk_start_plug - initialize blk_plug and track it inside the task_struct
 * @plug:	The &struct blk_plug that needs to be initialized
 *
 * Description:
 *   Tracking blk_plug inside the task_struct will help with auto-flushing the
 *   pending I/O should the task end up blocking between blk_start_plug() and
 *   blk_finish_plug(). This is important from a performance perspective, but
 *   also ensures that we don't deadlock. For instance, if the task is blocking
 *   for a memory allocation, memory reclaim could end up wanting to free a
 *   page belonging to that request that is currently residing in our private
 *   plug. By flushing the pending I/O when the process goes to sleep, we avoid
 *   this kind of deadlock.
 */
void blk_start_plug(struct blk_plug *plug)
{
	struct task_struct *tsk = current;

	/*
	 * If this is a nested plug, don't actually assign it.
	 */
	if (tsk->plug)
		return;

	INIT_LIST_HEAD(&plug->list);
	INIT_LIST_HEAD(&plug->mq_list);
	INIT_LIST_HEAD(&plug->cb_list);
	/*
	 * Store ordering should not be needed here, since a potential
	 * preempt will imply a full memory barrier
	 */
	tsk->plug = plug;
}
EXPORT_SYMBOL(blk_start_plug);

static int plug_rq_cmp(void *priv, struct list_head *a, struct list_head *b)
{
	struct request *rqa = container_of(a, struct request, queuelist);
	struct request *rqb = container_of(b, struct request, queuelist);

	return !(rqa->q < rqb->q ||
		(rqa->q == rqb->q && blk_rq_pos(rqa) < blk_rq_pos(rqb)));
}

/*
 * If 'from_schedule' is true, then postpone the dispatch of requests
 * until a safe kblockd context. We due this to avoid accidental big
 * additional stack usage in driver dispatch, in places where the originally
 * plugger did not intend it.
 */
static void queue_unplugged(struct request_queue *q, unsigned int depth,
			    bool from_schedule)
	__releases(q->queue_lock)
{
	lockdep_assert_held(q->queue_lock);

	trace_block_unplug(q, depth, !from_schedule);

	if (from_schedule)
		blk_run_queue_async(q);
	else
		__blk_run_queue(q);
	spin_unlock(q->queue_lock);
}

static void flush_plug_callbacks(struct blk_plug *plug, bool from_schedule)
{
	LIST_HEAD(callbacks);

	while (!list_empty(&plug->cb_list)) {
		list_splice_init(&plug->cb_list, &callbacks);

		while (!list_empty(&callbacks)) {
			struct blk_plug_cb *cb = list_first_entry(&callbacks,
							  struct blk_plug_cb,
							  list);
			list_del(&cb->list);
			cb->callback(cb, from_schedule);
		}
	}
}

struct blk_plug_cb *blk_check_plugged(blk_plug_cb_fn unplug, void *data,
				      int size)
{
	struct blk_plug *plug = current->plug;
	struct blk_plug_cb *cb;

	if (!plug)
		return NULL;

	list_for_each_entry(cb, &plug->cb_list, list)
		if (cb->callback == unplug && cb->data == data)
			return cb;

	/* Not currently on the callback list */
	BUG_ON(size < sizeof(*cb));
	cb = kzalloc(size, GFP_ATOMIC);
	if (cb) {
		cb->data = data;
		cb->callback = unplug;
		list_add(&cb->list, &plug->cb_list);
	}
	return cb;
}
EXPORT_SYMBOL(blk_check_plugged);

void blk_flush_plug_list(struct blk_plug *plug, bool from_schedule)
{
	struct request_queue *q;
	unsigned long flags;
	struct request *rq;
	LIST_HEAD(list);
	unsigned int depth;

	flush_plug_callbacks(plug, from_schedule);

	if (!list_empty(&plug->mq_list))
		blk_mq_flush_plug_list(plug, from_schedule);

	if (list_empty(&plug->list))
		return;

	list_splice_init(&plug->list, &list);

	list_sort(NULL, &list, plug_rq_cmp);

	q = NULL;
	depth = 0;

	/*
	 * Save and disable interrupts here, to avoid doing it for every
	 * queue lock we have to take.
	 */
	local_irq_save(flags);
	while (!list_empty(&list)) {
		rq = list_entry_rq(list.next);
		list_del_init(&rq->queuelist);
		BUG_ON(!rq->q);
		if (rq->q != q) {
			/*
			 * This drops the queue lock
			 */
			if (q)
				queue_unplugged(q, depth, from_schedule);
			q = rq->q;
			depth = 0;
			spin_lock(q->queue_lock);
		}

		/*
		 * Short-circuit if @q is dead
		 */
		if (unlikely(blk_queue_dying(q))) {
			__blk_end_request_all(rq, BLK_STS_IOERR);
			continue;
		}

		/*
		 * rq is already accounted, so use raw insert
		 */
		if (op_is_flush(rq->cmd_flags))
			__elv_add_request(q, rq, ELEVATOR_INSERT_FLUSH);
		else
			__elv_add_request(q, rq, ELEVATOR_INSERT_SORT_MERGE);

		depth++;
	}

	/*
	 * This drops the queue lock
	 */
	if (q)
		queue_unplugged(q, depth, from_schedule);

	local_irq_restore(flags);
}

void blk_finish_plug(struct blk_plug *plug)
{
	if (plug != current->plug)
		return;
	blk_flush_plug_list(plug, false);

	current->plug = NULL;
}
EXPORT_SYMBOL(blk_finish_plug);

#ifdef CONFIG_PM
/**
 * blk_pm_runtime_init - Block layer runtime PM initialization routine
 * @q: the queue of the device
 * @dev: the device the queue belongs to
 *
 * Description:
 *    Initialize runtime-PM-related fields for @q and start auto suspend for
 *    @dev. Drivers that want to take advantage of request-based runtime PM
 *    should call this function after @dev has been initialized, and its
 *    request queue @q has been allocated, and runtime PM for it can not happen
 *    yet(either due to disabled/forbidden or its usage_count > 0). In most
 *    cases, driver should call this function before any I/O has taken place.
 *
 *    This function takes care of setting up using auto suspend for the device,
 *    the autosuspend delay is set to -1 to make runtime suspend impossible
 *    until an updated value is either set by user or by driver. Drivers do
 *    not need to touch other autosuspend settings.
 *
 *    The block layer runtime PM is request based, so only works for drivers
 *    that use request as their IO unit instead of those directly use bio's.
 */
void blk_pm_runtime_init(struct request_queue *q, struct device *dev)
{
	/* not support for RQF_PM and ->rpm_status in blk-mq yet */
	if (q->mq_ops)
		return;

	q->dev = dev;
	q->rpm_status = RPM_ACTIVE;
	pm_runtime_set_autosuspend_delay(q->dev, -1);
	pm_runtime_use_autosuspend(q->dev);
}
EXPORT_SYMBOL(blk_pm_runtime_init);

/**
 * blk_pre_runtime_suspend - Pre runtime suspend check
 * @q: the queue of the device
 *
 * Description:
 *    This function will check if runtime suspend is allowed for the device
 *    by examining if there are any requests pending in the queue. If there
 *    are requests pending, the device can not be runtime suspended; otherwise,
 *    the queue's status will be updated to SUSPENDING and the driver can
 *    proceed to suspend the device.
 *
 *    For the not allowed case, we mark last busy for the device so that
 *    runtime PM core will try to autosuspend it some time later.
 *
 *    This function should be called near the start of the device's
 *    runtime_suspend callback.
 *
 * Return:
 *    0		- OK to runtime suspend the device
 *    -EBUSY	- Device should not be runtime suspended
 */
int blk_pre_runtime_suspend(struct request_queue *q)
{
	int ret = 0;

	if (!q->dev)
		return ret;

	spin_lock_irq(q->queue_lock);
	if (q->nr_pending) {
		ret = -EBUSY;
		pm_runtime_mark_last_busy(q->dev);
	} else {
		q->rpm_status = RPM_SUSPENDING;
	}
	spin_unlock_irq(q->queue_lock);
	return ret;
}
EXPORT_SYMBOL(blk_pre_runtime_suspend);

/**
 * blk_post_runtime_suspend - Post runtime suspend processing
 * @q: the queue of the device
 * @err: return value of the device's runtime_suspend function
 *
 * Description:
 *    Update the queue's runtime status according to the return value of the
 *    device's runtime suspend function and mark last busy for the device so
 *    that PM core will try to auto suspend the device at a later time.
 *
 *    This function should be called near the end of the device's
 *    runtime_suspend callback.
 */
void blk_post_runtime_suspend(struct request_queue *q, int err)
{
	if (!q->dev)
		return;

	spin_lock_irq(q->queue_lock);
	if (!err) {
		q->rpm_status = RPM_SUSPENDED;
	} else {
		q->rpm_status = RPM_ACTIVE;
		pm_runtime_mark_last_busy(q->dev);
	}
	spin_unlock_irq(q->queue_lock);
}
EXPORT_SYMBOL(blk_post_runtime_suspend);

/**
 * blk_pre_runtime_resume - Pre runtime resume processing
 * @q: the queue of the device
 *
 * Description:
 *    Update the queue's runtime status to RESUMING in preparation for the
 *    runtime resume of the device.
 *
 *    This function should be called near the start of the device's
 *    runtime_resume callback.
 */
void blk_pre_runtime_resume(struct request_queue *q)
{
	if (!q->dev)
		return;

	spin_lock_irq(q->queue_lock);
	q->rpm_status = RPM_RESUMING;
	spin_unlock_irq(q->queue_lock);
}
EXPORT_SYMBOL(blk_pre_runtime_resume);

/**
 * blk_post_runtime_resume - Post runtime resume processing
 * @q: the queue of the device
 * @err: return value of the device's runtime_resume function
 *
 * Description:
 *    Update the queue's runtime status according to the return value of the
 *    device's runtime_resume function. If it is successfully resumed, process
 *    the requests that are queued into the device's queue when it is resuming
 *    and then mark last busy and initiate autosuspend for it.
 *
 *    This function should be called near the end of the device's
 *    runtime_resume callback.
 */
void blk_post_runtime_resume(struct request_queue *q, int err)
{
	if (!q->dev)
		return;

	spin_lock_irq(q->queue_lock);
	if (!err) {
		q->rpm_status = RPM_ACTIVE;
		__blk_run_queue(q);
		pm_runtime_mark_last_busy(q->dev);
		pm_request_autosuspend(q->dev);
	} else {
		q->rpm_status = RPM_SUSPENDED;
	}
	spin_unlock_irq(q->queue_lock);
}
EXPORT_SYMBOL(blk_post_runtime_resume);

/**
 * blk_set_runtime_active - Force runtime status of the queue to be active
 * @q: the queue of the device
 *
 * If the device is left runtime suspended during system suspend the resume
 * hook typically resumes the device and corrects runtime status
 * accordingly. However, that does not affect the queue runtime PM status
 * which is still "suspended". This prevents processing requests from the
 * queue.
 *
 * This function can be used in driver's resume hook to correct queue
 * runtime PM status and re-enable peeking requests from the queue. It
 * should be called before first request is added to the queue.
 */
void blk_set_runtime_active(struct request_queue *q)
{
	spin_lock_irq(q->queue_lock);
	q->rpm_status = RPM_ACTIVE;
	pm_runtime_mark_last_busy(q->dev);
	pm_request_autosuspend(q->dev);
	spin_unlock_irq(q->queue_lock);
}
EXPORT_SYMBOL(blk_set_runtime_active);
#endif

int __init blk_dev_init(void)
{
	BUILD_BUG_ON(REQ_OP_LAST >= (1 << REQ_OP_BITS));
	BUILD_BUG_ON(REQ_OP_BITS + REQ_FLAG_BITS > 8 *
			FIELD_SIZEOF(struct request, cmd_flags));
	BUILD_BUG_ON(REQ_OP_BITS + REQ_FLAG_BITS > 8 *
			FIELD_SIZEOF(struct bio, bi_opf));

	/* used for unplugging and affects IO latency/throughput - HIGHPRI */
	kblockd_workqueue = alloc_workqueue("kblockd",
					    WQ_MEM_RECLAIM | WQ_HIGHPRI, 0);
	if (!kblockd_workqueue)
		panic("Failed to create kblockd\n");

	request_cachep = kmem_cache_create("blkdev_requests",
			sizeof(struct request), 0, SLAB_PANIC, NULL);

	blk_requestq_cachep = kmem_cache_create("request_queue",
			sizeof(struct request_queue), 0, SLAB_PANIC, NULL);

#ifdef CONFIG_DEBUG_FS
	blk_debugfs_root = debugfs_create_dir("block", NULL);
#endif

	return 0;
}

/*
 * Blk IO latency support. We want this to be as cheap as possible, so doing
 * this lockless (and avoiding atomics), a few off by a few errors in this
 * code is not harmful, and we don't want to do anything that is
 * perf-impactful.
 * TODO : If necessary, we can make the histograms per-cpu and aggregate
 * them when printing them out.
 */
ssize_t
blk_latency_hist_show(char *name, struct io_latency_state *s, char *buf,
		int buf_size)
{
	int i;
	int bytes_written = 0;
	u_int64_t num_elem, elem;
	int pct;
	u_int64_t average;

	num_elem = s->latency_elems;
	if (num_elem > 0) {
		average = div64_u64(s->latency_sum, s->latency_elems);
		bytes_written += scnprintf(buf + bytes_written,
			buf_size - bytes_written, "IO svc_time %s Latency"
			" Histogram (n = %llu, average = %llu):\n", name,
			num_elem, average);
		for (i = 0; i < ARRAY_SIZE(latency_x_axis_us); i++) {
			elem = s->latency_y_axis[i];
			pct = div64_u64(elem * 100, num_elem);
			bytes_written += scnprintf(buf + bytes_written,
					PAGE_SIZE - bytes_written,
					"\t< %6lluus%15llu%15d%%\n",
					latency_x_axis_us[i],
					elem, pct);
		}
		/* Last element in y-axis table is overflow */
		elem = s->latency_y_axis[i];
		pct = div64_u64(elem * 100, num_elem);
		bytes_written += scnprintf(buf + bytes_written,
				PAGE_SIZE - bytes_written,
				"\t>=%6lluus%15llu%15d%%\n",
				latency_x_axis_us[i - 1], elem, pct);
	}

	return bytes_written;
}
EXPORT_SYMBOL(blk_latency_hist_show);<|MERGE_RESOLUTION|>--- conflicted
+++ resolved
@@ -1654,13 +1654,9 @@
 	bio->bi_next = req->bio;
 	req->bio = bio;
 
-<<<<<<< HEAD
 #ifdef CONFIG_PFK
 	WARN_ON(req->__dun || bio->bi_iter.bi_dun);
 #endif
-=======
-	WARN_ON(req->__dun || bio->bi_iter.bi_dun);
->>>>>>> 85c05634
 	req->__sector = bio->bi_iter.bi_sector;
 	req->__data_len += bio->bi_iter.bi_size;
 	req->ioprio = ioprio_best(req->ioprio, bio_prio(bio));
@@ -1810,13 +1806,10 @@
 	else
 		req->ioprio = IOPRIO_PRIO_VALUE(IOPRIO_CLASS_NONE, 0);
 	req->write_hint = bio->bi_write_hint;
-<<<<<<< HEAD
+
 #ifdef CONFIG_PFK
 	req->__dun = bio->bi_iter.bi_dun;
 #endif
-=======
-	req->__dun = bio->bi_iter.bi_dun;
->>>>>>> 85c05634
 	blk_rq_bio_prep(req->q, req, bio);
 }
 EXPORT_SYMBOL_GPL(blk_init_request_from_bio);
@@ -2806,15 +2799,10 @@
 	/* update sector only for requests with clear definition of sector */
 	if (!blk_rq_is_passthrough(req)) {
 		req->__sector += total_bytes >> 9;
-<<<<<<< HEAD
 #ifdef CONFIG_PFK
 		if (req->__dun)
 			req->__dun += total_bytes >> 12;
 #endif
-=======
-		if (req->__dun)
-			req->__dun += total_bytes >> 12;
->>>>>>> 85c05634
 	}
 
 	/* mixed attributes always follow the first bio */
@@ -3178,13 +3166,9 @@
 {
 	dst->cpu = src->cpu;
 	dst->__sector = blk_rq_pos(src);
-<<<<<<< HEAD
 #ifdef CONFIG_PFK
 	dst->__dun = blk_rq_dun(src);
 #endif
-=======
-	dst->__dun = blk_rq_dun(src);
->>>>>>> 85c05634
 	dst->__data_len = blk_rq_bytes(src);
 	if (src->rq_flags & RQF_SPECIAL_PAYLOAD) {
 		dst->rq_flags |= RQF_SPECIAL_PAYLOAD;
