/* Copyright (c) 2012-2018, The Linux Foundation. All rights reserved.
 *
 * This program is free software; you can redistribute it and/or modify
 * it under the terms of the GNU General Public License version 2 and
 * only version 2 as published by the Free Software Foundation.
 *
 * This program is distributed in the hope that it will be useful,
 * but WITHOUT ANY WARRANTY; without even the implied warranty of
 * MERCHANTABILITY or FITNESS FOR A PARTICULAR PURPOSE.  See the
 * GNU General Public License for more details.
 */

#include "sched.h"
#include <linux/of.h>
#include <linux/sched/core_ctl.h>
#include <trace/events/sched.h>

/*
 * Scheduler boost is a mechanism to temporarily place tasks on CPUs
 * with higher capacity than those where a task would have normally
 * ended up with their load characteristics. Any entity enabling
 * boost is responsible for disabling it as well.
 */

unsigned int sysctl_sched_boost;
static enum sched_boost_policy boost_policy;
static enum sched_boost_policy boost_policy_dt = SCHED_BOOST_NONE;
static DEFINE_MUTEX(boost_mutex);
static unsigned int freq_aggr_threshold_backup;
static int boost_refcount[MAX_NUM_BOOST_TYPE];

static inline void boost_kick(int cpu)
{
	struct rq *rq = cpu_rq(cpu);

	if (!test_and_set_bit(BOOST_KICK, &rq->walt_flags))
		smp_send_reschedule(cpu);
}

static void boost_kick_cpus(void)
{
	int i;
	struct cpumask kick_mask;

	if (boost_policy != SCHED_BOOST_ON_BIG)
		return;

	cpumask_andnot(&kick_mask, cpu_online_mask, cpu_isolated_mask);

	for_each_cpu(i, &kick_mask) {
		if (cpu_capacity(i) != max_capacity)
			boost_kick(i);
	}
}

int got_boost_kick(void)
{
	int cpu = smp_processor_id();
	struct rq *rq = cpu_rq(cpu);

	return test_bit(BOOST_KICK, &rq->walt_flags);
}

void clear_boost_kick(int cpu)
{
	struct rq *rq = cpu_rq(cpu);

	clear_bit(BOOST_KICK, &rq->walt_flags);
}

/*
 * Scheduler boost type and boost policy might at first seem unrelated,
 * however, there exists a connection between them that will allow us
 * to use them interchangeably during placement decisions. We'll explain
 * the connection here in one possible way so that the implications are
 * clear when looking at placement policies.
 *
 * When policy = SCHED_BOOST_NONE, type is either none or RESTRAINED
 * When policy = SCHED_BOOST_ON_ALL or SCHED_BOOST_ON_BIG, type can
 * neither be none nor RESTRAINED.
 */
static void set_boost_policy(int type)
{
	if (type == NO_BOOST || type == RESTRAINED_BOOST) {
		boost_policy = SCHED_BOOST_NONE;
		return;
	}

	if (boost_policy_dt) {
		boost_policy = boost_policy_dt;
		return;
	}

	if (min_possible_efficiency != max_possible_efficiency) {
		boost_policy = SCHED_BOOST_ON_BIG;
		return;
	}

	boost_policy = SCHED_BOOST_ON_ALL;
}

enum sched_boost_policy sched_boost_policy(void)
{
	return boost_policy;
}

static bool verify_boost_params(int type)
{
	return type >= RESTRAINED_BOOST_DISABLE && type <= RESTRAINED_BOOST;
}

static void _sched_set_boost(int type)
{
	switch (type) {
	case NO_BOOST: /* All boost clear */
		if (boost_refcount[FULL_THROTTLE_BOOST] > 0) {
			core_ctl_set_boost(false);
			boost_refcount[FULL_THROTTLE_BOOST] = 0;
		}
		if (boost_refcount[CONSERVATIVE_BOOST] > 0) {
			restore_cgroup_boost_settings();
			boost_refcount[CONSERVATIVE_BOOST] = 0;
		}
		if (boost_refcount[RESTRAINED_BOOST] > 0) {
			update_freq_aggregate_threshold(
				freq_aggr_threshold_backup);
			boost_refcount[RESTRAINED_BOOST] = 0;
		}
		break;

	case FULL_THROTTLE_BOOST:
	    boost_refcount[FULL_THROTTLE_BOOST]++;
		if (boost_refcount[FULL_THROTTLE_BOOST] == 1) {
			core_ctl_set_boost(true);
			restore_cgroup_boost_settings();
			boost_kick_cpus();
		}
		break;

	case CONSERVATIVE_BOOST:
	    boost_refcount[CONSERVATIVE_BOOST]++;
		if ((boost_refcount[CONSERVATIVE_BOOST] == 1) &&
				!boost_refcount[FULL_THROTTLE_BOOST]) {
			update_cgroup_boost_settings();
			boost_kick_cpus();
		}
		break;

	case RESTRAINED_BOOST:
	    boost_refcount[RESTRAINED_BOOST]++;
		if (boost_refcount[RESTRAINED_BOOST] == 1) {
			freq_aggr_threshold_backup =
			    update_freq_aggregate_threshold(1);
		}
		break;

	case FULL_THROTTLE_BOOST_DISABLE:
		if (boost_refcount[FULL_THROTTLE_BOOST] >= 1) {
			boost_refcount[FULL_THROTTLE_BOOST]--;
			if (!boost_refcount[FULL_THROTTLE_BOOST]) {
				core_ctl_set_boost(false);
				if (boost_refcount[CONSERVATIVE_BOOST] >= 1)
					update_cgroup_boost_settings();
			}
		}
<<<<<<< HEAD
=======
		break;

	case CONSERVATIVE_BOOST_DISABLE:
		if (boost_refcount[CONSERVATIVE_BOOST] >= 1) {
			boost_refcount[CONSERVATIVE_BOOST]--;
			if (!boost_refcount[CONSERVATIVE_BOOST])
				restore_cgroup_boost_settings();
		}
		break;

	case RESTRAINED_BOOST_DISABLE:
		if (boost_refcount[RESTRAINED_BOOST] >= 1) {
			boost_refcount[RESTRAINED_BOOST]--;
			if (!boost_refcount[RESTRAINED_BOOST])
				update_freq_aggregate_threshold(
					freq_aggr_threshold_backup);
		}
>>>>>>> d8914c3a
		break;

	case CONSERVATIVE_BOOST_DISABLE:
		if (boost_refcount[CONSERVATIVE_BOOST] >= 1) {
			boost_refcount[CONSERVATIVE_BOOST]--;
			if (!boost_refcount[CONSERVATIVE_BOOST])
				restore_cgroup_boost_settings();
		}
		break;

	case RESTRAINED_BOOST_DISABLE:
		if (boost_refcount[RESTRAINED_BOOST] >= 1) {
			boost_refcount[RESTRAINED_BOOST]--;
			if (!boost_refcount[RESTRAINED_BOOST])
				update_freq_aggregate_threshold(
					freq_aggr_threshold_backup);
		}

	default:
		WARN_ON(1);
		return;
	}

	/* Aggregate final boost type */
	if (boost_refcount[FULL_THROTTLE_BOOST] >= 1)
		type = FULL_THROTTLE_BOOST;
	else if (boost_refcount[CONSERVATIVE_BOOST] >= 1)
		type = CONSERVATIVE_BOOST;
	else if (boost_refcount[RESTRAINED_BOOST] >= 1)
		type = RESTRAINED_BOOST;
	else
		type = NO_BOOST;

	set_boost_policy(type);
	sysctl_sched_boost = type;
	trace_sched_set_boost(type);
}

void sched_boost_parse_dt(void)
{
	struct device_node *sn;
	const char *boost_policy;

	sn = of_find_node_by_path("/sched-hmp");
	if (!sn)
		return;

	if (!of_property_read_string(sn, "boost-policy", &boost_policy)) {
		if (!strcmp(boost_policy, "boost-on-big"))
			boost_policy_dt = SCHED_BOOST_ON_BIG;
		else if (!strcmp(boost_policy, "boost-on-all"))
			boost_policy_dt = SCHED_BOOST_ON_ALL;
	}
}

int sched_set_boost(int type)
{
	int ret = 0;

	mutex_lock(&boost_mutex);
	if (verify_boost_params(type))
		_sched_set_boost(type);
	else
		ret = -EINVAL;
	mutex_unlock(&boost_mutex);
	return ret;
}

int sched_boost_handler(struct ctl_table *table, int write,
		void __user *buffer, size_t *lenp,
		loff_t *ppos)
{
	int ret;
	unsigned int *data = (unsigned int *)table->data;

	mutex_lock(&boost_mutex);

	ret = proc_dointvec_minmax(table, write, buffer, lenp, ppos);

	if (ret || !write)
		goto done;

	if (verify_boost_params(*data))
		_sched_set_boost(*data);
	else
		ret = -EINVAL;

done:
	mutex_unlock(&boost_mutex);
	return ret;
}

int sched_boost(void)
{
	return sysctl_sched_boost;
}<|MERGE_RESOLUTION|>--- conflicted
+++ resolved
@@ -163,8 +163,6 @@
 					update_cgroup_boost_settings();
 			}
 		}
-<<<<<<< HEAD
-=======
 		break;
 
 	case CONSERVATIVE_BOOST_DISABLE:
@@ -182,24 +180,7 @@
 				update_freq_aggregate_threshold(
 					freq_aggr_threshold_backup);
 		}
->>>>>>> d8914c3a
-		break;
-
-	case CONSERVATIVE_BOOST_DISABLE:
-		if (boost_refcount[CONSERVATIVE_BOOST] >= 1) {
-			boost_refcount[CONSERVATIVE_BOOST]--;
-			if (!boost_refcount[CONSERVATIVE_BOOST])
-				restore_cgroup_boost_settings();
-		}
-		break;
-
-	case RESTRAINED_BOOST_DISABLE:
-		if (boost_refcount[RESTRAINED_BOOST] >= 1) {
-			boost_refcount[RESTRAINED_BOOST]--;
-			if (!boost_refcount[RESTRAINED_BOOST])
-				update_freq_aggregate_threshold(
-					freq_aggr_threshold_backup);
-		}
+		break;
 
 	default:
 		WARN_ON(1);
