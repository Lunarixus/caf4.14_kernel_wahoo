--- conflicted
+++ resolved
@@ -439,12 +439,6 @@
 				MHI_ERR("Failed to register esoc ops\n");
 		}
 
-<<<<<<< HEAD
-		/* save reference state for pcie config space */
-		arch_info->ref_pcie_state = pci_store_saved_state(
-							mhi_dev->pci_dev);
-=======
->>>>>>> 02f478a7
 		/*
 		 * MHI host driver has full autonomy to manage power state.
 		 * Disable all automatic power collapse features
