--- conflicted
+++ resolved
@@ -2057,11 +2057,7 @@
 	if (ipa3_is_mhip_offload_enabled()) {
 		result = ipa_mpm_mhip_xdci_pipe_enable(params->teth_prot);
 		if (result) {
-<<<<<<< HEAD
-			IPA_USB_ERR("failed to enable MHIP channel\n");
-=======
 			IPA_USB_ERR("failed to connect MHIP channel\n");
->>>>>>> 93df5326
 			goto connect_teth_prot_fail;
 		}
 	}
@@ -2564,11 +2560,7 @@
 	if (ipa3_is_mhip_offload_enabled()) {
 		result = ipa_mpm_mhip_xdci_pipe_disable(teth_prot);
 		if (result) {
-<<<<<<< HEAD
-			IPA_USB_ERR("failed to disconnect MHIP pipe\n");
-=======
 			IPA_USB_ERR("failed to disconnect MHIP channel\n");
->>>>>>> 93df5326
 			goto bad_params;
 		}
 	}
@@ -2776,11 +2768,7 @@
 	if (ipa3_is_mhip_offload_enabled()) {
 		result = ipa_mpm_mhip_xdci_pipe_disable(teth_prot);
 		if (result) {
-<<<<<<< HEAD
-			IPA_USB_ERR("failed to disconnect MHIP pipe\n");
-=======
 			IPA_USB_ERR("failed to disconnect MHIP channel\n");
->>>>>>> 93df5326
 			goto start_ul;
 		}
 	}
