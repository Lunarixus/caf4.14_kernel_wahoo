/*
 * Copyright (c) 2018, The Linux Foundation. All rights reserved.
 *
 * This program is free software; you can redistribute it and/or modify
 * it under the terms of the GNU General Public License version 2 and
 * only version 2 as published by the Free Software Foundation.
 *
 * This program is distributed in the hope that it will be useful,
 * but WITHOUT ANY WARRANTY; without even the implied warranty of
 * MERCHANTABILITY or FITNESS FOR A PARTICULAR PURPOSE.  See the
 * GNU General Public License for more details.
 */

#include <linux/bitops.h>
#include <linux/completion.h>
#include <linux/delay.h>
#include <linux/err.h>
#include <linux/iio/iio.h>
#include <linux/interrupt.h>
#include <linux/kernel.h>
#include <linux/math64.h>
#include <linux/module.h>
#include <linux/of.h>
#include <linux/platform_device.h>
#include <linux/regmap.h>
#include <linux/slab.h>
#include <linux/log2.h>

#include <dt-bindings/iio/qcom,spmi-vadc.h>

#include "qcom-vadc-common.h"

#define ADC_USR_STATUS1				0x8
#define ADC_USR_STATUS1_REQ_STS			BIT(1)
#define ADC_USR_STATUS1_EOC			BIT(0)
#define ADC_USR_STATUS1_REQ_STS_EOC_MASK	0x3

#define ADC_USR_STATUS2				0x9
#define ADC_USR_STATUS2_CONV_SEQ_MASK		0x70
#define ADC_USR_STATUS2_CONV_SEQ_MASK_SHIFT	0x5

#define ADC_USR_IBAT_MEAS			0xf
#define ADC_USR_IBAT_MEAS_SUPPORTED		BIT(0)

#define ADC_USR_DIG_PARAM			0x42
#define ADC_USR_DIG_PARAM_CAL_VAL		BIT(6)
#define ADC_USR_DIG_PARAM_CAL_VAL_SHIFT		6
#define ADC_USR_DIG_PARAM_CAL_SEL		0x30
#define ADC_USR_DIG_PARAM_CAL_SEL_SHIFT		4
#define ADC_USR_DIG_PARAM_DEC_RATIO_SEL		0xc
#define ADC_USR_DIG_PARAM_DEC_RATIO_SEL_SHIFT	2

#define ADC_USR_FAST_AVG_CTL			0x43
#define ADC_USR_FAST_AVG_CTL_EN			BIT(7)
#define ADC_USR_FAST_AVG_CTL_SAMPLES_MASK	0x7

#define ADC_USR_CH_SEL_CTL			0x44

#define ADC_USR_DELAY_CTL			0x45
#define ADC_USR_HW_SETTLE_DELAY_MASK		0xf

#define ADC_USR_EN_CTL1				0x46
#define ADC_USR_EN_CTL1_ADC_EN			BIT(7)

#define ADC_USR_CONV_REQ			0x47
#define ADC_USR_CONV_REQ_REQ			BIT(7)

#define ADC_USR_DATA0				0x50

#define ADC_USR_DATA1				0x51

#define ADC_USR_IBAT_DATA0			0x52

#define ADC_USR_IBAT_DATA1			0x53

#define ADC_CHAN_MIN				ADC_USBIN
#define ADC_CHAN_MAX				ADC_LR_MUX3_BUF_PU1_PU2_XO_THERM

/*
 * Conversion time varies between 139uS to 6827uS based on the decimation,
 * clock rate, fast average samples with no measurement in queue.
 * Set the timeout to a max of 100ms.
 */
#define ADC_CONV_TIME_MIN_US			263
#define ADC_CONV_TIME_MAX_US			264
#define ADC_CONV_TIME_RETRY			400
#define ADC_CONV_TIMEOUT			msecs_to_jiffies(100)

enum adc_cal_method {
	ADC_NO_CAL = 0,
	ADC_RATIOMETRIC_CAL,
	ADC_ABSOLUTE_CAL
};

enum adc_cal_val {
	ADC_TIMER_CAL = 0,
	ADC_NEW_CAL
};

/**
 * struct adc_channel_prop - ADC channel property.
 * @channel: channel number, refer to the channel list.
 * @cal_method: calibration method.
 * @cal_val: calibration value
 * @decimation: sampling rate supported for the channel.
 * @prescale: channel scaling performed on the input signal.
 * @hw_settle_time: the time between AMUX being configured and the
 *	start of conversion.
 * @avg_samples: ability to provide single result from the ADC
 *	that is an average of multiple measurements.
 * @scale_fn_type: Represents the scaling function to convert voltage
 *	physical units desired by the client for the channel.
 */
struct adc_channel_prop {
	unsigned int			channel;
	enum adc_cal_method		cal_method;
	enum adc_cal_val		cal_val;
	unsigned int			decimation;
	unsigned int			prescale;
	unsigned int			hw_settle_time;
	unsigned int			avg_samples;
	enum vadc_scale_fn_type		scale_fn_type;
	const char			*datasheet_name;
};

/**
 * struct adc_chip - ADC private structure.
 * @regmap: pointer to struct regmap.
 * @dev: pointer to struct device.
 * @base: base address for the ADC peripheral.
 * @nchannels: number of ADC channels.
 * @chan_props: array of ADC channel properties.
 * @iio_chans: array of IIO channels specification.
 * @poll_eoc: use polling instead of interrupt.
 * @complete: ADC result notification after interrupt is received.
 * @lock: ADC lock for access to the peripheral.
 * @data: software configuration data.
 */
struct adc_chip {
	struct regmap		*regmap;
	struct device		*dev;
	u16			base;
	unsigned int		nchannels;
	struct adc_channel_prop	*chan_props;
	struct iio_chan_spec	*iio_chans;
	bool			poll_eoc;
	struct completion	complete;
	struct mutex		lock;
	const struct adc_data	*data;
};

static const struct vadc_prescale_ratio adc_prescale_ratios[] = {
	{.num =  1, .den =  1},
	{.num =  1, .den =  3},
	{.num =  1, .den =  4},
	{.num =  1, .den =  6},
	{.num =  1, .den = 20},
	{.num =  1, .den =  8},
	{.num = 10, .den = 81},
	{.num =  1, .den = 10},
	{.num =  1, .den = 16}
};

static int adc_read(struct adc_chip *adc, u16 offset, u8 *data, int len)
{
	return regmap_bulk_read(adc->regmap, adc->base + offset, data, len);
}

static int adc_write(struct adc_chip *adc, u16 offset, u8 *data, int len)
{
	return regmap_bulk_write(adc->regmap, adc->base + offset, data, len);
}

static int adc_prescaling_from_dt(u32 num, u32 den)
{
	unsigned int pre;

	for (pre = 0; pre < ARRAY_SIZE(adc_prescale_ratios); pre++)
		if (adc_prescale_ratios[pre].num == num &&
		    adc_prescale_ratios[pre].den == den)
			break;

	if (pre == ARRAY_SIZE(adc_prescale_ratios))
		return -EINVAL;

	return pre;
}

static int adc_hw_settle_time_from_dt(u32 value,
					const unsigned int *hw_settle)
{
	uint32_t i;

	for (i = 0; i < VADC_HW_SETTLE_SAMPLES_MAX; i++) {
		if (value == hw_settle[i])
			return i;
	}

	return -EINVAL;
}

static int adc_avg_samples_from_dt(u32 value)
{
	if (!is_power_of_2(value) || value > ADC5_AVG_SAMPLES_MAX)
		return -EINVAL;

	return __ffs64(value);
}

static int adc_read_current_data(struct adc_chip *adc, u16 *data)
{
	int ret;
	u8 rslt_lsb = 0, rslt_msb = 0;

	ret = adc_read(adc, ADC_USR_IBAT_DATA0, &rslt_lsb, 1);
	if (ret)
		return ret;

	ret = adc_read(adc, ADC_USR_IBAT_DATA1, &rslt_msb, 1);
	if (ret)
		return ret;

	*data = (rslt_msb << 8) | rslt_lsb;

	if (*data == ADC_USR_DATA_CHECK) {
		pr_err("Invalid data:0x%x\n", *data);
		return -EINVAL;
	}

	return ret;
}

static int adc_read_voltage_data(struct adc_chip *adc, u16 *data)
{
	int ret;
	u8 rslt_lsb = 0, rslt_msb = 0;

	ret = adc_read(adc, ADC_USR_DATA0, &rslt_lsb, 1);
	if (ret)
		return ret;

	ret = adc_read(adc, ADC_USR_DATA1, &rslt_msb, 1);
	if (ret)
		return ret;

	*data = (rslt_msb << 8) | rslt_lsb;

	if (*data == ADC_USR_DATA_CHECK) {
		pr_err("Invalid data:0x%x\n", *data);
		return -EINVAL;
	}

	return ret;
}

static int adc_poll_wait_eoc(struct adc_chip *adc)
{
	unsigned int count, retry;
	u8 status1;
	int ret;

	retry = ADC_CONV_TIME_RETRY;

	for (count = 0; count < retry; count++) {
		ret = adc_read(adc, ADC_USR_STATUS1, &status1, 1);
		if (ret)
			return ret;

		status1 &= ADC_USR_STATUS1_REQ_STS_EOC_MASK;
		if (status1 == ADC_USR_STATUS1_EOC)
			return 0;
		usleep_range(ADC_CONV_TIME_MIN_US, ADC_CONV_TIME_MAX_US);
	}

	return -ETIMEDOUT;
}

static void adc_update_dig_param(struct adc_chip *adc,
			struct adc_channel_prop *prop, u8 *data)
{
	/* Update calibration value */
	*data &= ~ADC_USR_DIG_PARAM_CAL_VAL;
	*data |= (prop->cal_val << ADC_USR_DIG_PARAM_CAL_VAL_SHIFT);

	/* Update calibration select */
	*data &= ~ADC_USR_DIG_PARAM_CAL_SEL;
	*data |= (prop->cal_method << ADC_USR_DIG_PARAM_CAL_SEL_SHIFT);

	/* Update decimation ratio select */
	*data &= ~ADC_USR_DIG_PARAM_DEC_RATIO_SEL;
	*data |= (prop->decimation << ADC_USR_DIG_PARAM_DEC_RATIO_SEL_SHIFT);
}

static int adc_configure(struct adc_chip *adc,
			struct adc_channel_prop *prop)
{
	int ret;
	u8 buf[6];

	/* Read registers 0x42 through 0x46 */
	ret = adc_read(adc, ADC_USR_DIG_PARAM, buf, 6);
	if (ret < 0)
		return ret;

	/* Digital param selection */
	adc_update_dig_param(adc, prop, &buf[0]);

	/* Update fast average sample value */
	buf[1] &= (u8) ~ADC_USR_FAST_AVG_CTL_SAMPLES_MASK;
	buf[1] |= prop->avg_samples;

	/* Select ADC channel */
	buf[2] = prop->channel;

	/* Select HW settle delay for channel */
	buf[3] &= (u8) ~ADC_USR_HW_SETTLE_DELAY_MASK;
	buf[3] |= prop->hw_settle_time;

	/* Select ADC enable */
	buf[4] |= ADC_USR_EN_CTL1_ADC_EN;

	/* Select CONV request */
	buf[5] |= ADC_USR_CONV_REQ_REQ;

	if (!adc->poll_eoc)
		reinit_completion(&adc->complete);

	ret = adc_write(adc, ADC_USR_DIG_PARAM, buf, 6);

	return ret;
}

static int adc_do_conversion(struct adc_chip *adc,
			struct adc_channel_prop *prop,
			struct iio_chan_spec const *chan,
			u16 *data_volt, u16 *data_cur)
{
	int ret;

	mutex_lock(&adc->lock);

	ret = adc_configure(adc, prop);
	if (ret) {
		pr_err("ADC configure failed with %d\n", ret);
		goto unlock;
	}

	if (adc->poll_eoc) {
		ret = adc_poll_wait_eoc(adc);
		if (ret < 0) {
			pr_err("EOC bit not set\n");
			goto unlock;
		}
	} else {
		ret = wait_for_completion_timeout(&adc->complete,
							ADC_CONV_TIMEOUT);
		if (!ret) {
			pr_debug("Did not get completion timeout.\n");
			ret = adc_poll_wait_eoc(adc);
			if (ret < 0) {
				pr_err("EOC bit not set\n");
				goto unlock;
			}
		}
	}

	if ((chan->type == IIO_VOLTAGE) || (chan->type == IIO_TEMP))
		ret = adc_read_voltage_data(adc, data_volt);
	else if (chan->type == IIO_POWER) {
		ret = adc_read_voltage_data(adc, data_volt);
		if (ret)
			goto unlock;

		ret = adc_read_current_data(adc, data_cur);
	}
unlock:
	mutex_unlock(&adc->lock);

	return ret;
}

static irqreturn_t adc_isr(int irq, void *dev_id)
{
	struct adc_chip *adc = dev_id;

	complete(&adc->complete);

	return IRQ_HANDLED;
}

static int adc_of_xlate(struct iio_dev *indio_dev,
				const struct of_phandle_args *iiospec)
{
	struct adc_chip *adc = iio_priv(indio_dev);
	int i;

	for (i = 0; i < adc->nchannels; i++)
		if (adc->chan_props[i].channel == iiospec->args[0])
			return i;

	return -EINVAL;
}

static int adc_read_raw(struct iio_dev *indio_dev,
			 struct iio_chan_spec const *chan, int *val, int *val2,
			 long mask)
{
	struct adc_chip *adc = iio_priv(indio_dev);
	struct adc_channel_prop *prop;
	u16 adc_code_volt, adc_code_cur;
	int ret;

	prop = &adc->chan_props[chan->address];

	switch (mask) {
	case IIO_CHAN_INFO_PROCESSED:
		ret = adc_do_conversion(adc, prop, chan,
				&adc_code_volt, &adc_code_cur);
		if (ret)
			break;

		if ((chan->type == IIO_VOLTAGE) || (chan->type == IIO_TEMP))
			ret = qcom_vadc_hw_scale(prop->scale_fn_type,
				&adc_prescale_ratios[prop->prescale],
				adc->data,
				adc_code_volt, val);
		if (ret)
			break;

		if (chan->type == IIO_POWER) {
			ret = qcom_vadc_hw_scale(SCALE_HW_CALIB_DEFAULT,
				&adc_prescale_ratios[VADC_DEF_VBAT_PRESCALING],
				adc->data,
				adc_code_volt, val);
			if (ret)
				break;

			ret = qcom_vadc_hw_scale(prop->scale_fn_type,
				&adc_prescale_ratios[prop->prescale],
				adc->data,
				adc_code_cur, val2);
			if (ret)
				break;
		}

		if (chan->type == IIO_POWER)
			return IIO_VAL_INT_MULTIPLE;
		else
			return IIO_VAL_INT;
	case IIO_CHAN_INFO_RAW:
		ret = adc_do_conversion(adc, prop, chan,
				&adc_code_volt, &adc_code_cur);
		if (ret)
			break;

		*val = (int)adc_code_volt;
		*val2 = (int)adc_code_cur;
		if (chan->type == IIO_POWER)
			return IIO_VAL_INT_MULTIPLE;
		else
			return IIO_VAL_INT;
	default:
		ret = -EINVAL;
		break;
	}

	return ret;
}

static const struct iio_info adc_info = {
	.read_raw = adc_read_raw,
	.driver_module = THIS_MODULE,
	.of_xlate = adc_of_xlate,
};

struct adc_channels {
	const char *datasheet_name;
	unsigned int prescale_index;
	enum iio_chan_type type;
	long info_mask;
	enum vadc_scale_fn_type scale_fn_type;
};

#define ADC_CHAN(_dname, _type, _mask, _pre, _scale)			\
	{								\
		.datasheet_name = (_dname),				\
		.prescale_index = _pre,					\
		.type = _type,						\
		.info_mask = _mask,					\
		.scale_fn_type = _scale,				\
	},								\

#define ADC_CHAN_TEMP(_dname, _pre, _scale)				\
	ADC_CHAN(_dname, IIO_TEMP,					\
		BIT(IIO_CHAN_INFO_RAW) | BIT(IIO_CHAN_INFO_PROCESSED),	\
		_pre, _scale)						\

#define ADC_CHAN_VOLT(_dname, _pre, _scale)				\
	ADC_CHAN(_dname, IIO_VOLTAGE,					\
		  BIT(IIO_CHAN_INFO_RAW) | BIT(IIO_CHAN_INFO_PROCESSED),\
		  _pre, _scale)						\

#define ADC_CHAN_POWER(_dname, _pre, _scale)				\
	ADC_CHAN(_dname, IIO_POWER,					\
		  BIT(IIO_CHAN_INFO_RAW) | BIT(IIO_CHAN_INFO_PROCESSED),\
		  _pre, _scale)						\

static const struct adc_channels adc_chans_pmic5[ADC_MAX_CHANNEL] = {
	[ADC_REF_GND]		= ADC_CHAN_VOLT("ref_gnd", 1,
					SCALE_HW_CALIB_DEFAULT)
	[ADC_1P25VREF]		= ADC_CHAN_VOLT("vref_1p25", 1,
					SCALE_HW_CALIB_DEFAULT)
	[ADC_VPH_PWR]		= ADC_CHAN_VOLT("vph_pwr", 3,
					SCALE_HW_CALIB_DEFAULT)
	[ADC_VBAT_SNS]		= ADC_CHAN_VOLT("vbat_sns", 3,
					SCALE_HW_CALIB_DEFAULT)
	[ADC_DIE_TEMP]		= ADC_CHAN_TEMP("die_temp", 1,
					SCALE_HW_CALIB_PMIC_THERM)
	[ADC_USB_IN_I]		= ADC_CHAN_VOLT("usb_in_i_uv", 1,
					SCALE_HW_CALIB_DEFAULT)
	[ADC_USB_IN_V_16]	= ADC_CHAN_VOLT("usb_in_v_div_16", 16,
					SCALE_HW_CALIB_DEFAULT)
	[ADC_CHG_TEMP]		= ADC_CHAN_TEMP("chg_temp", 1,
					SCALE_HW_CALIB_PM5_CHG_TEMP)
	/* Charger prescales SBUx and MID_CHG to fit within 1.8V upper unit */
	[ADC_SBUx]		= ADC_CHAN_VOLT("chg_sbux", 3,
					SCALE_HW_CALIB_DEFAULT)
	[ADC_MID_CHG_DIV6]	= ADC_CHAN_VOLT("chg_mid_chg", 6,
					SCALE_HW_CALIB_DEFAULT)
	[ADC_XO_THERM_PU2]	= ADC_CHAN_TEMP("xo_therm", 1,
					SCALE_HW_CALIB_XOTHERM)
<<<<<<< HEAD
	[ADC_AMUX_THM1_PU2]	= ADC_CHAN_TEMP("amux_thm1", 1,
					SCALE_HW_CALIB_THERM_100K_PULLUP)
	[ADC_AMUX_THM2_PU2]	= ADC_CHAN_TEMP("amux_thm2", 1,
					SCALE_HW_CALIB_THERM_100K_PULLUP)
	[ADC_AMUX_THM3_PU2]	= ADC_CHAN_TEMP("amux_thm3", 1,
=======
	[ADC_AMUX_THM1_PU2]	= ADC_CHAN_TEMP("amux_thm1_pu2", 1,
					SCALE_HW_CALIB_THERM_100K_PULLUP)
	[ADC_AMUX_THM2_PU2]	= ADC_CHAN_TEMP("amux_thm2_pu2", 1,
					SCALE_HW_CALIB_THERM_100K_PULLUP)
	[ADC_AMUX_THM3_PU2]	= ADC_CHAN_TEMP("amux_thm3_pu2", 1,
>>>>>>> 452becbf
					SCALE_HW_CALIB_THERM_100K_PULLUP)
	[ADC_INT_EXT_ISENSE_VBAT_VDATA]	= ADC_CHAN_POWER("int_ext_isense", 1,
					SCALE_HW_CALIB_CUR)
	[ADC_EXT_ISENSE_VBAT_VDATA]	= ADC_CHAN_POWER("ext_isense", 1,
					SCALE_HW_CALIB_CUR)
	[ADC_PARALLEL_ISENSE_VBAT_VDATA] = ADC_CHAN_POWER("parallel_isense", 1,
					SCALE_HW_CALIB_CUR)
<<<<<<< HEAD
=======
	[ADC_AMUX_THM2]			= ADC_CHAN_TEMP("amux_thm2", 1,
					SCALE_HW_CALIB_PM5_SMB_TEMP)
>>>>>>> 452becbf
};

static const struct adc_channels adc_chans_rev2[ADC_MAX_CHANNEL] = {
	[ADC_REF_GND]		= ADC_CHAN_VOLT("ref_gnd", 1,
					SCALE_HW_CALIB_DEFAULT)
	[ADC_1P25VREF]		= ADC_CHAN_VOLT("vref_1p25", 1,
					SCALE_HW_CALIB_DEFAULT)
	[ADC_VPH_PWR]		= ADC_CHAN_VOLT("vph_pwr", 3,
					SCALE_HW_CALIB_DEFAULT)
	[ADC_VBAT_SNS]		= ADC_CHAN_VOLT("vbat_sns", 3,
					SCALE_HW_CALIB_DEFAULT)
	[ADC_VCOIN]		= ADC_CHAN_VOLT("vcoin", 3,
					SCALE_HW_CALIB_DEFAULT)
	[ADC_DIE_TEMP]		= ADC_CHAN_TEMP("die_temp", 1,
					SCALE_HW_CALIB_PMIC_THERM)
	[ADC_AMUX_THM1_PU2]	= ADC_CHAN_TEMP("amux_thm1_pu2", 1,
					SCALE_HW_CALIB_THERM_100K_PULLUP)
	[ADC_AMUX_THM3_PU2]	= ADC_CHAN_TEMP("amux_thm3_pu2", 1,
					SCALE_HW_CALIB_THERM_100K_PULLUP)
	[ADC_AMUX_THM5_PU2]	= ADC_CHAN_TEMP("amux_thm5_pu2", 1,
					SCALE_HW_CALIB_THERM_100K_PULLUP)
	[ADC_XO_THERM_PU2]	= ADC_CHAN_TEMP("xo_therm", 1,
					SCALE_HW_CALIB_THERM_100K_PULLUP)
};

static int adc_get_dt_channel_data(struct device *dev,
				    struct adc_channel_prop *prop,
				    struct device_node *node,
				    const struct adc_data *data)
{
	const char *name = node->name, *channel_name;
	u32 chan, value, varr[2];
	int ret;

	ret = of_property_read_u32(node, "reg", &chan);
	if (ret) {
		dev_err(dev, "invalid channel number %s\n", name);
		return ret;
	}

	if (chan > ADC_PARALLEL_ISENSE_VBAT_IDATA) {
		dev_err(dev, "%s invalid channel number %d\n", name, chan);
		return -EINVAL;
	}

	/* the channel has DT description */
	prop->channel = chan;

	channel_name = of_get_property(node,
				"label", NULL) ? : node->name;
	if (!channel_name) {
		pr_err("Invalid channel name\n");
		return -EINVAL;
	}
	prop->datasheet_name = channel_name;

	ret = of_property_read_u32(node, "qcom,decimation", &value);
	if (!ret) {
		ret = qcom_adc5_decimation_from_dt(value, data->decimation);
		if (ret < 0) {
			dev_err(dev, "%02x invalid decimation %d\n",
				chan, value);
			return ret;
		}
		prop->decimation = ret;
	} else {
		prop->decimation = ADC_DECIMATION_DEFAULT;
	}

	ret = of_property_read_u32_array(node, "qcom,pre-scaling", varr, 2);
	if (!ret) {
		ret = adc_prescaling_from_dt(varr[0], varr[1]);
		if (ret < 0) {
			dev_err(dev, "%02x invalid pre-scaling <%d %d>\n",
				chan, varr[0], varr[1]);
			return ret;
		}
		prop->prescale = ret;
	}

	ret = of_property_read_u32(node, "qcom,hw-settle-time", &value);
	if (!ret) {
		ret = adc_hw_settle_time_from_dt(value, data->hw_settle);
		if (ret < 0) {
			dev_err(dev, "%02x invalid hw-settle-time %d us\n",
				chan, value);
			return ret;
		}
		prop->hw_settle_time = ret;
	} else {
		prop->hw_settle_time = VADC_DEF_HW_SETTLE_TIME;
	}

	ret = of_property_read_u32(node, "qcom,avg-samples", &value);
	if (!ret) {
		ret = adc_avg_samples_from_dt(value);
		if (ret < 0) {
			dev_err(dev, "%02x invalid avg-samples %d\n",
				chan, value);
			return ret;
		}
		prop->avg_samples = ret;
	} else {
		prop->avg_samples = VADC_DEF_AVG_SAMPLES;
	}

	if (of_property_read_bool(node, "qcom,ratiometric"))
		prop->cal_method = ADC_RATIOMETRIC_CAL;
	else
		prop->cal_method = ADC_ABSOLUTE_CAL;

	dev_dbg(dev, "%02x name %s\n", chan, name);

	return 0;
}

const struct adc_data data_pmic5 = {
	.full_scale_code_volt = 0x70e4,
	/* On PM855B, IBAT LSB = 10A/32767 */
	.full_scale_code_cur = 10000,
	.adc_chans = adc_chans_pmic5,
	.decimation = (unsigned int []) {250, 420, 840},
	.hw_settle = (unsigned int []) {15, 100, 200, 300, 400, 500, 600, 700,
					800, 900, 1, 2, 4, 6, 8, 10},
};

const struct adc_data data_pmic_rev2 = {
	.full_scale_code_volt = 0x4000,
	.full_scale_code_cur = 0x1800,
	.adc_chans = adc_chans_rev2,
	.decimation = (unsigned int []) {256, 512, 1024},
	.hw_settle = (unsigned int []) {0, 100, 200, 300, 400, 500, 600, 700,
					800, 900, 1, 2, 4, 6, 8, 10},
};

static const struct of_device_id adc_match_table[] = {
	{
		.compatible = "qcom,spmi-adc5",
		.data = &data_pmic5,
	},
	{
		.compatible = "qcom,spmi-adc-rev2",
		.data = &data_pmic_rev2,
	},
	{ }
};

static int adc_get_dt_data(struct adc_chip *adc, struct device_node *node)
{
	const struct adc_channels *adc_chan;
	struct iio_chan_spec *iio_chan;
	struct adc_channel_prop prop;
	struct device_node *child;
	unsigned int index = 0;
	const struct of_device_id *id;
	const struct adc_data *data;
	int ret;

	adc->nchannels = of_get_available_child_count(node);
	if (!adc->nchannels)
		return -EINVAL;

	adc->iio_chans = devm_kcalloc(adc->dev, adc->nchannels,
				       sizeof(*adc->iio_chans), GFP_KERNEL);
	if (!adc->iio_chans)
		return -ENOMEM;

	adc->chan_props = devm_kcalloc(adc->dev, adc->nchannels,
					sizeof(*adc->chan_props), GFP_KERNEL);
	if (!adc->chan_props)
		return -ENOMEM;

	iio_chan = adc->iio_chans;
	id = of_match_node(adc_match_table, node);
	if (id)
		data = id->data;
	else
		data = &data_pmic5;
	adc->data = data;

	for_each_available_child_of_node(node, child) {
		ret = adc_get_dt_channel_data(adc->dev, &prop, child, data);
		if (ret) {
			of_node_put(child);
			return ret;
		}

		prop.scale_fn_type =
			data->adc_chans[prop.channel].scale_fn_type;
		adc->chan_props[index] = prop;

		adc_chan = &data->adc_chans[prop.channel];

		iio_chan->channel = prop.channel;
		iio_chan->datasheet_name = prop.datasheet_name;
		iio_chan->extend_name = prop.datasheet_name;
		iio_chan->info_mask_separate = adc_chan->info_mask;
		iio_chan->type = adc_chan->type;
		iio_chan->address = index;
		iio_chan++;
		index++;
	}

	return 0;
}

static int adc_probe(struct platform_device *pdev)
{
	struct device_node *node = pdev->dev.of_node;
	struct device *dev = &pdev->dev;
	struct iio_dev *indio_dev;
	struct adc_chip *adc;
	struct regmap *regmap;
	int ret, irq_eoc;
	u32 reg;

	regmap = dev_get_regmap(dev->parent, NULL);
	if (!regmap)
		return -ENODEV;

	ret = of_property_read_u32(node, "reg", &reg);
	if (ret < 0)
		return ret;

	indio_dev = devm_iio_device_alloc(dev, sizeof(*adc));
	if (!indio_dev)
		return -ENOMEM;

	adc = iio_priv(indio_dev);
	adc->regmap = regmap;
	adc->dev = dev;
	adc->base = reg;
	init_completion(&adc->complete);
	mutex_init(&adc->lock);

	ret = adc_get_dt_data(adc, node);
	if (ret) {
		pr_err("adc get dt data failed\n");
		return ret;
	}

	irq_eoc = platform_get_irq(pdev, 0);
	if (irq_eoc < 0) {
		if (irq_eoc == -EPROBE_DEFER || irq_eoc == -EINVAL)
			return irq_eoc;
		adc->poll_eoc = true;
	} else {
		ret = devm_request_irq(dev, irq_eoc, adc_isr, 0,
				       "pm-adc5", adc);
		if (ret)
			return ret;
	}

	indio_dev->dev.parent = dev;
	indio_dev->dev.of_node = node;
	indio_dev->name = pdev->name;
	indio_dev->modes = INDIO_DIRECT_MODE;
	indio_dev->info = &adc_info;
	indio_dev->channels = adc->iio_chans;
	indio_dev->num_channels = adc->nchannels;

	return devm_iio_device_register(dev, indio_dev);
}

static struct platform_driver adc_driver = {
	.driver = {
		.name = "qcom-spmi-adc5.c",
		.of_match_table = adc_match_table,
	},
	.probe = adc_probe,
};
module_platform_driver(adc_driver);

MODULE_ALIAS("platform:qcom-spmi-adc5");
MODULE_DESCRIPTION("Qualcomm Technologies Inc. PMIC5 ADC driver");
MODULE_LICENSE("GPL v2");<|MERGE_RESOLUTION|>--- conflicted
+++ resolved
@@ -529,19 +529,11 @@
 					SCALE_HW_CALIB_DEFAULT)
 	[ADC_XO_THERM_PU2]	= ADC_CHAN_TEMP("xo_therm", 1,
 					SCALE_HW_CALIB_XOTHERM)
-<<<<<<< HEAD
-	[ADC_AMUX_THM1_PU2]	= ADC_CHAN_TEMP("amux_thm1", 1,
-					SCALE_HW_CALIB_THERM_100K_PULLUP)
-	[ADC_AMUX_THM2_PU2]	= ADC_CHAN_TEMP("amux_thm2", 1,
-					SCALE_HW_CALIB_THERM_100K_PULLUP)
-	[ADC_AMUX_THM3_PU2]	= ADC_CHAN_TEMP("amux_thm3", 1,
-=======
 	[ADC_AMUX_THM1_PU2]	= ADC_CHAN_TEMP("amux_thm1_pu2", 1,
 					SCALE_HW_CALIB_THERM_100K_PULLUP)
 	[ADC_AMUX_THM2_PU2]	= ADC_CHAN_TEMP("amux_thm2_pu2", 1,
 					SCALE_HW_CALIB_THERM_100K_PULLUP)
 	[ADC_AMUX_THM3_PU2]	= ADC_CHAN_TEMP("amux_thm3_pu2", 1,
->>>>>>> 452becbf
 					SCALE_HW_CALIB_THERM_100K_PULLUP)
 	[ADC_INT_EXT_ISENSE_VBAT_VDATA]	= ADC_CHAN_POWER("int_ext_isense", 1,
 					SCALE_HW_CALIB_CUR)
@@ -549,11 +541,8 @@
 					SCALE_HW_CALIB_CUR)
 	[ADC_PARALLEL_ISENSE_VBAT_VDATA] = ADC_CHAN_POWER("parallel_isense", 1,
 					SCALE_HW_CALIB_CUR)
-<<<<<<< HEAD
-=======
 	[ADC_AMUX_THM2]			= ADC_CHAN_TEMP("amux_thm2", 1,
 					SCALE_HW_CALIB_PM5_SMB_TEMP)
->>>>>>> 452becbf
 };
 
 static const struct adc_channels adc_chans_rev2[ADC_MAX_CHANNEL] = {
