--- conflicted
+++ resolved
@@ -2832,8 +2832,11 @@
 		goto err_ioremap1;
 	}
 
+	/* need to set base address for gpc4 */
+	exonys5_gpios_1[11].base = gpio_base1 + 0x2E0;
+
 	/* need to set base address for gpx */
-	chip = &exynos5_gpios_1[20];
+	chip = &exynos5_gpios_1[21];
 	gpx_base = gpio_base1 + 0xC00;
 	for (i = 0; i < 4; i++, chip++, gpx_base += 0x20)
 		chip->base = gpx_base;
@@ -2940,12 +2943,6 @@
 {
 	struct samsung_gpio_chip *chip;
 	int i, nr_chips;
-<<<<<<< HEAD
-=======
-#if defined(CONFIG_CPU_EXYNOS4210) || defined(CONFIG_SOC_EXYNOS5250)
-	void __iomem *gpio_base1, *gpio_base2, *gpio_base3, *gpio_base4;
-#endif
->>>>>>> 820f3dd7
 	int group = 0;
 
 	samsung_gpiolib_set_cfg(samsung_gpio_cfgs, ARRAY_SIZE(samsung_gpio_cfgs));
@@ -3013,133 +3010,13 @@
 	} else if (soc_is_exynos4210()) {
 		exynos4_gpiolib_init();
 	} else if (soc_is_exynos5250()) {
-<<<<<<< HEAD
 		exynos5_gpiolib_init();
-=======
-#ifdef CONFIG_SOC_EXYNOS5250
-		void __iomem *gpx_base;
-
-		/* gpio part1 */
-		gpio_base1 = ioremap(EXYNOS5_PA_GPIO1, SZ_4K);
-		if (gpio_base1 == NULL) {
-			pr_err("unable to ioremap for gpio_base1\n");
-			goto err_ioremap1;
-		}
-
-		/* need to set base address for gpc4 */
-		exynos5_gpios_1[11].base = gpio_base1 + 0x2E0;
-
-		/* need to set base address for gpx */
-		chip = &exynos5_gpios_1[21];
-		gpx_base = gpio_base1 + 0xC00;
-		for (i = 0; i < 4; i++, chip++, gpx_base += 0x20)
-			chip->base = gpx_base;
-
-		chip = exynos5_gpios_1;
-		nr_chips = ARRAY_SIZE(exynos5_gpios_1);
-
-		for (i = 0; i < nr_chips; i++, chip++) {
-			if (!chip->config) {
-				chip->config = &exynos_gpio_cfg;
-				chip->group = group++;
-			}
-			exynos_gpiolib_attach_ofnode(chip,
-					EXYNOS5_PA_GPIO1, i * 0x20);
-		}
-		samsung_gpiolib_add_4bit_chips(exynos5_gpios_1,
-					       nr_chips, gpio_base1);
-
-		/* gpio part2 */
-		gpio_base2 = ioremap(EXYNOS5_PA_GPIO2, SZ_4K);
-		if (gpio_base2 == NULL) {
-			pr_err("unable to ioremap for gpio_base2\n");
-			goto err_ioremap2;
-		}
-
-		chip = exynos5_gpios_2;
-		nr_chips = ARRAY_SIZE(exynos5_gpios_2);
-
-		for (i = 0; i < nr_chips; i++, chip++) {
-			if (!chip->config) {
-				chip->config = &exynos_gpio_cfg;
-				chip->group = group++;
-			}
-			exynos_gpiolib_attach_ofnode(chip,
-					EXYNOS5_PA_GPIO2, i * 0x20);
-		}
-		samsung_gpiolib_add_4bit_chips(exynos5_gpios_2,
-					       nr_chips, gpio_base2);
-
-		/* gpio part3 */
-		gpio_base3 = ioremap(EXYNOS5_PA_GPIO3, SZ_4K);
-		if (gpio_base3 == NULL) {
-			pr_err("unable to ioremap for gpio_base3\n");
-			goto err_ioremap3;
-		}
-
-		/* need to set base address for gpv */
-		exynos5_gpios_3[0].base = gpio_base3;
-		exynos5_gpios_3[1].base = gpio_base3 + 0x20;
-		exynos5_gpios_3[2].base = gpio_base3 + 0x60;
-		exynos5_gpios_3[3].base = gpio_base3 + 0x80;
-		exynos5_gpios_3[4].base = gpio_base3 + 0xC0;
-
-		chip = exynos5_gpios_3;
-		nr_chips = ARRAY_SIZE(exynos5_gpios_3);
-
-		for (i = 0; i < nr_chips; i++, chip++) {
-			if (!chip->config) {
-				chip->config = &exynos_gpio_cfg;
-				chip->group = group++;
-			}
-			exynos_gpiolib_attach_ofnode(chip,
-					EXYNOS5_PA_GPIO3, i * 0x20);
-		}
-		samsung_gpiolib_add_4bit_chips(exynos5_gpios_3,
-					       nr_chips, gpio_base3);
-
-		/* gpio part4 */
-		gpio_base4 = ioremap(EXYNOS5_PA_GPIO4, SZ_4K);
-		if (gpio_base4 == NULL) {
-			pr_err("unable to ioremap for gpio_base4\n");
-			goto err_ioremap4;
-		}
-
-		chip = exynos5_gpios_4;
-		nr_chips = ARRAY_SIZE(exynos5_gpios_4);
-
-		for (i = 0; i < nr_chips; i++, chip++) {
-			if (!chip->config) {
-				chip->config = &exynos_gpio_cfg;
-				chip->group = group++;
-			}
-			exynos_gpiolib_attach_ofnode(chip,
-					EXYNOS5_PA_GPIO4, i * 0x20);
-		}
-		samsung_gpiolib_add_4bit_chips(exynos5_gpios_4,
-					       nr_chips, gpio_base4);
-#endif	/* CONFIG_SOC_EXYNOS5250 */
->>>>>>> 820f3dd7
 	} else {
 		WARN(1, "Unknown SoC in gpio-samsung, no GPIOs added\n");
 		return -ENODEV;
 	}
 
 	return 0;
-<<<<<<< HEAD
-=======
-
-#if defined(CONFIG_CPU_EXYNOS4210) || defined(CONFIG_SOC_EXYNOS5250)
-err_ioremap4:
-	iounmap(gpio_base3);
-err_ioremap3:
-	iounmap(gpio_base2);
-err_ioremap2:
-	iounmap(gpio_base1);
-err_ioremap1:
-	return -ENOMEM;
-#endif
->>>>>>> 820f3dd7
 }
 core_initcall(samsung_gpiolib_init);
 
