--- conflicted
+++ resolved
@@ -60,23 +60,6 @@
 	int restart_state;
 };
 
-<<<<<<< HEAD
-struct dfc_svc_ind {
-	struct work_struct work;
-	struct dfc_qmi_data *data;
-	void *dfc_info;
-};
-
-struct dfc_burst_ind {
-	struct work_struct work;
-	struct net_device *dev;
-	struct qos_info *qos;
-	struct rmnet_bearer_map *bearer;
-	struct dfc_qmi_data *data;
-};
-
-=======
->>>>>>> 4719c01d
 static void dfc_svc_init(struct work_struct *work);
 static void dfc_do_burst_flow_control(struct work_struct *work);
 
@@ -604,11 +587,7 @@
 		itm = list_entry(p, struct rmnet_flow_map, list);
 
 		if (itm->bearer_id == bearer->bearer_id) {
-<<<<<<< HEAD
-			qlen = tc_qdisc_flow_control(dev, itm->tcm_handle,
-=======
 			qlen = qmi_rmnet_flow_control(dev, itm->tcm_handle,
->>>>>>> 4719c01d
 						    enable);
 			trace_dfc_qmi_tc(itm->bearer_id, itm->flow_id,
 					 bearer->grant_size, qlen,
@@ -658,21 +637,6 @@
 			     fc_info->seq_num, fc_info->mux_id,
 			     DFC_ACK_TYPE_DISABLE);
 
-<<<<<<< HEAD
-		len = tc_qdisc_flow_control(dev, flow_itm->tcm_handle, enable);
-		trace_dfc_qmi_tc(flow_itm->bearer_id, flow_itm->flow_id,
-				 fc_info->num_bytes, len,
-				 flow_itm->tcm_handle, enable);
-		rc++;
-	}
-
-	if (enable == 0 && ack_req)
-		dfc_send_ack(dev, fc_info->bearer_id,
-			     fc_info->seq_num, fc_info->mux_id,
-			     DFC_ACK_TYPE_DISABLE);
-
-=======
->>>>>>> 4719c01d
 	return rc;
 }
 
@@ -721,24 +685,7 @@
 		return;
 	}
 
-<<<<<<< HEAD
-	local_bh_disable();
-	while (!rtnl_trylock()) {
-		if (!svc_ind->data->restart_state) {
-			cond_resched_softirq();
-		} else {
-			kfree(ind);
-			kfree(svc_ind);
-			local_bh_enable();
-			return;
-		}
-	}
-
-	if (unlikely(svc_ind->data->restart_state))
-		goto clean_out;
-=======
 	rcu_read_lock();
->>>>>>> 4719c01d
 
 	for (i = 0; i < ind->flow_status_len; i++) {
 		flow_status = &ind->flow_status[i];
@@ -773,62 +720,6 @@
 	kfree(svc_ind);
 }
 
-static void dfc_bearer_limit_work(struct work_struct *work)
-{
-	struct dfc_burst_ind *dfc_ind = (struct dfc_burst_ind *)work;
-	struct rmnet_flow_map *itm;
-	struct list_head *p;
-	int qlen, fc;
-
-	local_bh_disable();
-
-	/* enable transmit on device so that the other
-	 * flows which transmit proceed normally.
-	 * do it here under bh disabled so that the TX softirq
-	 * may not run here
-	 */
-	netif_start_queue(dfc_ind->dev);
-
-	while (!rtnl_trylock()) {
-		if (!dfc_ind->data->restart_state) {
-			cond_resched_softirq();
-		} else {
-			kfree(dfc_ind);
-			local_bh_enable();
-			return;
-		}
-	}
-
-	fc = dfc_ind->bearer->grant_size ? 1 : 0;
-	/* if grant size is non zero here, we must have already
-	 * got an updated grant. do nothing in that case
-	 */
-	if (fc)
-		goto done;
-
-	list_for_each(p, &dfc_ind->qos->flow_head) {
-		itm = list_entry(p, struct rmnet_flow_map, list);
-
-		if (itm->bearer_id == dfc_ind->bearer->bearer_id) {
-			qlen = tc_qdisc_flow_control(dfc_ind->dev,
-						     itm->tcm_handle, fc);
-			trace_dfc_qmi_tc_limit(itm->bearer_id, itm->flow_id,
-					       dfc_ind->bearer->grant_size,
-					       qlen, itm->tcm_handle, fc);
-		}
-	}
-
-	if (dfc_ind->bearer->ack_req)
-		dfc_send_ack(dfc_ind->dev, dfc_ind->bearer->bearer_id,
-			     dfc_ind->bearer->seq, dfc_ind->qos->mux_id,
-			     DFC_ACK_TYPE_DISABLE);
-
-done:
-	kfree(dfc_ind);
-	rtnl_unlock();
-	local_bh_enable();
-}
-
 static void dfc_clnt_ind_cb(struct qmi_handle *qmi, struct sockaddr_qrtr *sq,
 			    struct qmi_txn *txn, const void *data)
 {
@@ -942,7 +833,7 @@
 	data->index = index;
 	data->restart_state = 0;
 
-	data->dfc_wq = alloc_workqueue("dfc_wq", WQ_HIGHPRI, 1);
+	data->dfc_wq = create_singlethread_workqueue("dfc_wq");
 	if (!data->dfc_wq) {
 		pr_err("%s Could not create workqueue\n", __func__);
 		goto err0;
@@ -995,41 +886,10 @@
 }
 
 void dfc_qmi_burst_check(struct net_device *dev, struct qos_info *qos,
-<<<<<<< HEAD
-			 struct sk_buff *skb, struct qmi_info *qmi)
-=======
 			 int ip_type, u32 mark, unsigned int len)
->>>>>>> 4719c01d
 {
 	struct rmnet_bearer_map *bearer;
-	struct dfc_burst_ind *dfc_ind;
 	struct rmnet_flow_map *itm;
-<<<<<<< HEAD
-	struct dfc_qmi_data *data;
-	int ip_type;
-	u32 start_grant;
-
-	ip_type = (ip_hdr(skb)->version == IP_VER_6) ? AF_INET6 : AF_INET;
-
-	itm = qmi_rmnet_get_flow_map(qos, skb->mark, ip_type);
-	if (unlikely(!itm))
-		return;
-
-	bearer = qmi_rmnet_get_bearer_map(qos, itm->bearer_id);
-	if (unlikely(!bearer))
-		return;
-
-	trace_dfc_flow_check(bearer->bearer_id, skb->len, bearer->grant_size);
-
-	if (!bearer->grant_size)
-		return;
-
-	start_grant = bearer->grant_size;
-	if (skb->len >= bearer->grant_size)
-		bearer->grant_size = 0;
-	else
-		bearer->grant_size -= skb->len;
-=======
 	u32 start_grant;
 
 	spin_lock(&qos->qos_lock);
@@ -1052,7 +912,6 @@
 		bearer->grant_size = 0;
 	else
 		bearer->grant_size -= len;
->>>>>>> 4719c01d
 
 	if (start_grant > bearer->grant_thresh &&
 	    bearer->grant_size <= bearer->grant_thresh) {
@@ -1061,35 +920,9 @@
 			     DFC_ACK_TYPE_THRESHOLD);
 	}
 
-<<<<<<< HEAD
-	if (bearer->grant_size)
-		return;
-
-	data = (struct dfc_qmi_data *)qmi_rmnet_has_dfc_client(qmi);
-	if (!data)
-		return;
-
-	dfc_ind = kzalloc(sizeof(*dfc_ind), GFP_ATOMIC);
-	if (!dfc_ind)
-		return;
-
-	INIT_WORK((struct work_struct *)dfc_ind, dfc_bearer_limit_work);
-
-	dfc_ind->dev = dev;
-	dfc_ind->qos = qos;
-	dfc_ind->bearer = bearer;
-	dfc_ind->data = data;
-
-	/* stop the flow in hope that the worker thread is
-	 * immediately scheduled beyond this point of time
-	 */
-	netif_stop_queue(dev);
-	queue_work(data->dfc_wq, (struct work_struct *)dfc_ind);
-=======
 	if (!bearer->grant_size)
 		dfc_bearer_flow_ctl(dev, bearer, qos);
 
 out:
 	spin_unlock(&qos->qos_lock);
->>>>>>> 4719c01d
 }