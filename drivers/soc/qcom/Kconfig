--- conflicted
+++ resolved
@@ -825,21 +825,18 @@
 	  CPU L3 clock for improving IO-Coherent throughput and opt for QoS mode
 	  to improve RPC latency.
 
-<<<<<<< HEAD
+config QCOM_CX_IPEAK
+	bool "Common driver to handle Cx iPeak limitation"
+	help
+	  Cx ipeak HW module is used to limit the current drawn by various subsystem
+	  blocks on Cx power rail. Each client needs to set their
+	  bit in tcsr register if it is going to cross its own threshold. If all
+	  clients are going to cross their thresholds then Cx ipeak hw module will raise
+	  an interrupt to cDSP block to throttle cDSP fmax.
 config MODEMSMEM
 	bool "Modem SMEM driver"
 	default N
 	---help---
 	Enable to pass device information and other data to shared memory for
 	the modem subsystem
-=======
-config QCOM_CX_IPEAK
-	bool "Common driver to handle Cx iPeak limitation"
-	help
-	  Cx ipeak HW module is used to limit the current drawn by various subsystem
-	  blocks on Cx power rail. Each client needs to set their
-	  bit in tcsr register if it is going to cross its own threshold. If all
-	  clients are going to cross their thresholds then Cx ipeak hw module will raise
-	  an interrupt to cDSP block to throttle cDSP fmax.
->>>>>>> b199cdeb
 endmenu