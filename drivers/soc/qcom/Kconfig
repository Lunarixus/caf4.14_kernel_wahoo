--- conflicted
+++ resolved
@@ -622,8 +622,6 @@
 	help
 	  This options enables a driver which allows clients to send messages
 	  to Alway On processor using QMP transport.
-<<<<<<< HEAD
-=======
 
 config QCOM_QHEE_ENABLE_MEM_PROTECTION
 	bool "QHEE enable kernel memory protection"
@@ -633,5 +631,4 @@
 	  When this option is enabled, an SCM call will be invoked to enable
 	  kernel memory protection in stage 2 memory mappings on kernel boot.
 	  This is part of a security feature enabled in QHEE.
->>>>>>> 452becbf
 endmenu