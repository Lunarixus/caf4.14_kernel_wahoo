--- conflicted
+++ resolved
@@ -1868,11 +1868,7 @@
 
 		mbox_aop->chan = mbox_request_channel(&mbox_aop->client, 0);
 		if (IS_ERR(mbox_aop->chan)) {
-<<<<<<< HEAD
-			pr_warn("mailbox channel request failed\n");
-=======
 			pr_warn("aop mailbox is not available\n");
->>>>>>> e0615925
 			mbox_aop->chan = NULL;
 		}
 	}
@@ -1880,8 +1876,6 @@
 	return 0;
 }
 
-<<<<<<< HEAD
-=======
 static void npu_mbox_deinit(struct npu_device *npu_dev)
 {
 	if (npu_dev->mbox_aop.chan) {
@@ -1890,7 +1884,6 @@
 	}
 }
 
->>>>>>> e0615925
 /* -------------------------------------------------------------------------
  * Probe/Remove
  * -------------------------------------------------------------------------
@@ -1967,16 +1960,6 @@
 
 	rc = npu_mbox_init(npu_dev);
 	if (rc)
-<<<<<<< HEAD
-		goto error_get_dev_num;
-
-	npu_dev->npu_base = devm_ioremap(&pdev->dev, res->start,
-					npu_dev->reg_size);
-	if (unlikely(!npu_dev->npu_base)) {
-		pr_err("unable to map NPU base\n");
-		rc = -ENOMEM;
-=======
->>>>>>> e0615925
 		goto error_get_dev_num;
 
 	/* character device might be optional */
@@ -2083,12 +2066,7 @@
 	class_destroy(npu_dev->class);
 error_class_create:
 	unregister_chrdev_region(npu_dev->dev_num, 1);
-<<<<<<< HEAD
-	if (npu_dev->mbox_aop.chan)
-		mbox_free_channel(npu_dev->mbox_aop.chan);
-=======
 	npu_mbox_deinit(npu_dev);
->>>>>>> e0615925
 error_get_dev_num:
 	return rc;
 }
@@ -2111,14 +2089,9 @@
 	class_destroy(npu_dev->class);
 	unregister_chrdev_region(npu_dev->dev_num, 1);
 	platform_set_drvdata(pdev, NULL);
-<<<<<<< HEAD
-	if (npu_dev->mbox_aop.chan)
-		mbox_free_channel(npu_dev->mbox_aop.chan);
-=======
 	npu_mbox_deinit(npu_dev);
 
 	g_npu_dev = NULL;
->>>>>>> e0615925
 
 	return 0;
 }
