--- conflicted
+++ resolved
@@ -931,15 +931,9 @@
 		 rc_mode == V4L2_MPEG_VIDEO_BITRATE_MODE_CBR_VFR) &&
 		(codec != V4L2_PIX_FMT_VP8)) {
 		if ((rc_mode == V4L2_MPEG_VIDEO_BITRATE_MODE_CBR &&
-<<<<<<< HEAD
-		    mbps < CBR_MB_LIMIT) ||
-		   (rc_mode == V4L2_MPEG_VIDEO_BITRATE_MODE_CBR_VFR &&
-		    mbps < CBR_VFR_MB_LIMIT))
-=======
 		    mbps <= CBR_MB_LIMIT) ||
 		   (rc_mode == V4L2_MPEG_VIDEO_BITRATE_MODE_CBR_VFR &&
 		    mbps <= CBR_VFR_MB_LIMIT))
->>>>>>> 0482853e
 			hrd_buf_size.vbv_hdr_buf_size = 500;
 		else
 			hrd_buf_size.vbv_hdr_buf_size = 1000;
