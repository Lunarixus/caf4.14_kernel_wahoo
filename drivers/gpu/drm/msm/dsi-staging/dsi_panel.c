/*
 * Copyright (c) 2016-2018, The Linux Foundation. All rights reserved.
 *
 * This program is free software; you can redistribute it and/or modify
 * it under the terms of the GNU General Public License version 2 and
 * only version 2 as published by the Free Software Foundation.
 *
 * This program is distributed in the hope that it will be useful,
 * but WITHOUT ANY WARRANTY; without even the implied warranty of
 * MERCHANTABILITY or FITNESS FOR A PARTICULAR PURPOSE.  See the
 * GNU General Public License for more details.
 *
 */

#define pr_fmt(fmt)	"msm-dsi-panel:[%s:%d] " fmt, __func__, __LINE__
#include <linux/delay.h>
#include <linux/slab.h>
#include <linux/gpio.h>
#include <linux/of_gpio.h>
#include <video/mipi_display.h>

#include "dsi_panel.h"
#include "dsi_ctrl_hw.h"
#include "dsi_parser.h"

/**
 * topology is currently defined by a set of following 3 values:
 * 1. num of layer mixers
 * 2. num of compression encoders
 * 3. num of interfaces
 */
#define TOPOLOGY_SET_LEN 3
#define MAX_TOPOLOGY 5

#define DSI_PANEL_DEFAULT_LABEL  "Default dsi panel"

#define DEFAULT_MDP_TRANSFER_TIME 14000

#define DEFAULT_PANEL_JITTER_NUMERATOR		2
#define DEFAULT_PANEL_JITTER_DENOMINATOR	1
#define DEFAULT_PANEL_JITTER_ARRAY_SIZE		2
#define MAX_PANEL_JITTER		10
#define DEFAULT_PANEL_PREFILL_LINES	25

enum dsi_dsc_ratio_type {
	DSC_8BPC_8BPP,
	DSC_10BPC_8BPP,
	DSC_12BPC_8BPP,
	DSC_RATIO_TYPE_MAX
};

static u32 dsi_dsc_rc_buf_thresh[] = {0x0e, 0x1c, 0x2a, 0x38, 0x46, 0x54,
		0x62, 0x69, 0x70, 0x77, 0x79, 0x7b, 0x7d, 0x7e};

/*
 * DSC 1.1
 * Rate control - Min QP values for each ratio type in dsi_dsc_ratio_type
 */
static char dsi_dsc_rc_range_min_qp_1_1[][15] = {
	{0, 0, 1, 1, 3, 3, 3, 3, 3, 3, 5, 5, 5, 7, 13},
	{0, 4, 5, 5, 7, 7, 7, 7, 7, 7, 9, 9, 9, 11, 17},
	{0, 4, 9, 9, 11, 11, 11, 11, 11, 11, 13, 13, 13, 15, 21},
	};

/*
 * DSC 1.1 SCR
 * Rate control - Min QP values for each ratio type in dsi_dsc_ratio_type
 */
static char dsi_dsc_rc_range_min_qp_1_1_scr1[][15] = {
	{0, 0, 1, 1, 3, 3, 3, 3, 3, 3, 5, 5, 5, 9, 12},
	{0, 4, 5, 5, 7, 7, 7, 7, 7, 7, 9, 9, 9, 13, 16},
	{0, 4, 9, 9, 11, 11, 11, 11, 11, 11, 13, 13, 13, 17, 20},
	};

/*
 * DSC 1.1
 * Rate control - Max QP values for each ratio type in dsi_dsc_ratio_type
 */
static char dsi_dsc_rc_range_max_qp_1_1[][15] = {
	{4, 4, 5, 6, 7, 7, 7, 8, 9, 10, 11, 12, 13, 13, 15},
	{8, 8, 9, 10, 11, 11, 11, 12, 13, 14, 15, 16, 17, 17, 19},
	{12, 12, 13, 14, 15, 15, 15, 16, 17, 18, 19, 20, 21, 21, 23},
	};

/*
 * DSC 1.1 SCR
 * Rate control - Max QP values for each ratio type in dsi_dsc_ratio_type
 */
static char dsi_dsc_rc_range_max_qp_1_1_scr1[][15] = {
	{4, 4, 5, 6, 7, 7, 7, 8, 9, 10, 10, 11, 11, 12, 13},
	{8, 8, 9, 10, 11, 11, 11, 12, 13, 14, 14, 15, 15, 16, 17},
	{12, 12, 13, 14, 15, 15, 15, 16, 17, 18, 18, 19, 19, 20, 21},
	};

/*
 * DSC 1.1 and DSC 1.1 SCR
 * Rate control - bpg offset values
 */
static char dsi_dsc_rc_range_bpg_offset[] = {2, 0, 0, -2, -4, -6, -8, -8,
		-8, -10, -10, -12, -12, -12, -12};

int dsi_dsc_create_pps_buf_cmd(struct msm_display_dsc_info *dsc, char *buf,
				int pps_id)
{
	char *bp;
	char data;
	int i, bpp;
	char *dbgbp;

	dbgbp = buf;
	bp = buf;
	/* First 7 bytes are cmd header */
	*bp++ = 0x0A;
	*bp++ = 1;
	*bp++ = 0;
	*bp++ = 0;
	*bp++ = 10;
	*bp++ = 0;
	*bp++ = 128;

	*bp++ = (dsc->version & 0xff);		/* pps0 */
	*bp++ = (pps_id & 0xff);		/* pps1 */
	bp++;					/* pps2, reserved */

	data = dsc->line_buf_depth & 0x0f;
	data |= ((dsc->bpc & 0xf) << 4);
	*bp++ = data;				/* pps3 */

	bpp = dsc->bpp;
	bpp <<= 4;				/* 4 fraction bits */
	data = (bpp >> 8);
	data &= 0x03;				/* upper two bits */
	data |= ((dsc->block_pred_enable & 0x1) << 5);
	data |= ((dsc->convert_rgb & 0x1) << 4);
	data |= ((dsc->enable_422 & 0x1) << 3);
	data |= ((dsc->vbr_enable & 0x1) << 2);
	*bp++ = data;				/* pps4 */
	*bp++ = (bpp & 0xff);			/* pps5 */

	*bp++ = ((dsc->pic_height >> 8) & 0xff); /* pps6 */
	*bp++ = (dsc->pic_height & 0x0ff);	/* pps7 */
	*bp++ = ((dsc->pic_width >> 8) & 0xff);	/* pps8 */
	*bp++ = (dsc->pic_width & 0x0ff);	/* pps9 */

	*bp++ = ((dsc->slice_height >> 8) & 0xff);/* pps10 */
	*bp++ = (dsc->slice_height & 0x0ff);	/* pps11 */
	*bp++ = ((dsc->slice_width >> 8) & 0xff); /* pps12 */
	*bp++ = (dsc->slice_width & 0x0ff);	/* pps13 */

	*bp++ = ((dsc->chunk_size >> 8) & 0xff);/* pps14 */
	*bp++ = (dsc->chunk_size & 0x0ff);	/* pps15 */

	*bp++ = (dsc->initial_xmit_delay >> 8) & 0x3; /* pps16, bit 0, 1 */
	*bp++ = (dsc->initial_xmit_delay & 0xff);/* pps17 */

	*bp++ = ((dsc->initial_dec_delay >> 8) & 0xff); /* pps18 */
	*bp++ = (dsc->initial_dec_delay & 0xff);/* pps19 */

	bp++;					/* pps20, reserved */

	*bp++ = (dsc->initial_scale_value & 0x3f); /* pps21 */

	*bp++ = ((dsc->scale_increment_interval >> 8) & 0xff); /* pps22 */
	*bp++ = (dsc->scale_increment_interval & 0xff); /* pps23 */

	*bp++ = ((dsc->scale_decrement_interval >> 8) & 0xf); /* pps24 */
	*bp++ = (dsc->scale_decrement_interval & 0x0ff);/* pps25 */

	bp++;					/* pps26, reserved */

	*bp++ = (dsc->first_line_bpg_offset & 0x1f);/* pps27 */

	*bp++ = ((dsc->nfl_bpg_offset >> 8) & 0xff);/* pps28 */
	*bp++ = (dsc->nfl_bpg_offset & 0x0ff);	/* pps29 */
	*bp++ = ((dsc->slice_bpg_offset >> 8) & 0xff);/* pps30 */
	*bp++ = (dsc->slice_bpg_offset & 0x0ff);/* pps31 */

	*bp++ = ((dsc->initial_offset >> 8) & 0xff);/* pps32 */
	*bp++ = (dsc->initial_offset & 0x0ff);	/* pps33 */

	*bp++ = ((dsc->final_offset >> 8) & 0xff);/* pps34 */
	*bp++ = (dsc->final_offset & 0x0ff);	/* pps35 */

	*bp++ = (dsc->min_qp_flatness & 0x1f);	/* pps36 */
	*bp++ = (dsc->max_qp_flatness & 0x1f);	/* pps37 */

	*bp++ = ((dsc->rc_model_size >> 8) & 0xff);/* pps38 */
	*bp++ = (dsc->rc_model_size & 0x0ff);	/* pps39 */

	*bp++ = (dsc->edge_factor & 0x0f);	/* pps40 */

	*bp++ = (dsc->quant_incr_limit0 & 0x1f);	/* pps41 */
	*bp++ = (dsc->quant_incr_limit1 & 0x1f);	/* pps42 */

	data = ((dsc->tgt_offset_hi & 0xf) << 4);
	data |= (dsc->tgt_offset_lo & 0x0f);
	*bp++ = data;				/* pps43 */

	for (i = 0; i < 14; i++)
		*bp++ = (dsc->buf_thresh[i] & 0xff); /* pps44 - pps57 */

	for (i = 0; i < 15; i++) {		/* pps58 - pps87 */
		data = (dsc->range_min_qp[i] & 0x1f);
		data <<= 3;
		data |= ((dsc->range_max_qp[i] >> 2) & 0x07);
		*bp++ = data;
		data = (dsc->range_max_qp[i] & 0x03);
		data <<= 6;
		data |= (dsc->range_bpg_offset[i] & 0x3f);
		*bp++ = data;
	}

	return 128;
}

static int dsi_panel_vreg_get(struct dsi_panel *panel)
{
	int rc = 0;
	int i;
	struct regulator *vreg = NULL;

	for (i = 0; i < panel->power_info.count; i++) {
		vreg = devm_regulator_get(panel->parent,
					  panel->power_info.vregs[i].vreg_name);
		rc = PTR_RET(vreg);
		if (rc) {
			pr_err("failed to get %s regulator\n",
			       panel->power_info.vregs[i].vreg_name);
			goto error_put;
		}
		panel->power_info.vregs[i].vreg = vreg;
	}

	return rc;
error_put:
	for (i = i - 1; i >= 0; i--) {
		devm_regulator_put(panel->power_info.vregs[i].vreg);
		panel->power_info.vregs[i].vreg = NULL;
	}
	return rc;
}

static int dsi_panel_vreg_put(struct dsi_panel *panel)
{
	int rc = 0;
	int i;

	for (i = panel->power_info.count - 1; i >= 0; i--)
		devm_regulator_put(panel->power_info.vregs[i].vreg);

	return rc;
}

static int dsi_panel_gpio_request(struct dsi_panel *panel)
{
	int rc = 0;
	struct dsi_panel_reset_config *r_config = &panel->reset_config;

	if (gpio_is_valid(r_config->reset_gpio)) {
		rc = gpio_request(r_config->reset_gpio, "reset_gpio");
		if (rc) {
			pr_err("request for reset_gpio failed, rc=%d\n", rc);
			goto error;
		}
	}

	if (gpio_is_valid(r_config->disp_en_gpio)) {
		rc = gpio_request(r_config->disp_en_gpio, "disp_en_gpio");
		if (rc) {
			pr_err("request for disp_en_gpio failed, rc=%d\n", rc);
			goto error_release_reset;
		}
	}

	if (gpio_is_valid(panel->bl_config.en_gpio)) {
		rc = gpio_request(panel->bl_config.en_gpio, "bklt_en_gpio");
		if (rc) {
			pr_err("request for bklt_en_gpio failed, rc=%d\n", rc);
			goto error_release_disp_en;
		}
	}

	if (gpio_is_valid(r_config->lcd_mode_sel_gpio)) {
		rc = gpio_request(r_config->lcd_mode_sel_gpio, "mode_gpio");
		if (rc) {
			pr_err("request for mode_gpio failed, rc=%d\n", rc);
			goto error_release_mode_sel;
		}
	}

	goto error;
error_release_mode_sel:
	if (gpio_is_valid(panel->bl_config.en_gpio))
		gpio_free(panel->bl_config.en_gpio);
error_release_disp_en:
	if (gpio_is_valid(r_config->disp_en_gpio))
		gpio_free(r_config->disp_en_gpio);
error_release_reset:
	if (gpio_is_valid(r_config->reset_gpio))
		gpio_free(r_config->reset_gpio);
error:
	return rc;
}

static int dsi_panel_gpio_release(struct dsi_panel *panel)
{
	int rc = 0;
	struct dsi_panel_reset_config *r_config = &panel->reset_config;

	if (gpio_is_valid(r_config->reset_gpio))
		gpio_free(r_config->reset_gpio);

	if (gpio_is_valid(r_config->disp_en_gpio))
		gpio_free(r_config->disp_en_gpio);

	if (gpio_is_valid(panel->bl_config.en_gpio))
		gpio_free(panel->bl_config.en_gpio);

	if (gpio_is_valid(panel->reset_config.lcd_mode_sel_gpio))
		gpio_free(panel->reset_config.lcd_mode_sel_gpio);

	return rc;
}

int dsi_panel_trigger_esd_attack(struct dsi_panel *panel)
{
	struct dsi_panel_reset_config *r_config;

	if (!panel) {
		pr_err("Invalid panel param\n");
		return -EINVAL;
	}

	r_config = &panel->reset_config;
	if (!r_config) {
		pr_err("Invalid panel reset configuration\n");
		return -EINVAL;
	}

	if (gpio_is_valid(r_config->reset_gpio)) {
		gpio_set_value(r_config->reset_gpio, 0);
		pr_info("GPIO pulled low to simulate ESD\n");
		return 0;
	}
	pr_err("failed to pull down gpio\n");
	return -EINVAL;
}

static int dsi_panel_reset(struct dsi_panel *panel)
{
	int rc = 0;
	struct dsi_panel_reset_config *r_config = &panel->reset_config;
	int i;

	if (gpio_is_valid(panel->reset_config.disp_en_gpio)) {
		rc = gpio_direction_output(panel->reset_config.disp_en_gpio, 1);
		if (rc) {
			pr_err("unable to set dir for disp gpio rc=%d\n", rc);
			goto exit;
		}
	}

	if (r_config->count) {
		rc = gpio_direction_output(r_config->reset_gpio,
			r_config->sequence[0].level);
		if (rc) {
			pr_err("unable to set dir for rst gpio rc=%d\n", rc);
			goto exit;
		}
	}

	for (i = 0; i < r_config->count; i++) {
		gpio_set_value(r_config->reset_gpio,
			       r_config->sequence[i].level);


		if (r_config->sequence[i].sleep_ms)
			usleep_range(r_config->sequence[i].sleep_ms * 1000,
				     r_config->sequence[i].sleep_ms * 1000);
	}

	if (gpio_is_valid(panel->bl_config.en_gpio)) {
		rc = gpio_direction_output(panel->bl_config.en_gpio, 1);
		if (rc)
			pr_err("unable to set dir for bklt gpio rc=%d\n", rc);
	}

	if (gpio_is_valid(panel->reset_config.lcd_mode_sel_gpio)) {
		bool out = true;

		if ((panel->reset_config.mode_sel_state == MODE_SEL_DUAL_PORT)
				|| (panel->reset_config.mode_sel_state
					== MODE_GPIO_LOW))
			out = false;
		else if ((panel->reset_config.mode_sel_state
				== MODE_SEL_SINGLE_PORT) ||
				(panel->reset_config.mode_sel_state
				 == MODE_GPIO_HIGH))
			out = true;

		rc = gpio_direction_output(
			panel->reset_config.lcd_mode_sel_gpio, out);
		if (rc)
			pr_err("unable to set dir for mode gpio rc=%d\n", rc);
	}
exit:
	return rc;
}

static int dsi_panel_set_pinctrl_state(struct dsi_panel *panel, bool enable)
{
	int rc = 0;
	struct pinctrl_state *state;

	if (enable)
		state = panel->pinctrl.active;
	else
		state = panel->pinctrl.suspend;

	rc = pinctrl_select_state(panel->pinctrl.pinctrl, state);
	if (rc)
		pr_err("[%s] failed to set pin state, rc=%d\n", panel->name,
		       rc);

	return rc;
}


static int dsi_panel_power_on(struct dsi_panel *panel)
{
	int rc = 0;

	rc = dsi_pwr_enable_regulator(&panel->power_info, true);
	if (rc) {
		pr_err("[%s] failed to enable vregs, rc=%d\n", panel->name, rc);
		goto exit;
	}

	rc = dsi_panel_set_pinctrl_state(panel, true);
	if (rc) {
		pr_err("[%s] failed to set pinctrl, rc=%d\n", panel->name, rc);
		goto error_disable_vregs;
	}

	rc = dsi_panel_reset(panel);
	if (rc) {
		pr_err("[%s] failed to reset panel, rc=%d\n", panel->name, rc);
		goto error_disable_gpio;
	}

	goto exit;

error_disable_gpio:
	if (gpio_is_valid(panel->reset_config.disp_en_gpio))
		gpio_set_value(panel->reset_config.disp_en_gpio, 0);

	if (gpio_is_valid(panel->bl_config.en_gpio))
		gpio_set_value(panel->bl_config.en_gpio, 0);

	(void)dsi_panel_set_pinctrl_state(panel, false);

error_disable_vregs:
	(void)dsi_pwr_enable_regulator(&panel->power_info, false);

exit:
	return rc;
}

static int dsi_panel_power_off(struct dsi_panel *panel)
{
	int rc = 0;

	if (gpio_is_valid(panel->reset_config.disp_en_gpio))
		gpio_set_value(panel->reset_config.disp_en_gpio, 0);

	if (gpio_is_valid(panel->reset_config.reset_gpio))
		gpio_set_value(panel->reset_config.reset_gpio, 0);

	if (gpio_is_valid(panel->reset_config.lcd_mode_sel_gpio))
		gpio_set_value(panel->reset_config.lcd_mode_sel_gpio, 0);

	rc = dsi_panel_set_pinctrl_state(panel, false);
	if (rc) {
		pr_err("[%s] failed set pinctrl state, rc=%d\n", panel->name,
		       rc);
	}

	rc = dsi_pwr_enable_regulator(&panel->power_info, false);
	if (rc)
		pr_err("[%s] failed to enable vregs, rc=%d\n", panel->name, rc);

	return rc;
}
static int dsi_panel_tx_cmd_set(struct dsi_panel *panel,
				enum dsi_cmd_set_type type)
{
	int rc = 0, i = 0;
	ssize_t len;
	struct dsi_cmd_desc *cmds;
	u32 count;
	enum dsi_cmd_set_state state;
	struct dsi_display_mode *mode;
	const struct mipi_dsi_host_ops *ops = panel->host->ops;

	if (!panel || !panel->cur_mode)
		return -EINVAL;

	mode = panel->cur_mode;

	cmds = mode->priv_info->cmd_sets[type].cmds;
	count = mode->priv_info->cmd_sets[type].count;
	state = mode->priv_info->cmd_sets[type].state;

	if (count == 0) {
		pr_debug("[%s] No commands to be sent for state(%d)\n",
			 panel->name, type);
		goto error;
	}

	for (i = 0; i < count; i++) {
		if (state == DSI_CMD_SET_STATE_LP)
			cmds->msg.flags |= MIPI_DSI_MSG_USE_LPM;

		if (cmds->last_command)
			cmds->msg.flags |= MIPI_DSI_MSG_LASTCOMMAND;

		len = ops->transfer(panel->host, &cmds->msg);
		if (len < 0) {
			rc = len;
			pr_err("failed to set cmds(%d), rc=%d\n", type, rc);
			goto error;
		}
		if (cmds->post_wait_ms)
			usleep_range(cmds->post_wait_ms*1000,
					((cmds->post_wait_ms*1000)+10));
		cmds++;
	}
error:
	return rc;
}

static int dsi_panel_pinctrl_deinit(struct dsi_panel *panel)
{
	int rc = 0;

	devm_pinctrl_put(panel->pinctrl.pinctrl);

	return rc;
}

static int dsi_panel_pinctrl_init(struct dsi_panel *panel)
{
	int rc = 0;

	/* TODO:  pinctrl is defined in dsi dt node */
	panel->pinctrl.pinctrl = devm_pinctrl_get(panel->parent);
	if (IS_ERR_OR_NULL(panel->pinctrl.pinctrl)) {
		rc = PTR_ERR(panel->pinctrl.pinctrl);
		pr_err("failed to get pinctrl, rc=%d\n", rc);
		goto error;
	}

	panel->pinctrl.active = pinctrl_lookup_state(panel->pinctrl.pinctrl,
						       "panel_active");
	if (IS_ERR_OR_NULL(panel->pinctrl.active)) {
		rc = PTR_ERR(panel->pinctrl.active);
		pr_err("failed to get pinctrl active state, rc=%d\n", rc);
		goto error;
	}

	panel->pinctrl.suspend =
		pinctrl_lookup_state(panel->pinctrl.pinctrl, "panel_suspend");

	if (IS_ERR_OR_NULL(panel->pinctrl.suspend)) {
		rc = PTR_ERR(panel->pinctrl.suspend);
		pr_err("failed to get pinctrl suspend state, rc=%d\n", rc);
		goto error;
	}

error:
	return rc;
}

static int dsi_panel_wled_register(struct dsi_panel *panel,
		struct dsi_backlight_config *bl)
{
	int rc = 0;
	struct backlight_device *bd;

	bd = backlight_device_get_by_type(BACKLIGHT_RAW);
	if (!bd) {
		pr_err("[%s] fail raw backlight register\n", panel->name);
		rc = -EINVAL;
	}

	bl->raw_bd = bd;
	return rc;
}

static int dsi_panel_update_backlight(struct dsi_panel *panel,
	u32 bl_lvl)
{
	int rc = 0;
	struct mipi_dsi_device *dsi;

	if (!panel || (bl_lvl > 0xffff)) {
		pr_err("invalid params\n");
		return -EINVAL;
	}

	dsi = &panel->mipi_device;

	rc = mipi_dsi_dcs_set_display_brightness(dsi, bl_lvl);
	if (rc < 0)
		pr_err("failed to update dcs backlight:%d\n", bl_lvl);

	return rc;
}

int dsi_panel_set_backlight(struct dsi_panel *panel, u32 bl_lvl)
{
	int rc = 0;
	struct dsi_backlight_config *bl = &panel->bl_config;

	pr_debug("backlight type:%d lvl:%d\n", bl->type, bl_lvl);
	switch (bl->type) {
	case DSI_BACKLIGHT_WLED:
		rc = backlight_device_set_brightness(bl->raw_bd, bl_lvl);
		break;
	case DSI_BACKLIGHT_DCS:
		rc = dsi_panel_update_backlight(panel, bl_lvl);
		break;
	default:
		pr_err("Backlight type(%d) not supported\n", bl->type);
		rc = -ENOTSUPP;
	}

	return rc;
}

static int dsi_panel_bl_register(struct dsi_panel *panel)
{
	int rc = 0;
	struct dsi_backlight_config *bl = &panel->bl_config;

	switch (bl->type) {
	case DSI_BACKLIGHT_WLED:
		rc = dsi_panel_wled_register(panel, bl);
		break;
	case DSI_BACKLIGHT_DCS:
		break;
	default:
		pr_err("Backlight type(%d) not supported\n", bl->type);
		rc = -ENOTSUPP;
		goto error;
	}

error:
	return rc;
}

static int dsi_panel_bl_unregister(struct dsi_panel *panel)
{
	int rc = 0;
	struct dsi_backlight_config *bl = &panel->bl_config;

	switch (bl->type) {
	case DSI_BACKLIGHT_WLED:
		break;
	case DSI_BACKLIGHT_DCS:
		break;
	default:
		pr_err("Backlight type(%d) not supported\n", bl->type);
		rc = -ENOTSUPP;
		goto error;
	}

error:
	return rc;
}

static int dsi_panel_parse_timing(struct dsi_mode_info *mode,
				  struct dsi_parser_utils *utils)
{
	int rc = 0;
	u64 tmp64 = 0;
	struct dsi_display_mode *display_mode;

	display_mode = container_of(mode, struct dsi_display_mode, timing);

	rc = utils->read_u64(utils->data,
			"qcom,mdss-dsi-panel-clockrate", &tmp64);
	if (rc == -EOVERFLOW) {
		tmp64 = 0;
		rc = utils->read_u32(utils->data,
			"qcom,mdss-dsi-panel-clockrate", (u32 *)&tmp64);
	}

	mode->clk_rate_hz = !rc ? tmp64 : 0;
	display_mode->priv_info->clk_rate_hz = mode->clk_rate_hz;

	rc = utils->read_u32(utils->data,
				"qcom,mdss-dsi-panel-framerate",
				&mode->refresh_rate);
	if (rc) {
		pr_err("failed to read qcom,mdss-dsi-panel-framerate, rc=%d\n",
		       rc);
		goto error;
	}

	rc = utils->read_u32(utils->data, "qcom,mdss-dsi-panel-width",
				  &mode->h_active);
	if (rc) {
		pr_err("failed to read qcom,mdss-dsi-panel-width, rc=%d\n", rc);
		goto error;
	}

	rc = utils->read_u32(utils->data,
				"qcom,mdss-dsi-h-front-porch",
				  &mode->h_front_porch);
	if (rc) {
		pr_err("failed to read qcom,mdss-dsi-h-front-porch, rc=%d\n",
		       rc);
		goto error;
	}

	rc = utils->read_u32(utils->data,
				"qcom,mdss-dsi-h-back-porch",
				  &mode->h_back_porch);
	if (rc) {
		pr_err("failed to read qcom,mdss-dsi-h-back-porch, rc=%d\n",
		       rc);
		goto error;
	}

	rc = utils->read_u32(utils->data,
				"qcom,mdss-dsi-h-pulse-width",
				  &mode->h_sync_width);
	if (rc) {
		pr_err("failed to read qcom,mdss-dsi-h-pulse-width, rc=%d\n",
		       rc);
		goto error;
	}

	rc = utils->read_u32(utils->data, "qcom,mdss-dsi-h-sync-skew",
				  &mode->h_skew);
	if (rc)
		pr_err("qcom,mdss-dsi-h-sync-skew is not defined, rc=%d\n", rc);

	pr_debug("panel horz active:%d front_portch:%d back_porch:%d sync_skew:%d\n",
		mode->h_active, mode->h_front_porch, mode->h_back_porch,
		mode->h_sync_width);

	rc = utils->read_u32(utils->data, "qcom,mdss-dsi-panel-height",
				  &mode->v_active);
	if (rc) {
		pr_err("failed to read qcom,mdss-dsi-panel-height, rc=%d\n",
		       rc);
		goto error;
	}

	rc = utils->read_u32(utils->data, "qcom,mdss-dsi-v-back-porch",
				  &mode->v_back_porch);
	if (rc) {
		pr_err("failed to read qcom,mdss-dsi-v-back-porch, rc=%d\n",
		       rc);
		goto error;
	}

	rc = utils->read_u32(utils->data, "qcom,mdss-dsi-v-front-porch",
				  &mode->v_front_porch);
	if (rc) {
		pr_err("failed to read qcom,mdss-dsi-v-back-porch, rc=%d\n",
		       rc);
		goto error;
	}

	rc = utils->read_u32(utils->data, "qcom,mdss-dsi-v-pulse-width",
				  &mode->v_sync_width);
	if (rc) {
		pr_err("failed to read qcom,mdss-dsi-v-pulse-width, rc=%d\n",
		       rc);
		goto error;
	}
	pr_debug("panel vert active:%d front_portch:%d back_porch:%d pulse_width:%d\n",
		mode->v_active, mode->v_front_porch, mode->v_back_porch,
		mode->v_sync_width);

error:
	return rc;
}

static int dsi_panel_parse_pixel_format(struct dsi_host_common_cfg *host,
					struct dsi_parser_utils *utils,
					const char *name)
{
	int rc = 0;
	u32 bpp = 0;
	enum dsi_pixel_format fmt;
	const char *packing;

	rc = utils->read_u32(utils->data, "qcom,mdss-dsi-bpp", &bpp);
	if (rc) {
		pr_err("[%s] failed to read qcom,mdss-dsi-bpp, rc=%d\n",
		       name, rc);
		return rc;
	}

	switch (bpp) {
	case 3:
		fmt = DSI_PIXEL_FORMAT_RGB111;
		break;
	case 8:
		fmt = DSI_PIXEL_FORMAT_RGB332;
		break;
	case 12:
		fmt = DSI_PIXEL_FORMAT_RGB444;
		break;
	case 16:
		fmt = DSI_PIXEL_FORMAT_RGB565;
		break;
	case 18:
		fmt = DSI_PIXEL_FORMAT_RGB666;
		break;
	case 24:
	default:
		fmt = DSI_PIXEL_FORMAT_RGB888;
		break;
	}

	if (fmt == DSI_PIXEL_FORMAT_RGB666) {
		packing = utils->get_property(utils->data,
					  "qcom,mdss-dsi-pixel-packing",
					  NULL);
		if (packing && !strcmp(packing, "loose"))
			fmt = DSI_PIXEL_FORMAT_RGB666_LOOSE;
	}

	host->dst_format = fmt;
	return rc;
}

static int dsi_panel_parse_lane_states(struct dsi_host_common_cfg *host,
				       struct dsi_parser_utils *utils,
				       const char *name)
{
	int rc = 0;
	bool lane_enabled;

	lane_enabled = utils->read_bool(utils->data,
					    "qcom,mdss-dsi-lane-0-state");
	host->data_lanes |= (lane_enabled ? DSI_DATA_LANE_0 : 0);

	lane_enabled = utils->read_bool(utils->data,
					     "qcom,mdss-dsi-lane-1-state");
	host->data_lanes |= (lane_enabled ? DSI_DATA_LANE_1 : 0);

	lane_enabled = utils->read_bool(utils->data,
					    "qcom,mdss-dsi-lane-2-state");
	host->data_lanes |= (lane_enabled ? DSI_DATA_LANE_2 : 0);

	lane_enabled = utils->read_bool(utils->data,
					     "qcom,mdss-dsi-lane-3-state");
	host->data_lanes |= (lane_enabled ? DSI_DATA_LANE_3 : 0);

	if (host->data_lanes == 0) {
		pr_err("[%s] No data lanes are enabled, rc=%d\n", name, rc);
		rc = -EINVAL;
	}

	return rc;
}

static int dsi_panel_parse_color_swap(struct dsi_host_common_cfg *host,
				      struct dsi_parser_utils *utils,
				      const char *name)
{
	int rc = 0;
	const char *swap_mode;

	swap_mode = utils->get_property(utils->data,
			"qcom,mdss-dsi-color-order", NULL);
	if (swap_mode) {
		if (!strcmp(swap_mode, "rgb_swap_rgb")) {
			host->swap_mode = DSI_COLOR_SWAP_RGB;
		} else if (!strcmp(swap_mode, "rgb_swap_rbg")) {
			host->swap_mode = DSI_COLOR_SWAP_RBG;
		} else if (!strcmp(swap_mode, "rgb_swap_brg")) {
			host->swap_mode = DSI_COLOR_SWAP_BRG;
		} else if (!strcmp(swap_mode, "rgb_swap_grb")) {
			host->swap_mode = DSI_COLOR_SWAP_GRB;
		} else if (!strcmp(swap_mode, "rgb_swap_gbr")) {
			host->swap_mode = DSI_COLOR_SWAP_GBR;
		} else {
			pr_err("[%s] Unrecognized color order-%s\n",
			       name, swap_mode);
			rc = -EINVAL;
		}
	} else {
		pr_debug("[%s] Falling back to default color order\n", name);
		host->swap_mode = DSI_COLOR_SWAP_RGB;
	}

	/* bit swap on color channel is not defined in dt */
	host->bit_swap_red = false;
	host->bit_swap_green = false;
	host->bit_swap_blue = false;
	return rc;
}

static int dsi_panel_parse_triggers(struct dsi_host_common_cfg *host,
				    struct dsi_parser_utils *utils,
				    const char *name)
{
	const char *trig;
	int rc = 0;

	trig = utils->get_property(utils->data,
			"qcom,mdss-dsi-mdp-trigger", NULL);
	if (trig) {
		if (!strcmp(trig, "none")) {
			host->mdp_cmd_trigger = DSI_TRIGGER_NONE;
		} else if (!strcmp(trig, "trigger_te")) {
			host->mdp_cmd_trigger = DSI_TRIGGER_TE;
		} else if (!strcmp(trig, "trigger_sw")) {
			host->mdp_cmd_trigger = DSI_TRIGGER_SW;
		} else if (!strcmp(trig, "trigger_sw_te")) {
			host->mdp_cmd_trigger = DSI_TRIGGER_SW_TE;
		} else {
			pr_err("[%s] Unrecognized mdp trigger type (%s)\n",
			       name, trig);
			rc = -EINVAL;
		}

	} else {
		pr_debug("[%s] Falling back to default MDP trigger\n",
			 name);
		host->mdp_cmd_trigger = DSI_TRIGGER_SW;
	}

	trig = utils->get_property(utils->data,
			"qcom,mdss-dsi-dma-trigger", NULL);
	if (trig) {
		if (!strcmp(trig, "none")) {
			host->dma_cmd_trigger = DSI_TRIGGER_NONE;
		} else if (!strcmp(trig, "trigger_te")) {
			host->dma_cmd_trigger = DSI_TRIGGER_TE;
		} else if (!strcmp(trig, "trigger_sw")) {
			host->dma_cmd_trigger = DSI_TRIGGER_SW;
		} else if (!strcmp(trig, "trigger_sw_seof")) {
			host->dma_cmd_trigger = DSI_TRIGGER_SW_SEOF;
		} else if (!strcmp(trig, "trigger_sw_te")) {
			host->dma_cmd_trigger = DSI_TRIGGER_SW_TE;
		} else {
			pr_err("[%s] Unrecognized mdp trigger type (%s)\n",
			       name, trig);
			rc = -EINVAL;
		}

	} else {
		pr_debug("[%s] Falling back to default MDP trigger\n", name);
		host->dma_cmd_trigger = DSI_TRIGGER_SW;
	}

	rc = utils->read_u32(utils->data, "qcom,mdss-dsi-te-pin-select",
			&host->te_mode);
	if (rc) {
		pr_warn("[%s] fallback to default te-pin-select\n", name);
		host->te_mode = 1;
		rc = 0;
	}

	return rc;
}

static int dsi_panel_parse_misc_host_config(struct dsi_host_common_cfg *host,
					    struct dsi_parser_utils *utils,
					    const char *name)
{
	u32 val = 0;
	int rc = 0;

	rc = utils->read_u32(utils->data, "qcom,mdss-dsi-t-clk-post", &val);
	if (!rc) {
		host->t_clk_post = val;
		pr_debug("[%s] t_clk_post = %d\n", name, val);
	}

	val = 0;
	rc = utils->read_u32(utils->data, "qcom,mdss-dsi-t-clk-pre", &val);
	if (!rc) {
		host->t_clk_pre = val;
		pr_debug("[%s] t_clk_pre = %d\n", name, val);
	}

	host->ignore_rx_eot = utils->read_bool(utils->data,
						"qcom,mdss-dsi-rx-eot-ignore");

	host->append_tx_eot = utils->read_bool(utils->data,
						"qcom,mdss-dsi-tx-eot-append");

	return 0;
}

static int dsi_panel_parse_host_config(struct dsi_panel *panel)
{
	int rc = 0;
	struct dsi_parser_utils *utils = &panel->utils;

	rc = dsi_panel_parse_pixel_format(&panel->host_config, utils,
					  panel->name);
	if (rc) {
		pr_err("[%s] failed to get pixel format, rc=%d\n",
		panel->name, rc);
		goto error;
	}

	rc = dsi_panel_parse_lane_states(&panel->host_config, utils,
					 panel->name);
	if (rc) {
		pr_err("[%s] failed to parse lane states, rc=%d\n",
		       panel->name, rc);
		goto error;
	}

	rc = dsi_panel_parse_color_swap(&panel->host_config, utils,
					panel->name);
	if (rc) {
		pr_err("[%s] failed to parse color swap config, rc=%d\n",
		       panel->name, rc);
		goto error;
	}

	rc = dsi_panel_parse_triggers(&panel->host_config, utils,
				      panel->name);
	if (rc) {
		pr_err("[%s] failed to parse triggers, rc=%d\n",
		       panel->name, rc);
		goto error;
	}

	rc = dsi_panel_parse_misc_host_config(&panel->host_config, utils,
					      panel->name);
	if (rc) {
		pr_err("[%s] failed to parse misc host config, rc=%d\n",
		       panel->name, rc);
		goto error;
	}

error:
	return rc;
}

<<<<<<< HEAD
=======
static int dsi_panel_parse_qsync_caps(struct dsi_panel *panel,
				     struct device_node *of_node)
{
	int rc = 0;
	u32 val = 0;

	rc = of_property_read_u32(of_node,
				  "qcom,mdss-dsi-qsync-min-refresh-rate",
				  &val);
	if (rc)
		pr_err("[%s] qsync min fps not defined rc:%d\n",
			panel->name, rc);

	panel->qsync_min_fps = val;

	return rc;
}

>>>>>>> d8914c3a
static int dsi_panel_parse_dfps_caps(struct dsi_panel *panel)
{
	int rc = 0;
	bool supported = false;
	struct dsi_dfps_capabilities *dfps_caps = &panel->dfps_caps;
	struct dsi_parser_utils *utils = &panel->utils;
	const char *name = panel->name;
	const char *type;
	u32 val = 0;

	supported = utils->read_bool(utils->data,
			"qcom,mdss-dsi-pan-enable-dynamic-fps");

	if (!supported) {
		pr_debug("[%s] DFPS is not supported\n", name);
		dfps_caps->dfps_support = false;
	} else {

		type = utils->get_property(utils->data,
				       "qcom,mdss-dsi-pan-fps-update",
				       NULL);
		if (!type) {
			pr_err("[%s] dfps type not defined\n", name);
			rc = -EINVAL;
			goto error;
		} else if (!strcmp(type, "dfps_suspend_resume_mode")) {
			dfps_caps->type = DSI_DFPS_SUSPEND_RESUME;
		} else if (!strcmp(type, "dfps_immediate_clk_mode")) {
			dfps_caps->type = DSI_DFPS_IMMEDIATE_CLK;
		} else if (!strcmp(type, "dfps_immediate_porch_mode_hfp")) {
			dfps_caps->type = DSI_DFPS_IMMEDIATE_HFP;
		} else if (!strcmp(type, "dfps_immediate_porch_mode_vfp")) {
			dfps_caps->type = DSI_DFPS_IMMEDIATE_VFP;
		} else {
			pr_err("[%s] dfps type is not recognized\n", name);
			rc = -EINVAL;
			goto error;
		}

		rc = utils->read_u32(utils->data,
					  "qcom,mdss-dsi-min-refresh-rate",
					  &val);
		if (rc) {
			pr_err("[%s] Min refresh rate is not defined\n", name);
			rc = -EINVAL;
			goto error;
		}
		dfps_caps->min_refresh_rate = val;

		rc = utils->read_u32(utils->data,
					  "qcom,mdss-dsi-max-refresh-rate",
					  &val);
		if (rc) {
			pr_debug("[%s] Using default refresh rate\n", name);
			rc = utils->read_u32(utils->data,
						"qcom,mdss-dsi-panel-framerate",
						&val);
			if (rc) {
				pr_err("[%s] max refresh rate is not defined\n",
				       name);
				rc = -EINVAL;
				goto error;
			}
		}
		dfps_caps->max_refresh_rate = val;

		if (dfps_caps->min_refresh_rate > dfps_caps->max_refresh_rate) {
			pr_err("[%s] min rate > max rate\n", name);
			rc = -EINVAL;
		}

		pr_debug("[%s] DFPS is supported %d-%d, mode %d\n", name,
				dfps_caps->min_refresh_rate,
				dfps_caps->max_refresh_rate,
				dfps_caps->type);
		dfps_caps->dfps_support = true;
	}

error:
	return rc;
}

static int dsi_panel_parse_video_host_config(struct dsi_video_engine_cfg *cfg,
					     struct dsi_parser_utils *utils,
					     const char *name)
{
	int rc = 0;
	const char *traffic_mode;
	u32 vc_id = 0;
	u32 val = 0;

	rc = utils->read_u32(utils->data, "qcom,mdss-dsi-h-sync-pulse", &val);
	if (rc) {
		pr_debug("[%s] fallback to default h-sync-pulse\n", name);
		cfg->pulse_mode_hsa_he = false;
	} else if (val == 1) {
		cfg->pulse_mode_hsa_he = true;
	} else if (val == 0) {
		cfg->pulse_mode_hsa_he = false;
	} else {
		pr_err("[%s] Unrecognized value for mdss-dsi-h-sync-pulse\n",
		       name);
		rc = -EINVAL;
		goto error;
	}

	cfg->hfp_lp11_en = utils->read_bool(utils->data,
						"qcom,mdss-dsi-hfp-power-mode");

	cfg->hbp_lp11_en = utils->read_bool(utils->data,
						"qcom,mdss-dsi-hbp-power-mode");

	cfg->hsa_lp11_en = utils->read_bool(utils->data,
						"qcom,mdss-dsi-hsa-power-mode");

	cfg->last_line_interleave_en = utils->read_bool(utils->data,
					"qcom,mdss-dsi-last-line-interleave");

	cfg->eof_bllp_lp11_en = utils->read_bool(utils->data,
					"qcom,mdss-dsi-bllp-eof-power-mode");

	cfg->bllp_lp11_en = utils->read_bool(utils->data,
					"qcom,mdss-dsi-bllp-power-mode");

	traffic_mode = utils->get_property(utils->data,
				       "qcom,mdss-dsi-traffic-mode",
				       NULL);
	if (!traffic_mode) {
		pr_debug("[%s] Falling back to default traffic mode\n", name);
		cfg->traffic_mode = DSI_VIDEO_TRAFFIC_SYNC_PULSES;
	} else if (!strcmp(traffic_mode, "non_burst_sync_pulse")) {
		cfg->traffic_mode = DSI_VIDEO_TRAFFIC_SYNC_PULSES;
	} else if (!strcmp(traffic_mode, "non_burst_sync_event")) {
		cfg->traffic_mode = DSI_VIDEO_TRAFFIC_SYNC_START_EVENTS;
	} else if (!strcmp(traffic_mode, "burst_mode")) {
		cfg->traffic_mode = DSI_VIDEO_TRAFFIC_BURST_MODE;
	} else {
		pr_err("[%s] Unrecognized traffic mode-%s\n", name,
		       traffic_mode);
		rc = -EINVAL;
		goto error;
	}

	rc = utils->read_u32(utils->data, "qcom,mdss-dsi-virtual-channel-id",
				  &vc_id);
	if (rc) {
		pr_debug("[%s] Fallback to default vc id\n", name);
		cfg->vc_id = 0;
	} else {
		cfg->vc_id = vc_id;
	}

error:
	return rc;
}

static int dsi_panel_parse_cmd_host_config(struct dsi_cmd_engine_cfg *cfg,
					   struct dsi_parser_utils *utils,
					   const char *name)
{
	u32 val = 0;
	int rc = 0;

	rc = utils->read_u32(utils->data, "qcom,mdss-dsi-wr-mem-start", &val);
	if (rc) {
		pr_debug("[%s] Fallback to default wr-mem-start\n", name);
		cfg->wr_mem_start = 0x2C;
	} else {
		cfg->wr_mem_start = val;
	}

	val = 0;
	rc = utils->read_u32(utils->data, "qcom,mdss-dsi-wr-mem-continue",
				  &val);
	if (rc) {
		pr_debug("[%s] Fallback to default wr-mem-continue\n", name);
		cfg->wr_mem_continue = 0x3C;
	} else {
		cfg->wr_mem_continue = val;
	}

	/* TODO:  fix following */
	cfg->max_cmd_packets_interleave = 0;

	val = 0;
	rc = utils->read_u32(utils->data, "qcom,mdss-dsi-te-dcs-command",
				  &val);
	if (rc) {
		pr_debug("[%s] fallback to default te-dcs-cmd\n", name);
		cfg->insert_dcs_command = true;
	} else if (val == 1) {
		cfg->insert_dcs_command = true;
	} else if (val == 0) {
		cfg->insert_dcs_command = false;
	} else {
		pr_err("[%s] Unrecognized value for mdss-dsi-te-dcs-command\n",
		       name);
		rc = -EINVAL;
		goto error;
	}

	if (utils->read_u32(utils->data, "qcom,mdss-mdp-transfer-time-us",
				&val)) {
		pr_debug("[%s] Fallback to default transfer-time-us\n", name);
		cfg->mdp_transfer_time_us = DEFAULT_MDP_TRANSFER_TIME;
	} else {
		cfg->mdp_transfer_time_us = val;
	}

error:
	return rc;
}

static int dsi_panel_parse_panel_mode(struct dsi_panel *panel)
{
	int rc = 0;
	struct dsi_parser_utils *utils = &panel->utils;
	enum dsi_op_mode panel_mode;
	const char *mode;

	mode = utils->get_property(utils->data,
			"qcom,mdss-dsi-panel-type", NULL);
	if (!mode) {
		pr_debug("[%s] Fallback to default panel mode\n", panel->name);
		panel_mode = DSI_OP_VIDEO_MODE;
	} else if (!strcmp(mode, "dsi_video_mode")) {
		panel_mode = DSI_OP_VIDEO_MODE;
	} else if (!strcmp(mode, "dsi_cmd_mode")) {
		panel_mode = DSI_OP_CMD_MODE;
	} else {
		pr_err("[%s] Unrecognized panel type-%s\n", panel->name, mode);
		rc = -EINVAL;
		goto error;
	}

	if (panel_mode == DSI_OP_VIDEO_MODE) {
		rc = dsi_panel_parse_video_host_config(&panel->video_config,
						       utils,
						       panel->name);
		if (rc) {
			pr_err("[%s] Failed to parse video host cfg, rc=%d\n",
			       panel->name, rc);
			goto error;
		}
	}

	if (panel_mode == DSI_OP_CMD_MODE) {
		rc = dsi_panel_parse_cmd_host_config(&panel->cmd_config,
						     utils,
						     panel->name);
		if (rc) {
			pr_err("[%s] Failed to parse cmd host config, rc=%d\n",
			       panel->name, rc);
			goto error;
		}
	}

	panel->panel_mode = panel_mode;
error:
	return rc;
}

static int dsi_panel_parse_phy_props(struct dsi_panel *panel)
{
	int rc = 0;
	u32 val = 0;
	const char *str;
	struct dsi_panel_phy_props *props = &panel->phy_props;
	struct dsi_parser_utils *utils = &panel->utils;
	const char *name = panel->name;

	rc = utils->read_u32(utils->data,
		  "qcom,mdss-pan-physical-width-dimension", &val);
	if (rc) {
		pr_debug("[%s] Physical panel width is not defined\n", name);
		props->panel_width_mm = 0;
		rc = 0;
	} else {
		props->panel_width_mm = val;
	}

	rc = utils->read_u32(utils->data,
				  "qcom,mdss-pan-physical-height-dimension",
				  &val);
	if (rc) {
		pr_debug("[%s] Physical panel height is not defined\n", name);
		props->panel_height_mm = 0;
		rc = 0;
	} else {
		props->panel_height_mm = val;
	}

	str = utils->get_property(utils->data,
			"qcom,mdss-dsi-panel-orientation", NULL);
	if (!str) {
		props->rotation = DSI_PANEL_ROTATE_NONE;
	} else if (!strcmp(str, "180")) {
		props->rotation = DSI_PANEL_ROTATE_HV_FLIP;
	} else if (!strcmp(str, "hflip")) {
		props->rotation = DSI_PANEL_ROTATE_H_FLIP;
	} else if (!strcmp(str, "vflip")) {
		props->rotation = DSI_PANEL_ROTATE_V_FLIP;
	} else {
		pr_err("[%s] Unrecognized panel rotation-%s\n", name, str);
		rc = -EINVAL;
		goto error;
	}
error:
	return rc;
}
const char *cmd_set_prop_map[DSI_CMD_SET_MAX] = {
	"qcom,mdss-dsi-pre-on-command",
	"qcom,mdss-dsi-on-command",
	"qcom,mdss-dsi-post-panel-on-command",
	"qcom,mdss-dsi-pre-off-command",
	"qcom,mdss-dsi-off-command",
	"qcom,mdss-dsi-post-off-command",
	"qcom,mdss-dsi-pre-res-switch",
	"qcom,mdss-dsi-res-switch",
	"qcom,mdss-dsi-post-res-switch",
	"qcom,cmd-to-video-mode-switch-commands",
	"qcom,cmd-to-video-mode-post-switch-commands",
	"qcom,video-to-cmd-mode-switch-commands",
	"qcom,video-to-cmd-mode-post-switch-commands",
	"qcom,mdss-dsi-panel-status-command",
	"qcom,mdss-dsi-lp1-command",
	"qcom,mdss-dsi-lp2-command",
	"qcom,mdss-dsi-nolp-command",
	"PPS not parsed from DTSI, generated dynamically",
	"ROI not parsed from DTSI, generated dynamically",
	"qcom,mdss-dsi-timing-switch-command",
	"qcom,mdss-dsi-post-mode-switch-on-command",
	"qcom,mdss-dsi-qsync-on-commands",
	"qcom,mdss-dsi-qsync-off-commands",
};

const char *cmd_set_state_map[DSI_CMD_SET_MAX] = {
	"qcom,mdss-dsi-pre-on-command-state",
	"qcom,mdss-dsi-on-command-state",
	"qcom,mdss-dsi-post-on-command-state",
	"qcom,mdss-dsi-pre-off-command-state",
	"qcom,mdss-dsi-off-command-state",
	"qcom,mdss-dsi-post-off-command-state",
	"qcom,mdss-dsi-pre-res-switch-state",
	"qcom,mdss-dsi-res-switch-state",
	"qcom,mdss-dsi-post-res-switch-state",
	"qcom,cmd-to-video-mode-switch-commands-state",
	"qcom,cmd-to-video-mode-post-switch-commands-state",
	"qcom,video-to-cmd-mode-switch-commands-state",
	"qcom,video-to-cmd-mode-post-switch-commands-state",
	"qcom,mdss-dsi-panel-status-command-state",
	"qcom,mdss-dsi-lp1-command-state",
	"qcom,mdss-dsi-lp2-command-state",
	"qcom,mdss-dsi-nolp-command-state",
	"PPS not parsed from DTSI, generated dynamically",
	"ROI not parsed from DTSI, generated dynamically",
	"qcom,mdss-dsi-timing-switch-command-state",
	"qcom,mdss-dsi-post-mode-switch-on-command-state",
	"qcom,mdss-dsi-qsync-on-commands-state",
	"qcom,mdss-dsi-qsync-off-commands-state",
};

static int dsi_panel_get_cmd_pkt_count(const char *data, u32 length, u32 *cnt)
{
	const u32 cmd_set_min_size = 7;
	u32 count = 0;
	u32 packet_length;
	u32 tmp;

	while (length >= cmd_set_min_size) {
		packet_length = cmd_set_min_size;
		tmp = ((data[5] << 8) | (data[6]));
		packet_length += tmp;
		if (packet_length > length) {
			pr_err("format error\n");
			return -EINVAL;
		}
		length -= packet_length;
		data += packet_length;
		count++;
	};

	*cnt = count;
	return 0;
}

static int dsi_panel_create_cmd_packets(const char *data,
					u32 length,
					u32 count,
					struct dsi_cmd_desc *cmd)
{
	int rc = 0;
	int i, j;
	u8 *payload;

	for (i = 0; i < count; i++) {
		u32 size;

		cmd[i].msg.type = data[0];
		cmd[i].last_command = (data[1] == 1 ? true : false);
		cmd[i].msg.channel = data[2];
		cmd[i].msg.flags |= (data[3] == 1 ? MIPI_DSI_MSG_REQ_ACK : 0);
		cmd[i].msg.ctrl = 0;
		cmd[i].post_wait_ms = data[4];
		cmd[i].msg.tx_len = ((data[5] << 8) | (data[6]));

		size = cmd[i].msg.tx_len * sizeof(u8);

		payload = kzalloc(size, GFP_KERNEL);
		if (!payload) {
			rc = -ENOMEM;
			goto error_free_payloads;
		}

		for (j = 0; j < cmd[i].msg.tx_len; j++)
			payload[j] = data[7 + j];

		cmd[i].msg.tx_buf = payload;
		data += (7 + cmd[i].msg.tx_len);
	}

	return rc;
error_free_payloads:
	for (i = i - 1; i >= 0; i--) {
		cmd--;
		kfree(cmd->msg.tx_buf);
	}

	return rc;
}

void dsi_panel_destroy_cmd_packets(struct dsi_panel_cmd_set *set)
{
	u32 i = 0;
	struct dsi_cmd_desc *cmd;

	for (i = 0; i < set->count; i++) {
		cmd = &set->cmds[i];
		kfree(cmd->msg.tx_buf);
	}

	kfree(set->cmds);
}

static int dsi_panel_alloc_cmd_packets(struct dsi_panel_cmd_set *cmd,
					u32 packet_count)
{
	u32 size;

	size = packet_count * sizeof(*cmd->cmds);
	cmd->cmds = kzalloc(size, GFP_KERNEL);
	if (!cmd->cmds)
		return -ENOMEM;

	cmd->count = packet_count;
	return 0;
}

static int dsi_panel_parse_cmd_sets_sub(struct dsi_panel_cmd_set *cmd,
					enum dsi_cmd_set_type type,
					struct dsi_parser_utils *utils)
{
	int rc = 0;
	u32 length = 0;
	const char *data;
	const char *state;
	u32 packet_count = 0;

	data = utils->get_property(utils->data, cmd_set_prop_map[type],
			&length);
	if (!data) {
		pr_debug("%s commands not defined\n", cmd_set_prop_map[type]);
		rc = -ENOTSUPP;
		goto error;
	}

	pr_debug("type=%d, name=%s, length=%d\n", type,
		cmd_set_prop_map[type], length);

	print_hex_dump(KERN_DEBUG, "", DUMP_PREFIX_NONE,
		8, 1, data, length, false);

	rc = dsi_panel_get_cmd_pkt_count(data, length, &packet_count);
	if (rc) {
		pr_err("commands failed, rc=%d\n", rc);
		goto error;
	}
	pr_debug("[%s] packet-count=%d, %d\n", cmd_set_prop_map[type],
		packet_count, length);

	rc = dsi_panel_alloc_cmd_packets(cmd, packet_count);
	if (rc) {
		pr_err("failed to allocate cmd packets, rc=%d\n", rc);
		goto error;
	}

	rc = dsi_panel_create_cmd_packets(data, length, packet_count,
					  cmd->cmds);
	if (rc) {
		pr_err("failed to create cmd packets, rc=%d\n", rc);
		goto error_free_mem;
	}

	state = utils->get_property(utils->data, cmd_set_state_map[type], NULL);
	if (!state || !strcmp(state, "dsi_lp_mode")) {
		cmd->state = DSI_CMD_SET_STATE_LP;
	} else if (!strcmp(state, "dsi_hs_mode")) {
		cmd->state = DSI_CMD_SET_STATE_HS;
	} else {
		pr_err("[%s] command state unrecognized-%s\n",
		       cmd_set_state_map[type], state);
		goto error_free_mem;
	}

	return rc;
error_free_mem:
	kfree(cmd->cmds);
	cmd->cmds = NULL;
error:
	return rc;

}

static int dsi_panel_parse_cmd_sets(
		struct dsi_display_mode_priv_info *priv_info,
		struct dsi_parser_utils *utils)
{
	int rc = 0;
	struct dsi_panel_cmd_set *set;
	u32 i;

	if (!priv_info) {
		pr_err("invalid mode priv info\n");
		return -EINVAL;
	}

	for (i = DSI_CMD_SET_PRE_ON; i < DSI_CMD_SET_MAX; i++) {
		set = &priv_info->cmd_sets[i];
		set->type = i;
		set->count = 0;

		if (i == DSI_CMD_SET_PPS) {
			rc = dsi_panel_alloc_cmd_packets(set, 1);
			if (rc)
				pr_err("failed to allocate cmd set %d, rc = %d\n",
					i, rc);
			set->state = DSI_CMD_SET_STATE_LP;
		} else {
			rc = dsi_panel_parse_cmd_sets_sub(set, i, utils);
			if (rc)
				pr_debug("failed to parse set %d\n", i);
		}
	}

	rc = 0;
	return rc;
}

static int dsi_panel_parse_reset_sequence(struct dsi_panel *panel)
{
	int rc = 0;
	int i;
	u32 length = 0;
	u32 count = 0;
	u32 size = 0;
	u32 *arr_32 = NULL;
	const u32 *arr;
	struct dsi_parser_utils *utils = &panel->utils;
	struct dsi_reset_seq *seq;

	arr = utils->get_property(utils->data,
			"qcom,mdss-dsi-reset-sequence", &length);
	if (!arr) {
		pr_err("[%s] dsi-reset-sequence not found\n", panel->name);
		rc = -EINVAL;
		goto error;
	}
	if (length & 0x1) {
		pr_err("[%s] syntax error for dsi-reset-sequence\n",
		       panel->name);
		rc = -EINVAL;
		goto error;
	}

	pr_err("RESET SEQ LENGTH = %d\n", length);
	length = length / sizeof(u32);

	size = length * sizeof(u32);

	arr_32 = kzalloc(size, GFP_KERNEL);
	if (!arr_32) {
		rc = -ENOMEM;
		goto error;
	}

	rc = utils->read_u32_array(utils->data, "qcom,mdss-dsi-reset-sequence",
					arr_32, length);
	if (rc) {
		pr_err("[%s] cannot read dso-reset-seqience\n", panel->name);
		goto error_free_arr_32;
	}

	count = length / 2;
	size = count * sizeof(*seq);
	seq = kzalloc(size, GFP_KERNEL);
	if (!seq) {
		rc = -ENOMEM;
		goto error_free_arr_32;
	}

	panel->reset_config.sequence = seq;
	panel->reset_config.count = count;

	for (i = 0; i < length; i += 2) {
		seq->level = arr_32[i];
		seq->sleep_ms = arr_32[i + 1];
		seq++;
	}


error_free_arr_32:
	kfree(arr_32);
error:
	return rc;
}

static int dsi_panel_parse_misc_features(struct dsi_panel *panel)
{
	struct dsi_parser_utils *utils = &panel->utils;

	panel->ulps_enabled =
		utils->read_bool(utils->data, "qcom,ulps-enabled");

	pr_info("%s: ulps feature %s\n", __func__,
		(panel->ulps_enabled ? "enabled" : "disabled"));

	panel->ulps_suspend_enabled =
		utils->read_bool(utils->data, "qcom,suspend-ulps-enabled");

	pr_info("%s: ulps during suspend feature %s", __func__,
		(panel->ulps_suspend_enabled ? "enabled" : "disabled"));

	panel->te_using_watchdog_timer = utils->read_bool(utils->data,
					"qcom,mdss-dsi-te-using-wd");

	panel->sync_broadcast_en = utils->read_bool(utils->data,
			"qcom,cmd-sync-wait-broadcast");
	return 0;
}

static int dsi_panel_parse_jitter_config(
				struct dsi_display_mode *mode,
				struct dsi_parser_utils *utils)
{
	int rc;
	struct dsi_display_mode_priv_info *priv_info;
	u32 jitter[DEFAULT_PANEL_JITTER_ARRAY_SIZE] = {0, 0};
	u64 jitter_val = 0;

	priv_info = mode->priv_info;

	rc = utils->read_u32_array(utils->data, "qcom,mdss-dsi-panel-jitter",
				jitter, DEFAULT_PANEL_JITTER_ARRAY_SIZE);
	if (rc) {
		pr_debug("panel jitter not defined rc=%d\n", rc);
	} else {
		jitter_val = jitter[0];
		jitter_val = div_u64(jitter_val, jitter[1]);
	}

	if (rc || !jitter_val || (jitter_val > MAX_PANEL_JITTER)) {
		priv_info->panel_jitter_numer = DEFAULT_PANEL_JITTER_NUMERATOR;
		priv_info->panel_jitter_denom =
					DEFAULT_PANEL_JITTER_DENOMINATOR;
	} else {
		priv_info->panel_jitter_numer = jitter[0];
		priv_info->panel_jitter_denom = jitter[1];
	}

	rc = utils->read_u32(utils->data, "qcom,mdss-dsi-panel-prefill-lines",
				  &priv_info->panel_prefill_lines);
	if (rc) {
		pr_debug("panel prefill lines are not defined rc=%d\n", rc);
		priv_info->panel_prefill_lines = DEFAULT_PANEL_PREFILL_LINES;
	} else if (priv_info->panel_prefill_lines >=
					DSI_V_TOTAL(&mode->timing)) {
		pr_debug("invalid prefill lines config=%d setting to:%d\n",
		priv_info->panel_prefill_lines, DEFAULT_PANEL_PREFILL_LINES);

		priv_info->panel_prefill_lines = DEFAULT_PANEL_PREFILL_LINES;
	}

	return 0;
}

static int dsi_panel_parse_power_cfg(struct dsi_panel *panel)
{
	int rc = 0;

	rc = dsi_pwr_of_get_vreg_data(&panel->utils,
			&panel->power_info,
			"qcom,panel-supply-entries");
	if (rc) {
		pr_err("[%s] failed to parse vregs\n", panel->name);
		goto error;
	}

error:
	return rc;
}

static int dsi_panel_parse_gpios(struct dsi_panel *panel)
{
	int rc = 0;
	const char *data;
	struct dsi_parser_utils *utils = &panel->utils;

	panel->reset_config.reset_gpio = utils->get_named_gpio(utils->data,
					      "qcom,platform-reset-gpio", 0);
	if (!gpio_is_valid(panel->reset_config.reset_gpio)) {
		pr_err("[%s] failed get reset gpio, rc=%d\n", panel->name, rc);
		rc = -EINVAL;
		goto error;
	}

	panel->reset_config.disp_en_gpio = utils->get_named_gpio(utils->data,
						"qcom,5v-boost-gpio",
						0);
	if (!gpio_is_valid(panel->reset_config.disp_en_gpio)) {
		pr_debug("[%s] 5v-boot-gpio is not set, rc=%d\n",
			 panel->name, rc);
		panel->reset_config.disp_en_gpio =
				utils->get_named_gpio(utils->data,
					"qcom,platform-en-gpio", 0);
		if (!gpio_is_valid(panel->reset_config.disp_en_gpio)) {
			pr_debug("[%s] platform-en-gpio is not set, rc=%d\n",
				 panel->name, rc);
		}
	}

	panel->reset_config.lcd_mode_sel_gpio = utils->get_named_gpio(
		utils->data, "qcom,panel-mode-gpio", 0);
	if (!gpio_is_valid(panel->reset_config.lcd_mode_sel_gpio))
		pr_debug("%s:%d mode gpio not specified\n", __func__, __LINE__);

	pr_err("mode gpio=%d\n", panel->reset_config.lcd_mode_sel_gpio);

	data = utils->get_property(utils->data,
		"qcom,mdss-dsi-mode-sel-gpio-state", NULL);
	if (data) {
		if (!strcmp(data, "single_port"))
			panel->reset_config.mode_sel_state =
				MODE_SEL_SINGLE_PORT;
		else if (!strcmp(data, "dual_port"))
			panel->reset_config.mode_sel_state =
				MODE_SEL_DUAL_PORT;
		else if (!strcmp(data, "high"))
			panel->reset_config.mode_sel_state =
				MODE_GPIO_HIGH;
		else if (!strcmp(data, "low"))
			panel->reset_config.mode_sel_state =
				MODE_GPIO_LOW;
	} else {
		/* Set default mode as SPLIT mode */
		panel->reset_config.mode_sel_state = MODE_SEL_DUAL_PORT;
	}

	/* TODO:  release memory */
	rc = dsi_panel_parse_reset_sequence(panel);
	if (rc) {
		pr_err("[%s] failed to parse reset sequence, rc=%d\n",
		       panel->name, rc);
		goto error;
	}

error:
	return rc;
}

static int dsi_panel_parse_bl_pwm_config(struct dsi_panel *panel)
{
	int rc = 0;
	u32 val;
	struct dsi_backlight_config *config = &panel->bl_config;
	struct dsi_parser_utils *utils = &panel->utils;

	rc = utils->read_u32(utils->data, "qcom,dsi-bl-pmic-bank-select",
				  &val);
	if (rc) {
		pr_err("bl-pmic-bank-select is not defined, rc=%d\n", rc);
		goto error;
	}
	config->pwm_pmic_bank = val;

	rc = utils->read_u32(utils->data, "qcom,dsi-bl-pmic-pwm-frequency",
				  &val);
	if (rc) {
		pr_err("bl-pmic-bank-select is not defined, rc=%d\n", rc);
		goto error;
	}
	config->pwm_period_usecs = val;

	config->pwm_pmi_control = utils->read_bool(utils->data,
						"qcom,mdss-dsi-bl-pwm-pmi");

	config->pwm_gpio = utils->get_named_gpio(utils->data,
					     "qcom,mdss-dsi-pwm-gpio",
					     0);
	if (!gpio_is_valid(config->pwm_gpio)) {
		pr_err("pwm gpio is invalid\n");
		rc = -EINVAL;
		goto error;
	}

error:
	return rc;
}

static int dsi_panel_parse_bl_config(struct dsi_panel *panel)
{
	int rc = 0;
	u32 val = 0;
	const char *bl_type;
	struct dsi_parser_utils *utils = &panel->utils;

	bl_type = utils->get_property(utils->data,
				  "qcom,mdss-dsi-bl-pmic-control-type",
				  NULL);
	if (!bl_type) {
		panel->bl_config.type = DSI_BACKLIGHT_UNKNOWN;
	} else if (!strcmp(bl_type, "bl_ctrl_pwm")) {
		panel->bl_config.type = DSI_BACKLIGHT_PWM;
	} else if (!strcmp(bl_type, "bl_ctrl_wled")) {
		panel->bl_config.type = DSI_BACKLIGHT_WLED;
	} else if (!strcmp(bl_type, "bl_ctrl_dcs")) {
		panel->bl_config.type = DSI_BACKLIGHT_DCS;
	} else {
		pr_debug("[%s] bl-pmic-control-type unknown-%s\n",
			 panel->name, bl_type);
		panel->bl_config.type = DSI_BACKLIGHT_UNKNOWN;
	}

	panel->bl_config.bl_scale = MAX_BL_SCALE_LEVEL;
	panel->bl_config.bl_scale_ad = MAX_AD_BL_SCALE_LEVEL;

	rc = utils->read_u32(utils->data, "qcom,mdss-dsi-bl-min-level", &val);
	if (rc) {
		pr_debug("[%s] bl-min-level unspecified, defaulting to zero\n",
			 panel->name);
		panel->bl_config.bl_min_level = 0;
	} else {
		panel->bl_config.bl_min_level = val;
	}

	rc = utils->read_u32(utils->data, "qcom,mdss-dsi-bl-max-level", &val);
	if (rc) {
		pr_debug("[%s] bl-max-level unspecified, defaulting to max level\n",
			 panel->name);
		panel->bl_config.bl_max_level = MAX_BL_LEVEL;
	} else {
		panel->bl_config.bl_max_level = val;
	}

	rc = utils->read_u32(utils->data, "qcom,mdss-brightness-max-level",
		&val);
	if (rc) {
		pr_debug("[%s] brigheness-max-level unspecified, defaulting to 255\n",
			 panel->name);
		panel->bl_config.brightness_max_level = 255;
	} else {
		panel->bl_config.brightness_max_level = val;
	}

	if (panel->bl_config.type == DSI_BACKLIGHT_PWM) {
		rc = dsi_panel_parse_bl_pwm_config(panel);
		if (rc) {
			pr_err("[%s] failed to parse pwm config, rc=%d\n",
			       panel->name, rc);
			goto error;
		}
	}

	panel->bl_config.en_gpio = utils->get_named_gpio(utils->data,
					      "qcom,platform-bklight-en-gpio",
					      0);
	if (!gpio_is_valid(panel->bl_config.en_gpio)) {
		pr_debug("[%s] failed get bklt gpio, rc=%d\n", panel->name, rc);
		rc = 0;
		goto error;
	}

error:
	return rc;
}

void dsi_dsc_pclk_param_calc(struct msm_display_dsc_info *dsc, int intf_width)
{
	int slice_per_pkt, slice_per_intf;
	int bytes_in_slice, total_bytes_per_intf;

	if (!dsc || !dsc->slice_width || !dsc->slice_per_pkt ||
	    (intf_width < dsc->slice_width)) {
		pr_err("invalid input, intf_width=%d slice_width=%d\n",
			intf_width, dsc ? dsc->slice_width : -1);
		return;
	}

	slice_per_pkt = dsc->slice_per_pkt;
	slice_per_intf = DIV_ROUND_UP(intf_width, dsc->slice_width);

	/*
	 * If slice_per_pkt is greater than slice_per_intf then default to 1.
	 * This can happen during partial update.
	 */
	if (slice_per_pkt > slice_per_intf)
		slice_per_pkt = 1;

	bytes_in_slice = DIV_ROUND_UP(dsc->slice_width * dsc->bpp, 8);
	total_bytes_per_intf = bytes_in_slice * slice_per_intf;

	dsc->eol_byte_num = total_bytes_per_intf % 3;
	dsc->pclk_per_line =  DIV_ROUND_UP(total_bytes_per_intf, 3);
	dsc->bytes_in_slice = bytes_in_slice;
	dsc->bytes_per_pkt = bytes_in_slice * slice_per_pkt;
	dsc->pkt_per_line = slice_per_intf / slice_per_pkt;
}


int dsi_dsc_populate_static_param(struct msm_display_dsc_info *dsc)
{
	int bpp, bpc;
	int mux_words_size;
	int groups_per_line, groups_total;
	int min_rate_buffer_size;
	int hrd_delay;
	int pre_num_extra_mux_bits, num_extra_mux_bits;
	int slice_bits;
	int target_bpp_x16;
	int data;
	int final_value, final_scale;
	int ratio_index;

	dsc->version = 0x11;
	dsc->scr_rev = 0;
	dsc->rc_model_size = 8192;
	if (dsc->version == 0x11 && dsc->scr_rev == 0x1)
		dsc->first_line_bpg_offset = 15;
	else
		dsc->first_line_bpg_offset = 12;

	dsc->edge_factor = 6;
	dsc->tgt_offset_hi = 3;
	dsc->tgt_offset_lo = 3;
	dsc->enable_422 = 0;
	dsc->convert_rgb = 1;
	dsc->vbr_enable = 0;

	dsc->buf_thresh = dsi_dsc_rc_buf_thresh;

	bpp = dsc->bpp;
	bpc = dsc->bpc;

	if (bpc == 12)
		ratio_index = DSC_12BPC_8BPP;
	else if (bpc == 10)
		ratio_index = DSC_10BPC_8BPP;
	else
		ratio_index = DSC_8BPC_8BPP;

	if (dsc->version == 0x11 && dsc->scr_rev == 0x1) {
		dsc->range_min_qp =
			dsi_dsc_rc_range_min_qp_1_1_scr1[ratio_index];
		dsc->range_max_qp =
			dsi_dsc_rc_range_max_qp_1_1_scr1[ratio_index];
	} else {
		dsc->range_min_qp = dsi_dsc_rc_range_min_qp_1_1[ratio_index];
		dsc->range_max_qp = dsi_dsc_rc_range_max_qp_1_1[ratio_index];
	}
	dsc->range_bpg_offset = dsi_dsc_rc_range_bpg_offset;

	if (bpp == 8)
		dsc->initial_offset = 6144;
	else
		dsc->initial_offset = 2048;	/* bpp = 12 */

	if (bpc == 12)
		mux_words_size = 64;
	else
		mux_words_size = 48;		/* bpc == 8/10 */

	if (bpc == 8) {
		dsc->line_buf_depth = 9;
		dsc->input_10_bits = 0;
		dsc->min_qp_flatness = 3;
		dsc->max_qp_flatness = 12;
		dsc->quant_incr_limit0 = 11;
		dsc->quant_incr_limit1 = 11;
	} else if (bpc == 10) { /* 10bpc */
		dsc->line_buf_depth = 11;
		dsc->input_10_bits = 1;
		dsc->min_qp_flatness = 7;
		dsc->max_qp_flatness = 16;
		dsc->quant_incr_limit0 = 15;
		dsc->quant_incr_limit1 = 15;
	} else { /* 12 bpc */
		dsc->line_buf_depth = 9;
		dsc->input_10_bits = 0;
		dsc->min_qp_flatness = 11;
		dsc->max_qp_flatness = 20;
		dsc->quant_incr_limit0 = 19;
		dsc->quant_incr_limit1 = 19;
	}

	dsc->slice_last_group_size = 3 - (dsc->slice_width % 3);

	dsc->det_thresh_flatness = 7 + 2*(bpc - 8);

	dsc->initial_xmit_delay = dsc->rc_model_size / (2 * bpp);

	groups_per_line = DIV_ROUND_UP(dsc->slice_width, 3);

	dsc->chunk_size = dsc->slice_width * bpp / 8;
	if ((dsc->slice_width * bpp) % 8)
		dsc->chunk_size++;

	/* rbs-min */
	min_rate_buffer_size =  dsc->rc_model_size - dsc->initial_offset +
			dsc->initial_xmit_delay * bpp +
			groups_per_line * dsc->first_line_bpg_offset;

	hrd_delay = DIV_ROUND_UP(min_rate_buffer_size, bpp);

	dsc->initial_dec_delay = hrd_delay - dsc->initial_xmit_delay;

	dsc->initial_scale_value = 8 * dsc->rc_model_size /
			(dsc->rc_model_size - dsc->initial_offset);

	slice_bits = 8 * dsc->chunk_size * dsc->slice_height;

	groups_total = groups_per_line * dsc->slice_height;

	data = dsc->first_line_bpg_offset * 2048;

	dsc->nfl_bpg_offset = DIV_ROUND_UP(data, (dsc->slice_height - 1));

	pre_num_extra_mux_bits = 3 * (mux_words_size + (4 * bpc + 4) - 2);

	num_extra_mux_bits = pre_num_extra_mux_bits - (mux_words_size -
		((slice_bits - pre_num_extra_mux_bits) % mux_words_size));

	data = 2048 * (dsc->rc_model_size - dsc->initial_offset
		+ num_extra_mux_bits);
	dsc->slice_bpg_offset = DIV_ROUND_UP(data, groups_total);

	/* bpp * 16 + 0.5 */
	data = bpp * 16;
	data *= 2;
	data++;
	data /= 2;
	target_bpp_x16 = data;

	data = (dsc->initial_xmit_delay * target_bpp_x16) / 16;
	final_value =  dsc->rc_model_size - data + num_extra_mux_bits;

	final_scale = 8 * dsc->rc_model_size /
		(dsc->rc_model_size - final_value);

	dsc->final_offset = final_value;

	data = (final_scale - 9) * (dsc->nfl_bpg_offset +
		dsc->slice_bpg_offset);
	dsc->scale_increment_interval = (2048 * dsc->final_offset) / data;

	dsc->scale_decrement_interval = groups_per_line /
		(dsc->initial_scale_value - 8);

	return 0;
}


static int dsi_panel_parse_phy_timing(struct dsi_display_mode *mode,
				struct dsi_parser_utils *utils)
{
	const char *data;
	u32 len, i;
	int rc = 0;
	struct dsi_display_mode_priv_info *priv_info;

	priv_info = mode->priv_info;

	data = utils->get_property(utils->data,
			"qcom,mdss-dsi-panel-phy-timings", &len);
	if (!data) {
		pr_debug("Unable to read Phy timing settings");
	} else {
		priv_info->phy_timing_val =
			kzalloc((sizeof(u32) * len), GFP_KERNEL);
		if (!priv_info->phy_timing_val)
			return -EINVAL;

		for (i = 0; i < len; i++)
			priv_info->phy_timing_val[i] = data[i];

		priv_info->phy_timing_len = len;
	};

	mode->pixel_clk_khz = (mode->timing.h_active *
			DSI_V_TOTAL(&mode->timing) *
			mode->timing.refresh_rate) / 1000;
	return rc;
}

static int dsi_panel_parse_dsc_params(struct dsi_display_mode *mode,
				struct dsi_parser_utils *utils)
{
	u32 data;
	int rc = -EINVAL;
	int intf_width;
	const char *compression;
	struct dsi_display_mode_priv_info *priv_info;

	if (!mode || !mode->priv_info)
		return -EINVAL;

	priv_info = mode->priv_info;

	priv_info->dsc_enabled = false;
	compression = utils->get_property(utils->data,
			"qcom,compression-mode", NULL);
	if (compression && !strcmp(compression, "dsc"))
		priv_info->dsc_enabled = true;

	if (!priv_info->dsc_enabled) {
		pr_debug("dsc compression is not enabled for the mode");
		return 0;
	}

	rc = utils->read_u32(utils->data, "qcom,mdss-dsc-slice-height", &data);
	if (rc) {
		pr_err("failed to parse qcom,mdss-dsc-slice-height\n");
		goto error;
	}
	priv_info->dsc.slice_height = data;

	rc = utils->read_u32(utils->data, "qcom,mdss-dsc-slice-width", &data);
	if (rc) {
		pr_err("failed to parse qcom,mdss-dsc-slice-width\n");
		goto error;
	}
	priv_info->dsc.slice_width = data;

	intf_width = mode->timing.h_active;
	if (intf_width % priv_info->dsc.slice_width) {
		pr_err("invalid slice width for the intf width:%d slice width:%d\n",
			intf_width, priv_info->dsc.slice_width);
		rc = -EINVAL;
		goto error;
	}

	priv_info->dsc.pic_width = mode->timing.h_active;
	priv_info->dsc.pic_height = mode->timing.v_active;

	rc = utils->read_u32(utils->data, "qcom,mdss-dsc-slice-per-pkt",
			&data);
	if (rc) {
		pr_err("failed to parse qcom,mdss-dsc-slice-per-pkt\n");
		goto error;
	}
	priv_info->dsc.slice_per_pkt = data;

	rc = utils->read_u32(utils->data, "qcom,mdss-dsc-bit-per-component",
		&data);
	if (rc) {
		pr_err("failed to parse qcom,mdss-dsc-bit-per-component\n");
		goto error;
	}
	priv_info->dsc.bpc = data;

	rc = utils->read_u32(utils->data, "qcom,mdss-dsc-bit-per-pixel",
			&data);
	if (rc) {
		pr_err("failed to parse qcom,mdss-dsc-bit-per-pixel\n");
		goto error;
	}
	priv_info->dsc.bpp = data;

	priv_info->dsc.block_pred_enable = utils->read_bool(utils->data,
		"qcom,mdss-dsc-block-prediction-enable");

	priv_info->dsc.full_frame_slices = DIV_ROUND_UP(intf_width,
		priv_info->dsc.slice_width);

	dsi_dsc_populate_static_param(&priv_info->dsc);
	dsi_dsc_pclk_param_calc(&priv_info->dsc, intf_width);

error:
	return rc;
}

static int dsi_panel_parse_hdr_config(struct dsi_panel *panel)
{
	int rc = 0;
	struct drm_panel_hdr_properties *hdr_prop;
	struct dsi_parser_utils *utils = &panel->utils;

	hdr_prop = &panel->hdr_props;
	hdr_prop->hdr_enabled = utils->read_bool(utils->data,
		"qcom,mdss-dsi-panel-hdr-enabled");

	if (hdr_prop->hdr_enabled) {
		rc = utils->read_u32_array(utils->data,
				"qcom,mdss-dsi-panel-hdr-color-primaries",
				hdr_prop->display_primaries,
				DISPLAY_PRIMARIES_MAX);
		if (rc) {
			pr_err("%s:%d, Unable to read color primaries,rc:%u",
					__func__, __LINE__, rc);
			hdr_prop->hdr_enabled = false;
			return rc;
		}

		rc = utils->read_u32(utils->data,
			"qcom,mdss-dsi-panel-peak-brightness",
			&(hdr_prop->peak_brightness));
		if (rc) {
			pr_err("%s:%d, Unable to read hdr brightness, rc:%u",
				__func__, __LINE__, rc);
			hdr_prop->hdr_enabled = false;
			return rc;
		}

		rc = utils->read_u32(utils->data,
			"qcom,mdss-dsi-panel-blackness-level",
			&(hdr_prop->blackness_level));
		if (rc) {
			pr_err("%s:%d, Unable to read hdr brightness, rc:%u",
				__func__, __LINE__, rc);
			hdr_prop->hdr_enabled = false;
			return rc;
		}
	}
	return 0;
}

static int dsi_panel_parse_topology(
		struct dsi_display_mode_priv_info *priv_info,
		struct dsi_parser_utils *utils,
		int topology_override)
{
	struct msm_display_topology *topology;
	u32 top_count, top_sel, *array = NULL;
	int i, len = 0;
	int rc = -EINVAL;

	len = utils->count_u32_elems(utils->data, "qcom,display-topology");
	if (len <= 0 || len % TOPOLOGY_SET_LEN ||
			len > (TOPOLOGY_SET_LEN * MAX_TOPOLOGY)) {
		pr_err("invalid topology list for the panel, rc = %d\n", rc);
		return rc;
	}

	top_count = len / TOPOLOGY_SET_LEN;

	array = kcalloc(len, sizeof(u32), GFP_KERNEL);
	if (!array)
		return -ENOMEM;

	rc = utils->read_u32_array(utils->data,
			"qcom,display-topology", array, len);
	if (rc) {
		pr_err("unable to read the display topologies, rc = %d\n", rc);
		goto read_fail;
	}

	topology = kcalloc(top_count, sizeof(*topology), GFP_KERNEL);
	if (!topology) {
		rc = -ENOMEM;
		goto read_fail;
	}

	for (i = 0; i < top_count; i++) {
		struct msm_display_topology *top = &topology[i];

		top->num_lm = array[i * TOPOLOGY_SET_LEN];
		top->num_enc = array[i * TOPOLOGY_SET_LEN + 1];
		top->num_intf = array[i * TOPOLOGY_SET_LEN + 2];
	};

	if (topology_override >= 0 && topology_override < top_count) {
		pr_info("override topology: cfg:%d lm:%d comp_enc:%d intf:%d\n",
			topology_override,
			topology[topology_override].num_lm,
			topology[topology_override].num_enc,
			topology[topology_override].num_intf);
		top_sel = topology_override;
		goto parse_done;
	}

	rc = utils->read_u32(utils->data,
			"qcom,default-topology-index", &top_sel);
	if (rc) {
		pr_err("no default topology selected, rc = %d\n", rc);
		goto parse_fail;
	}

	if (top_sel >= top_count) {
		rc = -EINVAL;
		pr_err("default topology is specified is not valid, rc = %d\n",
			rc);
		goto parse_fail;
	}

	pr_info("default topology: lm: %d comp_enc:%d intf: %d\n",
		topology[top_sel].num_lm,
		topology[top_sel].num_enc,
		topology[top_sel].num_intf);

parse_done:
	memcpy(&priv_info->topology, &topology[top_sel],
		sizeof(struct msm_display_topology));
parse_fail:
	kfree(topology);
read_fail:
	kfree(array);

	return rc;
}

static int dsi_panel_parse_roi_alignment(struct dsi_parser_utils *utils,
					 struct msm_roi_alignment *align)
{
	int len = 0, rc = 0;
	u32 value[6];
	struct property *data;

	if (!align)
		return -EINVAL;

	memset(align, 0, sizeof(*align));

	data = utils->find_property(utils->data,
			"qcom,panel-roi-alignment", &len);
	len /= sizeof(u32);
	if (!data) {
		pr_err("panel roi alignment not found\n");
		rc = -EINVAL;
	} else if (len != 6) {
		pr_err("incorrect roi alignment len %d\n", len);
		rc = -EINVAL;
	} else {
		rc = utils->read_u32_array(utils->data,
				"qcom,panel-roi-alignment", value, len);
		if (rc)
			pr_debug("error reading panel roi alignment values\n");
		else {
			align->xstart_pix_align = value[0];
			align->ystart_pix_align = value[1];
			align->width_pix_align = value[2];
			align->height_pix_align = value[3];
			align->min_width = value[4];
			align->min_height = value[5];
		}

		pr_info("roi alignment: [%d, %d, %d, %d, %d, %d]\n",
			align->xstart_pix_align,
			align->width_pix_align,
			align->ystart_pix_align,
			align->height_pix_align,
			align->min_width,
			align->min_height);
	}

	return rc;
}

static int dsi_panel_parse_partial_update_caps(struct dsi_display_mode *mode,
				struct dsi_parser_utils *utils)
{
	struct msm_roi_caps *roi_caps = NULL;
	const char *data;
	int rc = 0;

	if (!mode || !mode->priv_info) {
		pr_err("invalid arguments\n");
		return -EINVAL;
	}

	roi_caps = &mode->priv_info->roi_caps;

	memset(roi_caps, 0, sizeof(*roi_caps));

	data = utils->get_property(utils->data,
		"qcom,partial-update-enabled", NULL);
	if (data) {
		if (!strcmp(data, "dual_roi"))
			roi_caps->num_roi = 2;
		else if (!strcmp(data, "single_roi"))
			roi_caps->num_roi = 1;
		else {
			pr_info(
			"invalid value for qcom,partial-update-enabled: %s\n",
			data);
			return 0;
		}
	} else {
		pr_info("partial update disabled as the property is not set\n");
		return 0;
	}

	roi_caps->merge_rois = utils->read_bool(utils->data,
			"qcom,partial-update-roi-merge");

	roi_caps->enabled = roi_caps->num_roi > 0;

	pr_info("partial update num_rois=%d enabled=%d\n", roi_caps->num_roi,
			roi_caps->enabled);

	if (roi_caps->enabled)
		rc = dsi_panel_parse_roi_alignment(utils,
				&roi_caps->align);

	if (rc)
		memset(roi_caps, 0, sizeof(*roi_caps));

	return rc;
}

static int dsi_panel_parse_dms_info(struct dsi_panel *panel)
{
	int dms_enabled;
	const char *data;
	struct dsi_parser_utils *utils = &panel->utils;

	panel->dms_mode = DSI_DMS_MODE_DISABLED;
	dms_enabled = utils->read_bool(utils->data,
		"qcom,dynamic-mode-switch-enabled");
	if (!dms_enabled)
		return 0;

	data = utils->get_property(utils->data,
			"qcom,dynamic-mode-switch-type", NULL);
	if (data && !strcmp(data, "dynamic-resolution-switch-immediate")) {
		panel->dms_mode = DSI_DMS_MODE_RES_SWITCH_IMMEDIATE;
	} else {
		pr_err("[%s] unsupported dynamic switch mode: %s\n",
							panel->name, data);
		return -EINVAL;
	}

	return 0;
};

/*
 * The length of all the valid values to be checked should not be greater
 * than the length of returned data from read command.
 */
static bool
dsi_panel_parse_esd_check_valid_params(struct dsi_panel *panel, u32 count)
{
	int i;
	struct drm_panel_esd_config *config = &panel->esd_config;

	for (i = 0; i < count; ++i) {
		if (config->status_valid_params[i] >
				config->status_cmds_rlen[i]) {
			pr_debug("ignore valid params\n");
			return false;
		}
	}

	return true;
}

static bool dsi_panel_parse_esd_status_len(struct dsi_parser_utils *utils,
	char *prop_key, u32 **target, u32 cmd_cnt)
{
	int tmp;

	if (!utils->find_property(utils->data, prop_key, &tmp))
		return false;

	tmp /= sizeof(u32);
	if (tmp != cmd_cnt) {
		pr_err("request property(%d) do not match cmd count(%d)\n",
				tmp, cmd_cnt);
		return false;
	}

	*target = kcalloc(tmp, sizeof(u32), GFP_KERNEL);
	if (IS_ERR_OR_NULL(*target)) {
		pr_err("Error allocating memory for property\n");
		return false;
	}

	if (utils->read_u32_array(utils->data, prop_key, *target, tmp)) {
		pr_err("cannot get values from dts\n");
		kfree(*target);
		*target = NULL;
		return false;
	}

	return true;
}

static void dsi_panel_esd_config_deinit(struct drm_panel_esd_config *esd_config)
{
	kfree(esd_config->status_buf);
	kfree(esd_config->return_buf);
	kfree(esd_config->status_value);
	kfree(esd_config->status_valid_params);
	kfree(esd_config->status_cmds_rlen);
	kfree(esd_config->status_cmd.cmds);
}

<<<<<<< HEAD
static int dsi_panel_parse_esd_config(struct dsi_panel *panel)
=======
int dsi_panel_parse_esd_reg_read_configs(struct dsi_panel *panel)
>>>>>>> d8914c3a
{
	struct drm_panel_esd_config *esd_config;
	int rc = 0;
	u32 tmp;
	u32 i, status_len, *lenp;
	struct property *data;
<<<<<<< HEAD
	const char *string;
	struct drm_panel_esd_config *esd_config;
	struct dsi_parser_utils *utils = &panel->utils;
	u8 *esd_mode = NULL;

	esd_config = &panel->esd_config;
	esd_config->status_mode = ESD_MODE_MAX;
	esd_config->esd_enabled = utils->read_bool(utils->data,
					"qcom,esd-check-enabled");

	if (!esd_config->esd_enabled)
		return 0;

	rc = utils->read_string(utils->data,
			"qcom,mdss-dsi-panel-status-check-mode", &string);
	if (!rc) {
		if (!strcmp(string, "bta_check")) {
			esd_config->status_mode = ESD_MODE_SW_BTA;
		} else if (!strcmp(string, "reg_read")) {
			esd_config->status_mode = ESD_MODE_REG_READ;
		} else if (!strcmp(string, "te_signal_check")) {
			if (panel->panel_mode == DSI_OP_CMD_MODE) {
				esd_config->status_mode = ESD_MODE_PANEL_TE;
			} else {
				pr_err("TE-ESD not valid for video mode\n");
				rc = -EINVAL;
				goto error;
			}
		} else {
			pr_err("No valid panel-status-check-mode string\n");
			rc = -EINVAL;
			goto error;
		}
	} else {
		pr_debug("status check method not defined!\n");
		rc = -EINVAL;
		goto error;
=======
	struct dsi_parser_utils *utils = &panel->utils;

	if (!panel) {
		pr_err("Invalid Params\n");
		return -EINVAL;
>>>>>>> d8914c3a
	}

	esd_config = &panel->esd_config;
	if (!esd_config)
		return -EINVAL;

	dsi_panel_parse_cmd_sets_sub(&esd_config->status_cmd,
				DSI_CMD_SET_PANEL_STATUS, utils);
	if (!esd_config->status_cmd.count) {
		pr_err("panel status command parsing failed\n");
		rc = -EINVAL;
		goto error;
	}

	if (!dsi_panel_parse_esd_status_len(utils,
		"qcom,mdss-dsi-panel-status-read-length",
			&panel->esd_config.status_cmds_rlen,
				esd_config->status_cmd.count)) {
		pr_err("Invalid status read length\n");
		rc = -EINVAL;
		goto error1;
	}

	if (dsi_panel_parse_esd_status_len(utils,
		"qcom,mdss-dsi-panel-status-valid-params",
			&panel->esd_config.status_valid_params,
				esd_config->status_cmd.count)) {
		if (!dsi_panel_parse_esd_check_valid_params(panel,
					esd_config->status_cmd.count)) {
			rc = -EINVAL;
			goto error2;
		}
	}

	status_len = 0;
	lenp = esd_config->status_valid_params ?: esd_config->status_cmds_rlen;
	for (i = 0; i < esd_config->status_cmd.count; ++i)
		status_len += lenp[i];

	if (!status_len) {
		rc = -EINVAL;
		goto error2;
	}

	/*
	 * Some panel may need multiple read commands to properly
	 * check panel status. Do a sanity check for proper status
	 * value which will be compared with the value read by dsi
	 * controller during ESD check. Also check if multiple read
	 * commands are there then, there should be corresponding
	 * status check values for each read command.
	 */
	data = utils->find_property(utils->data,
			"qcom,mdss-dsi-panel-status-value", &tmp);
	tmp /= sizeof(u32);
	if (!IS_ERR_OR_NULL(data) && tmp != 0 && (tmp % status_len) == 0) {
		esd_config->groups = tmp / status_len;
	} else {
		pr_err("error parse panel-status-value\n");
		rc = -EINVAL;
		goto error2;
	}

	esd_config->status_value =
		kzalloc(sizeof(u32) * status_len * esd_config->groups,
			GFP_KERNEL);
	if (!esd_config->status_value) {
		rc = -ENOMEM;
		goto error2;
	}

	esd_config->return_buf = kcalloc(status_len * esd_config->groups,
			sizeof(unsigned char), GFP_KERNEL);
	if (!esd_config->return_buf) {
		rc = -ENOMEM;
		goto error3;
	}

	esd_config->status_buf = kzalloc(SZ_4K, GFP_KERNEL);
	if (!esd_config->status_buf) {
		rc = -ENOMEM;
		goto error4;
	}

	rc = utils->read_u32_array(utils->data,
		"qcom,mdss-dsi-panel-status-value",
		esd_config->status_value, esd_config->groups * status_len);
	if (rc) {
		pr_debug("error reading panel status values\n");
		memset(esd_config->status_value, 0,
				esd_config->groups * status_len);
	}

	return 0;

error4:
	kfree(esd_config->return_buf);
error3:
	kfree(esd_config->status_value);
error2:
	kfree(esd_config->status_valid_params);
	kfree(esd_config->status_cmds_rlen);
error1:
	kfree(esd_config->status_cmd.cmds);
error:
	return rc;
}

static int dsi_panel_parse_esd_config(struct dsi_panel *panel)
{
	int rc = 0;
	const char *string;
	struct drm_panel_esd_config *esd_config;
	struct dsi_parser_utils *utils = &panel->utils;
	u8 *esd_mode = NULL;

	esd_config = &panel->esd_config;
	esd_config->status_mode = ESD_MODE_MAX;
	esd_config->esd_enabled = utils->read_bool(utils->data,
		"qcom,esd-check-enabled");

	if (!esd_config->esd_enabled)
		return 0;

	rc = utils->read_string(utils->data,
			"qcom,mdss-dsi-panel-status-check-mode", &string);
	if (!rc) {
		if (!strcmp(string, "bta_check")) {
			esd_config->status_mode = ESD_MODE_SW_BTA;
		} else if (!strcmp(string, "reg_read")) {
			esd_config->status_mode = ESD_MODE_REG_READ;
		} else if (!strcmp(string, "te_signal_check")) {
			if (panel->panel_mode == DSI_OP_CMD_MODE) {
				esd_config->status_mode = ESD_MODE_PANEL_TE;
			} else {
				pr_err("TE-ESD not valid for video mode\n");
				rc = -EINVAL;
				goto error;
			}
		} else {
			pr_err("No valid panel-status-check-mode string\n");
			rc = -EINVAL;
			goto error;
		}
	} else {
		pr_debug("status check method not defined!\n");
		rc = -EINVAL;
		goto error;
	}

	if (panel->esd_config.status_mode == ESD_MODE_REG_READ) {
		rc = dsi_panel_parse_esd_reg_read_configs(panel);
		if (rc) {
			pr_err("failed to parse esd reg read mode params, rc=%d\n",
						rc);
			goto error;
		}
		esd_mode = "register_read";
	} else if (panel->esd_config.status_mode == ESD_MODE_SW_BTA) {
		esd_mode = "bta_trigger";
	} else if (panel->esd_config.status_mode ==  ESD_MODE_PANEL_TE) {
		esd_mode = "te_check";
	}

	pr_info("ESD enabled with mode: %s\n", esd_mode);

	return 0;

error:
	panel->esd_config.esd_enabled = false;
	return rc;
}

static void dsi_panel_update_util(struct dsi_panel *panel,
				  struct device_node *parser_node)
{
	struct dsi_parser_utils *utils = &panel->utils;

	if (parser_node) {
		*utils = *dsi_parser_get_parser_utils();
		utils->data = parser_node;

		pr_debug("switching to parser APIs\n");

		goto end;
	}

	*utils = *dsi_parser_get_of_utils();
	utils->data = panel->panel_of_node;
end:
	utils->node = panel->panel_of_node;
}

struct dsi_panel *dsi_panel_get(struct device *parent,
				struct device_node *of_node,
				struct device_node *parser_node,
				struct dentry *root,
				int topology_override)
{
	struct dsi_panel *panel;
	struct dsi_parser_utils *utils;
	int rc = 0;

	panel = kzalloc(sizeof(*panel), GFP_KERNEL);
	if (!panel)
		return ERR_PTR(-ENOMEM);

	panel->panel_of_node = of_node;
	panel->parent = parent;
	panel->root = root;

	dsi_panel_update_util(panel, parser_node);
	utils = &panel->utils;

	panel->name = utils->get_property(utils->data,
				"qcom,mdss-dsi-panel-name", NULL);
	if (!panel->name)
		panel->name = DSI_PANEL_DEFAULT_LABEL;

	rc = dsi_panel_parse_host_config(panel);
	if (rc) {
		pr_err("failed to parse host configuration, rc=%d\n", rc);
		goto error;
	}

	rc = dsi_panel_parse_panel_mode(panel);
	if (rc) {
		pr_err("failed to parse panel mode configuration, rc=%d\n", rc);
		goto error;
	}

	rc = dsi_panel_parse_dfps_caps(panel);
	if (rc)
		pr_err("failed to parse dfps configuration, rc=%d\n", rc);

<<<<<<< HEAD
=======
	if (!(panel->dfps_caps.dfps_support)) {
		/* qsync and dfps are mutually exclusive features */
		rc = dsi_panel_parse_qsync_caps(panel, of_node);
		if (rc)
			pr_err("failed to parse qsync features, rc=%d\n", rc);
	}

>>>>>>> d8914c3a
	rc = dsi_panel_parse_phy_props(panel);
	if (rc) {
		pr_err("failed to parse panel physical dimension, rc=%d\n", rc);
		goto error;
	}

	rc = dsi_panel_parse_power_cfg(panel);
	if (rc)
		pr_err("failed to parse power config, rc=%d\n", rc);

	rc = dsi_panel_parse_gpios(panel);
	if (rc)
		pr_err("failed to parse panel gpios, rc=%d\n", rc);

	rc = dsi_panel_parse_bl_config(panel);
	if (rc)
		pr_err("failed to parse backlight config, rc=%d\n", rc);


	rc = dsi_panel_parse_misc_features(panel);
	if (rc)
		pr_err("failed to parse misc features, rc=%d\n", rc);

	rc = dsi_panel_parse_hdr_config(panel);
	if (rc)
		pr_err("failed to parse hdr config, rc=%d\n", rc);

	rc = dsi_panel_get_mode_count(panel);
	if (rc) {
		pr_err("failed to get mode count, rc=%d\n", rc);
		goto error;
	}

	rc = dsi_panel_parse_dms_info(panel);
	if (rc)
		pr_debug("failed to get dms info, rc=%d\n", rc);

	rc = dsi_panel_parse_esd_config(panel);
	if (rc)
		pr_debug("failed to parse esd config, rc=%d\n", rc);

	drm_panel_init(&panel->drm_panel);
	mutex_init(&panel->panel_lock);

	return panel;
error:
	kfree(panel);
	return ERR_PTR(rc);
}

void dsi_panel_put(struct dsi_panel *panel)
{
	/* free resources allocated for ESD check */
	dsi_panel_esd_config_deinit(&panel->esd_config);

	kfree(panel);
}

int dsi_panel_drv_init(struct dsi_panel *panel,
		       struct mipi_dsi_host *host)
{
	int rc = 0;
	struct mipi_dsi_device *dev;

	if (!panel || !host) {
		pr_err("invalid params\n");
		return -EINVAL;
	}

	mutex_lock(&panel->panel_lock);

	dev = &panel->mipi_device;

	dev->host = host;
	/*
	 * We dont have device structure since panel is not a device node.
	 * When using drm panel framework, the device is probed when the host is
	 * create.
	 */
	dev->channel = 0;
	dev->lanes = 4;

	panel->host = host;
	rc = dsi_panel_vreg_get(panel);
	if (rc) {
		pr_err("[%s] failed to get panel regulators, rc=%d\n",
		       panel->name, rc);
		goto exit;
	}

	rc = dsi_panel_pinctrl_init(panel);
	if (rc) {
		pr_err("[%s] failed to init pinctrl, rc=%d\n", panel->name, rc);
		goto error_vreg_put;
	}

	rc = dsi_panel_gpio_request(panel);
	if (rc) {
		pr_err("[%s] failed to request gpios, rc=%d\n", panel->name,
		       rc);
		goto error_pinctrl_deinit;
	}

	rc = dsi_panel_bl_register(panel);
	if (rc) {
		if (rc != -EPROBE_DEFER)
			pr_err("[%s] failed to register backlight, rc=%d\n",
			       panel->name, rc);
		goto error_gpio_release;
	}

	goto exit;

error_gpio_release:
	(void)dsi_panel_gpio_release(panel);
error_pinctrl_deinit:
	(void)dsi_panel_pinctrl_deinit(panel);
error_vreg_put:
	(void)dsi_panel_vreg_put(panel);
exit:
	mutex_unlock(&panel->panel_lock);
	return rc;
}

int dsi_panel_drv_deinit(struct dsi_panel *panel)
{
	int rc = 0;

	if (!panel) {
		pr_err("invalid params\n");
		return -EINVAL;
	}

	mutex_lock(&panel->panel_lock);

	rc = dsi_panel_bl_unregister(panel);
	if (rc)
		pr_err("[%s] failed to unregister backlight, rc=%d\n",
		       panel->name, rc);

	rc = dsi_panel_gpio_release(panel);
	if (rc)
		pr_err("[%s] failed to release gpios, rc=%d\n", panel->name,
		       rc);

	rc = dsi_panel_pinctrl_deinit(panel);
	if (rc)
		pr_err("[%s] failed to deinit gpios, rc=%d\n", panel->name,
		       rc);

	rc = dsi_panel_vreg_put(panel);
	if (rc)
		pr_err("[%s] failed to put regs, rc=%d\n", panel->name, rc);

	panel->host = NULL;
	memset(&panel->mipi_device, 0x0, sizeof(panel->mipi_device));

	mutex_unlock(&panel->panel_lock);
	return rc;
}

int dsi_panel_validate_mode(struct dsi_panel *panel,
			    struct dsi_display_mode *mode)
{
	return 0;
}

int dsi_panel_get_mode_count(struct dsi_panel *panel)
{
	const u32 SINGLE_MODE_SUPPORT = 1;
	struct dsi_parser_utils *utils;
	struct device_node *timings_np;
	int count, rc = 0;

	if (!panel) {
		pr_err("invalid params\n");
		return -EINVAL;
	}

	utils = &panel->utils;

	panel->num_timing_nodes = 0;

	timings_np = utils->get_child_by_name(utils->data,
			"qcom,mdss-dsi-display-timings");
	if (!timings_np) {
		pr_err("no display timing nodes defined\n");
		rc = -EINVAL;
		goto error;
	}

	count = utils->get_child_count(timings_np);
	if (!count || count > DSI_MODE_MAX) {
		pr_err("invalid count of timing nodes: %d\n", count);
		rc = -EINVAL;
		goto error;
	}

	/* No multiresolution support is available for video mode panels */
	if (panel->panel_mode != DSI_OP_CMD_MODE)
		count = SINGLE_MODE_SUPPORT;

	panel->num_timing_nodes = count;

error:
	return rc;
}

int dsi_panel_get_phy_props(struct dsi_panel *panel,
			    struct dsi_panel_phy_props *phy_props)
{
	int rc = 0;

	if (!panel || !phy_props) {
		pr_err("invalid params\n");
		return -EINVAL;
	}

	mutex_lock(&panel->panel_lock);

	memcpy(phy_props, &panel->phy_props, sizeof(*phy_props));

	mutex_unlock(&panel->panel_lock);
	return rc;
}

int dsi_panel_get_dfps_caps(struct dsi_panel *panel,
			    struct dsi_dfps_capabilities *dfps_caps)
{
	int rc = 0;

	if (!panel || !dfps_caps) {
		pr_err("invalid params\n");
		return -EINVAL;
	}

	mutex_lock(&panel->panel_lock);

	memcpy(dfps_caps, &panel->dfps_caps, sizeof(*dfps_caps));

	mutex_unlock(&panel->panel_lock);
	return rc;
}

void dsi_panel_put_mode(struct dsi_display_mode *mode)
{
	int i;

	if (!mode->priv_info)
		return;

	for (i = 0; i < DSI_CMD_SET_MAX; i++)
		dsi_panel_destroy_cmd_packets(&mode->priv_info->cmd_sets[i]);

	kfree(mode->priv_info);
}

int dsi_panel_get_mode(struct dsi_panel *panel,
			u32 index, struct dsi_display_mode *mode,
			int topology_override)
{
	struct device_node *timings_np, *child_np;
	struct dsi_parser_utils *utils;
	struct dsi_display_mode_priv_info *prv_info;
	u32 child_idx = 0;
	int rc = 0, num_timings;
	void *utils_data = NULL;

	if (!panel || !mode) {
		pr_err("invalid params\n");
		return -EINVAL;
	}

	mutex_lock(&panel->panel_lock);
	utils = &panel->utils;

	mode->priv_info = kzalloc(sizeof(*mode->priv_info), GFP_KERNEL);
	if (!mode->priv_info) {
		rc = -ENOMEM;
		goto done;
	}

	prv_info = mode->priv_info;

	timings_np = utils->get_child_by_name(utils->data,
		"qcom,mdss-dsi-display-timings");
	if (!timings_np) {
		pr_err("no display timing nodes defined\n");
		rc = -EINVAL;
		goto parse_fail;
	}

	num_timings = utils->get_child_count(timings_np);
	if (!num_timings || num_timings > DSI_MODE_MAX) {
		pr_err("invalid count of timing nodes: %d\n", num_timings);
		rc = -EINVAL;
		goto parse_fail;
	}

	utils_data = utils->data;

	dsi_for_each_child_node(timings_np, child_np) {
		if (index != child_idx++)
			continue;

		utils->data = child_np;

		rc = dsi_panel_parse_timing(&mode->timing, utils);
		if (rc) {
			pr_err("failed to parse panel timing, rc=%d\n", rc);
			goto parse_fail;
		}

		rc = dsi_panel_parse_dsc_params(mode, utils);
		if (rc) {
			pr_err("failed to parse dsc params, rc=%d\n", rc);
			goto parse_fail;
		}

		rc = dsi_panel_parse_topology(prv_info, utils,
				topology_override);
		if (rc) {
			pr_err("failed to parse panel topology, rc=%d\n", rc);
			goto parse_fail;
		}

		rc = dsi_panel_parse_cmd_sets(prv_info, utils);
		if (rc) {
			pr_err("failed to parse command sets, rc=%d\n", rc);
			goto parse_fail;
		}

		rc = dsi_panel_parse_jitter_config(mode, utils);
		if (rc)
			pr_err(
			"failed to parse panel jitter config, rc=%d\n", rc);

		rc = dsi_panel_parse_phy_timing(mode, utils);
		if (rc) {
			pr_err(
			"failed to parse panel phy timings, rc=%d\n", rc);
			goto parse_fail;
		}

		rc = dsi_panel_parse_partial_update_caps(mode, utils);
		if (rc)
			pr_err("failed to partial update caps, rc=%d\n", rc);
	}
	goto done;

parse_fail:
	kfree(mode->priv_info);
	mode->priv_info = NULL;
done:
	utils->data = utils_data;
	mutex_unlock(&panel->panel_lock);
	return rc;
}

int dsi_panel_get_host_cfg_for_mode(struct dsi_panel *panel,
				    struct dsi_display_mode *mode,
				    struct dsi_host_config *config)
{
	int rc = 0;

	if (!panel || !mode || !config) {
		pr_err("invalid params\n");
		return -EINVAL;
	}

	mutex_lock(&panel->panel_lock);

	config->panel_mode = panel->panel_mode;
	memcpy(&config->common_config, &panel->host_config,
	       sizeof(config->common_config));

	if (panel->panel_mode == DSI_OP_VIDEO_MODE) {
		memcpy(&config->u.video_engine, &panel->video_config,
		       sizeof(config->u.video_engine));
	} else {
		memcpy(&config->u.cmd_engine, &panel->cmd_config,
		       sizeof(config->u.cmd_engine));
	}

	memcpy(&config->video_timing, &mode->timing,
	       sizeof(config->video_timing));
	config->video_timing.dsc_enabled = mode->priv_info->dsc_enabled;
	config->video_timing.dsc = &mode->priv_info->dsc;

	config->bit_clk_rate_hz = mode->priv_info->clk_rate_hz;
	config->esc_clk_rate_hz = 19200000;
	mutex_unlock(&panel->panel_lock);
	return rc;
}

int dsi_panel_pre_prepare(struct dsi_panel *panel)
{
	int rc = 0;

	if (!panel) {
		pr_err("invalid params\n");
		return -EINVAL;
	}

	mutex_lock(&panel->panel_lock);

	/* If LP11_INIT is set, panel will be powered up during prepare() */
	if (panel->lp11_init)
		goto error;

	rc = dsi_panel_power_on(panel);
	if (rc) {
		pr_err("[%s] panel power on failed, rc=%d\n", panel->name, rc);
		goto error;
	}

error:
	mutex_unlock(&panel->panel_lock);
	return rc;
}

int dsi_panel_update_pps(struct dsi_panel *panel)
{
	int rc = 0;
	struct dsi_panel_cmd_set *set = NULL;
	struct dsi_display_mode_priv_info *priv_info = NULL;

	if (!panel || !panel->cur_mode) {
		pr_err("invalid params\n");
		return -EINVAL;
	}

	mutex_lock(&panel->panel_lock);

	priv_info = panel->cur_mode->priv_info;

	set = &priv_info->cmd_sets[DSI_CMD_SET_PPS];

	dsi_dsc_create_pps_buf_cmd(&priv_info->dsc, panel->dsc_pps_cmd, 0);
	rc = dsi_panel_create_cmd_packets(panel->dsc_pps_cmd,
					  DSI_CMD_PPS_SIZE, 1, set->cmds);
	if (rc) {
		pr_err("failed to create cmd packets, rc=%d\n", rc);
		goto error;
	}

	rc = dsi_panel_tx_cmd_set(panel, DSI_CMD_SET_PPS);
	if (rc) {
		pr_err("[%s] failed to send DSI_CMD_SET_PPS cmds, rc=%d\n",
			panel->name, rc);
		goto error;
	}

error:
	mutex_unlock(&panel->panel_lock);
	return rc;
}

int dsi_panel_set_lp1(struct dsi_panel *panel)
{
	int rc = 0;

	if (!panel) {
		pr_err("invalid params\n");
		return -EINVAL;
	}

	mutex_lock(&panel->panel_lock);
	rc = dsi_panel_tx_cmd_set(panel, DSI_CMD_SET_LP1);
	if (rc)
		pr_err("[%s] failed to send DSI_CMD_SET_LP1 cmd, rc=%d\n",
		       panel->name, rc);
	mutex_unlock(&panel->panel_lock);
	return rc;
}

int dsi_panel_set_lp2(struct dsi_panel *panel)
{
	int rc = 0;

	if (!panel) {
		pr_err("invalid params\n");
		return -EINVAL;
	}

	mutex_lock(&panel->panel_lock);
	rc = dsi_panel_tx_cmd_set(panel, DSI_CMD_SET_LP2);
	if (rc)
		pr_err("[%s] failed to send DSI_CMD_SET_LP2 cmd, rc=%d\n",
		       panel->name, rc);
	mutex_unlock(&panel->panel_lock);
	return rc;
}

int dsi_panel_set_nolp(struct dsi_panel *panel)
{
	int rc = 0;

	if (!panel) {
		pr_err("invalid params\n");
		return -EINVAL;
	}

	mutex_lock(&panel->panel_lock);
	rc = dsi_panel_tx_cmd_set(panel, DSI_CMD_SET_NOLP);
	if (rc)
		pr_err("[%s] failed to send DSI_CMD_SET_NOLP cmd, rc=%d\n",
		       panel->name, rc);
	mutex_unlock(&panel->panel_lock);
	return rc;
}

int dsi_panel_prepare(struct dsi_panel *panel)
{
	int rc = 0;

	if (!panel) {
		pr_err("invalid params\n");
		return -EINVAL;
	}

	mutex_lock(&panel->panel_lock);

	if (panel->lp11_init) {
		rc = dsi_panel_power_on(panel);
		if (rc) {
			pr_err("[%s] panel power on failed, rc=%d\n",
			       panel->name, rc);
			goto error;
		}
	}

	rc = dsi_panel_tx_cmd_set(panel, DSI_CMD_SET_PRE_ON);
	if (rc) {
		pr_err("[%s] failed to send DSI_CMD_SET_PRE_ON cmds, rc=%d\n",
		       panel->name, rc);
		goto error;
	}

error:
	mutex_unlock(&panel->panel_lock);
	return rc;
}

static int dsi_panel_roi_prepare_dcs_cmds(struct dsi_panel_cmd_set *set,
		struct dsi_rect *roi, int ctrl_idx, int unicast)
{
	static const int ROI_CMD_LEN = 5;

	int rc = 0;

	/* DTYPE_DCS_LWRITE */
	static char *caset, *paset;

	set->cmds = NULL;

	caset = kzalloc(ROI_CMD_LEN, GFP_KERNEL);
	if (!caset) {
		rc = -ENOMEM;
		goto exit;
	}
	caset[0] = 0x2a;
	caset[1] = (roi->x & 0xFF00) >> 8;
	caset[2] = roi->x & 0xFF;
	caset[3] = ((roi->x - 1 + roi->w) & 0xFF00) >> 8;
	caset[4] = (roi->x - 1 + roi->w) & 0xFF;

	paset = kzalloc(ROI_CMD_LEN, GFP_KERNEL);
	if (!paset) {
		rc = -ENOMEM;
		goto error_free_mem;
	}
	paset[0] = 0x2b;
	paset[1] = (roi->y & 0xFF00) >> 8;
	paset[2] = roi->y & 0xFF;
	paset[3] = ((roi->y - 1 + roi->h) & 0xFF00) >> 8;
	paset[4] = (roi->y - 1 + roi->h) & 0xFF;

	set->type = DSI_CMD_SET_ROI;
	set->state = DSI_CMD_SET_STATE_LP;
	set->count = 2; /* send caset + paset together */
	set->cmds = kcalloc(set->count, sizeof(*set->cmds), GFP_KERNEL);
	if (!set->cmds) {
		rc = -ENOMEM;
		goto error_free_mem;
	}
	set->cmds[0].msg.channel = 0;
	set->cmds[0].msg.type = MIPI_DSI_DCS_LONG_WRITE;
	set->cmds[0].msg.flags = unicast ? MIPI_DSI_MSG_UNICAST : 0;
	set->cmds[0].msg.ctrl = unicast ? ctrl_idx : 0;
	set->cmds[0].msg.tx_len = ROI_CMD_LEN;
	set->cmds[0].msg.tx_buf = caset;
	set->cmds[0].msg.rx_len = 0;
	set->cmds[0].msg.rx_buf = 0;
	set->cmds[0].last_command = 0;
	set->cmds[0].post_wait_ms = 0;

	set->cmds[1].msg.channel = 0;
	set->cmds[1].msg.type = MIPI_DSI_DCS_LONG_WRITE;
	set->cmds[1].msg.flags = unicast ? MIPI_DSI_MSG_UNICAST : 0;
	set->cmds[1].msg.ctrl = unicast ? ctrl_idx : 0;
	set->cmds[1].msg.tx_len = ROI_CMD_LEN;
	set->cmds[1].msg.tx_buf = paset;
	set->cmds[1].msg.rx_len = 0;
	set->cmds[1].msg.rx_buf = 0;
	set->cmds[1].last_command = 1;
	set->cmds[1].post_wait_ms = 0;

	goto exit;

error_free_mem:
	kfree(caset);
	kfree(paset);
	kfree(set->cmds);

exit:
	return rc;
}

int dsi_panel_send_qsync_on_dcs(struct dsi_panel *panel,
		int ctrl_idx)
{
	int rc = 0;

	if (!panel) {
		pr_err("invalid params\n");
		return -EINVAL;
	}

	mutex_lock(&panel->panel_lock);

	pr_debug("ctrl:%d qsync on\n", ctrl_idx);
	rc = dsi_panel_tx_cmd_set(panel, DSI_CMD_SET_QSYNC_ON);
	if (rc)
		pr_err("[%s] failed to send DSI_CMD_SET_QSYNC_ON cmds rc=%d\n",
		       panel->name, rc);

	mutex_unlock(&panel->panel_lock);
	return rc;
}

int dsi_panel_send_qsync_off_dcs(struct dsi_panel *panel,
		int ctrl_idx)
{
	int rc = 0;

	if (!panel) {
		pr_err("invalid params\n");
		return -EINVAL;
	}

	mutex_lock(&panel->panel_lock);

	pr_debug("ctrl:%d qsync off\n", ctrl_idx);
	rc = dsi_panel_tx_cmd_set(panel, DSI_CMD_SET_QSYNC_OFF);
	if (rc)
		pr_err("[%s] failed to send DSI_CMD_SET_QSYNC_OFF cmds rc=%d\n",
		       panel->name, rc);

	mutex_unlock(&panel->panel_lock);
	return rc;
}

int dsi_panel_send_roi_dcs(struct dsi_panel *panel, int ctrl_idx,
		struct dsi_rect *roi)
{
	int rc = 0;
	struct dsi_panel_cmd_set *set;
	struct dsi_display_mode_priv_info *priv_info;

	if (!panel || !panel->cur_mode) {
		pr_err("Invalid params\n");
		return -EINVAL;
	}

	priv_info = panel->cur_mode->priv_info;
	set = &priv_info->cmd_sets[DSI_CMD_SET_ROI];

	rc = dsi_panel_roi_prepare_dcs_cmds(set, roi, ctrl_idx, true);
	if (rc) {
		pr_err("[%s] failed to prepare DSI_CMD_SET_ROI cmds, rc=%d\n",
				panel->name, rc);
		return rc;
	}
	pr_debug("[%s] send roi x %d y %d w %d h %d\n", panel->name,
			roi->x, roi->y, roi->w, roi->h);

	mutex_lock(&panel->panel_lock);

	rc = dsi_panel_tx_cmd_set(panel, DSI_CMD_SET_ROI);
	if (rc)
		pr_err("[%s] failed to send DSI_CMD_SET_ROI cmds, rc=%d\n",
				panel->name, rc);

	mutex_unlock(&panel->panel_lock);

	dsi_panel_destroy_cmd_packets(set);

	return rc;
}

int dsi_panel_switch(struct dsi_panel *panel)
{
	int rc = 0;

	if (!panel) {
		pr_err("Invalid params\n");
		return -EINVAL;
	}

	mutex_lock(&panel->panel_lock);

	rc = dsi_panel_tx_cmd_set(panel, DSI_CMD_SET_TIMING_SWITCH);
	if (rc)
		pr_err("[%s] failed to send DSI_CMD_SET_TIMING_SWITCH cmds, rc=%d\n",
		       panel->name, rc);

	mutex_unlock(&panel->panel_lock);
	return rc;
}

int dsi_panel_post_switch(struct dsi_panel *panel)
{
	int rc = 0;

	if (!panel) {
		pr_err("Invalid params\n");
		return -EINVAL;
	}

	mutex_lock(&panel->panel_lock);

	rc = dsi_panel_tx_cmd_set(panel, DSI_CMD_SET_POST_TIMING_SWITCH);
	if (rc)
		pr_err("[%s] failed to send DSI_CMD_SET_POST_TIMING_SWITCH cmds, rc=%d\n",
		       panel->name, rc);

	mutex_unlock(&panel->panel_lock);
	return rc;
}

int dsi_panel_enable(struct dsi_panel *panel)
{
	int rc = 0;

	if (!panel) {
		pr_err("Invalid params\n");
		return -EINVAL;
	}

	mutex_lock(&panel->panel_lock);

	rc = dsi_panel_tx_cmd_set(panel, DSI_CMD_SET_ON);
	if (rc) {
		pr_err("[%s] failed to send DSI_CMD_SET_ON cmds, rc=%d\n",
		       panel->name, rc);
	}
	panel->panel_initialized = true;
	mutex_unlock(&panel->panel_lock);
	return rc;
}

int dsi_panel_post_enable(struct dsi_panel *panel)
{
	int rc = 0;

	if (!panel) {
		pr_err("invalid params\n");
		return -EINVAL;
	}

	mutex_lock(&panel->panel_lock);

	rc = dsi_panel_tx_cmd_set(panel, DSI_CMD_SET_POST_ON);
	if (rc) {
		pr_err("[%s] failed to send DSI_CMD_SET_POST_ON cmds, rc=%d\n",
		       panel->name, rc);
		goto error;
	}
error:
	mutex_unlock(&panel->panel_lock);
	return rc;
}

int dsi_panel_pre_disable(struct dsi_panel *panel)
{
	int rc = 0;

	if (!panel) {
		pr_err("invalid params\n");
		return -EINVAL;
	}

	mutex_lock(&panel->panel_lock);

	rc = dsi_panel_tx_cmd_set(panel, DSI_CMD_SET_PRE_OFF);
	if (rc) {
		pr_err("[%s] failed to send DSI_CMD_SET_PRE_OFF cmds, rc=%d\n",
		       panel->name, rc);
		goto error;
	}

error:
	mutex_unlock(&panel->panel_lock);
	return rc;
}

int dsi_panel_disable(struct dsi_panel *panel)
{
	int rc = 0;

	if (!panel) {
		pr_err("invalid params\n");
		return -EINVAL;
	}

	mutex_lock(&panel->panel_lock);

	rc = dsi_panel_tx_cmd_set(panel, DSI_CMD_SET_OFF);
	if (rc) {
		pr_err("[%s] failed to send DSI_CMD_SET_OFF cmds, rc=%d\n",
		       panel->name, rc);
		goto error;
	}
	panel->panel_initialized = false;

error:
	mutex_unlock(&panel->panel_lock);
	return rc;
}

int dsi_panel_unprepare(struct dsi_panel *panel)
{
	int rc = 0;

	if (!panel) {
		pr_err("invalid params\n");
		return -EINVAL;
	}

	mutex_lock(&panel->panel_lock);

	rc = dsi_panel_tx_cmd_set(panel, DSI_CMD_SET_POST_OFF);
	if (rc) {
		pr_err("[%s] failed to send DSI_CMD_SET_POST_OFF cmds, rc=%d\n",
		       panel->name, rc);
		goto error;
	}

	if (panel->lp11_init) {
		rc = dsi_panel_power_off(panel);
		if (rc) {
			pr_err("[%s] panel power_Off failed, rc=%d\n",
			       panel->name, rc);
			goto error;
		}
	}
error:
	mutex_unlock(&panel->panel_lock);
	return rc;
}

int dsi_panel_post_unprepare(struct dsi_panel *panel)
{
	int rc = 0;

	if (!panel) {
		pr_err("invalid params\n");
		return -EINVAL;
	}

	mutex_lock(&panel->panel_lock);

	if (!panel->lp11_init) {
		rc = dsi_panel_power_off(panel);
		if (rc) {
			pr_err("[%s] panel power_Off failed, rc=%d\n",
			       panel->name, rc);
			goto error;
		}
	}
error:
	mutex_unlock(&panel->panel_lock);
	return rc;
}<|MERGE_RESOLUTION|>--- conflicted
+++ resolved
@@ -1051,8 +1051,6 @@
 	return rc;
 }
 
-<<<<<<< HEAD
-=======
 static int dsi_panel_parse_qsync_caps(struct dsi_panel *panel,
 				     struct device_node *of_node)
 {
@@ -1071,7 +1069,6 @@
 	return rc;
 }
 
->>>>>>> d8914c3a
 static int dsi_panel_parse_dfps_caps(struct dsi_panel *panel)
 {
 	int rc = 0;
@@ -2586,18 +2583,129 @@
 	kfree(esd_config->status_cmd.cmds);
 }
 
-<<<<<<< HEAD
-static int dsi_panel_parse_esd_config(struct dsi_panel *panel)
-=======
 int dsi_panel_parse_esd_reg_read_configs(struct dsi_panel *panel)
->>>>>>> d8914c3a
 {
 	struct drm_panel_esd_config *esd_config;
 	int rc = 0;
 	u32 tmp;
 	u32 i, status_len, *lenp;
 	struct property *data;
-<<<<<<< HEAD
+	struct dsi_parser_utils *utils = &panel->utils;
+
+	if (!panel) {
+		pr_err("Invalid Params\n");
+		return -EINVAL;
+	}
+
+	esd_config = &panel->esd_config;
+	if (!esd_config)
+		return -EINVAL;
+
+	dsi_panel_parse_cmd_sets_sub(&esd_config->status_cmd,
+				DSI_CMD_SET_PANEL_STATUS, utils);
+	if (!esd_config->status_cmd.count) {
+		pr_err("panel status command parsing failed\n");
+		rc = -EINVAL;
+		goto error;
+	}
+
+	if (!dsi_panel_parse_esd_status_len(utils,
+		"qcom,mdss-dsi-panel-status-read-length",
+			&panel->esd_config.status_cmds_rlen,
+				esd_config->status_cmd.count)) {
+		pr_err("Invalid status read length\n");
+		rc = -EINVAL;
+		goto error1;
+	}
+
+	if (dsi_panel_parse_esd_status_len(utils,
+		"qcom,mdss-dsi-panel-status-valid-params",
+			&panel->esd_config.status_valid_params,
+				esd_config->status_cmd.count)) {
+		if (!dsi_panel_parse_esd_check_valid_params(panel,
+					esd_config->status_cmd.count)) {
+			rc = -EINVAL;
+			goto error2;
+		}
+	}
+
+	status_len = 0;
+	lenp = esd_config->status_valid_params ?: esd_config->status_cmds_rlen;
+	for (i = 0; i < esd_config->status_cmd.count; ++i)
+		status_len += lenp[i];
+
+	if (!status_len) {
+		rc = -EINVAL;
+		goto error2;
+	}
+
+	/*
+	 * Some panel may need multiple read commands to properly
+	 * check panel status. Do a sanity check for proper status
+	 * value which will be compared with the value read by dsi
+	 * controller during ESD check. Also check if multiple read
+	 * commands are there then, there should be corresponding
+	 * status check values for each read command.
+	 */
+	data = utils->find_property(utils->data,
+			"qcom,mdss-dsi-panel-status-value", &tmp);
+	tmp /= sizeof(u32);
+	if (!IS_ERR_OR_NULL(data) && tmp != 0 && (tmp % status_len) == 0) {
+		esd_config->groups = tmp / status_len;
+	} else {
+		pr_err("error parse panel-status-value\n");
+		rc = -EINVAL;
+		goto error2;
+	}
+
+	esd_config->status_value =
+		kzalloc(sizeof(u32) * status_len * esd_config->groups,
+			GFP_KERNEL);
+	if (!esd_config->status_value) {
+		rc = -ENOMEM;
+		goto error2;
+	}
+
+	esd_config->return_buf = kcalloc(status_len * esd_config->groups,
+			sizeof(unsigned char), GFP_KERNEL);
+	if (!esd_config->return_buf) {
+		rc = -ENOMEM;
+		goto error3;
+	}
+
+	esd_config->status_buf = kzalloc(SZ_4K, GFP_KERNEL);
+	if (!esd_config->status_buf) {
+		rc = -ENOMEM;
+		goto error4;
+	}
+
+	rc = utils->read_u32_array(utils->data,
+		"qcom,mdss-dsi-panel-status-value",
+		esd_config->status_value, esd_config->groups * status_len);
+	if (rc) {
+		pr_debug("error reading panel status values\n");
+		memset(esd_config->status_value, 0,
+				esd_config->groups * status_len);
+	}
+
+	return 0;
+
+error4:
+	kfree(esd_config->return_buf);
+error3:
+	kfree(esd_config->status_value);
+error2:
+	kfree(esd_config->status_valid_params);
+	kfree(esd_config->status_cmds_rlen);
+error1:
+	kfree(esd_config->status_cmd.cmds);
+error:
+	return rc;
+}
+
+static int dsi_panel_parse_esd_config(struct dsi_panel *panel)
+{
+	int rc = 0;
 	const char *string;
 	struct drm_panel_esd_config *esd_config;
 	struct dsi_parser_utils *utils = &panel->utils;
@@ -2606,7 +2714,7 @@
 	esd_config = &panel->esd_config;
 	esd_config->status_mode = ESD_MODE_MAX;
 	esd_config->esd_enabled = utils->read_bool(utils->data,
-					"qcom,esd-check-enabled");
+		"qcom,esd-check-enabled");
 
 	if (!esd_config->esd_enabled)
 		return 0;
@@ -2635,161 +2743,6 @@
 		pr_debug("status check method not defined!\n");
 		rc = -EINVAL;
 		goto error;
-=======
-	struct dsi_parser_utils *utils = &panel->utils;
-
-	if (!panel) {
-		pr_err("Invalid Params\n");
-		return -EINVAL;
->>>>>>> d8914c3a
-	}
-
-	esd_config = &panel->esd_config;
-	if (!esd_config)
-		return -EINVAL;
-
-	dsi_panel_parse_cmd_sets_sub(&esd_config->status_cmd,
-				DSI_CMD_SET_PANEL_STATUS, utils);
-	if (!esd_config->status_cmd.count) {
-		pr_err("panel status command parsing failed\n");
-		rc = -EINVAL;
-		goto error;
-	}
-
-	if (!dsi_panel_parse_esd_status_len(utils,
-		"qcom,mdss-dsi-panel-status-read-length",
-			&panel->esd_config.status_cmds_rlen,
-				esd_config->status_cmd.count)) {
-		pr_err("Invalid status read length\n");
-		rc = -EINVAL;
-		goto error1;
-	}
-
-	if (dsi_panel_parse_esd_status_len(utils,
-		"qcom,mdss-dsi-panel-status-valid-params",
-			&panel->esd_config.status_valid_params,
-				esd_config->status_cmd.count)) {
-		if (!dsi_panel_parse_esd_check_valid_params(panel,
-					esd_config->status_cmd.count)) {
-			rc = -EINVAL;
-			goto error2;
-		}
-	}
-
-	status_len = 0;
-	lenp = esd_config->status_valid_params ?: esd_config->status_cmds_rlen;
-	for (i = 0; i < esd_config->status_cmd.count; ++i)
-		status_len += lenp[i];
-
-	if (!status_len) {
-		rc = -EINVAL;
-		goto error2;
-	}
-
-	/*
-	 * Some panel may need multiple read commands to properly
-	 * check panel status. Do a sanity check for proper status
-	 * value which will be compared with the value read by dsi
-	 * controller during ESD check. Also check if multiple read
-	 * commands are there then, there should be corresponding
-	 * status check values for each read command.
-	 */
-	data = utils->find_property(utils->data,
-			"qcom,mdss-dsi-panel-status-value", &tmp);
-	tmp /= sizeof(u32);
-	if (!IS_ERR_OR_NULL(data) && tmp != 0 && (tmp % status_len) == 0) {
-		esd_config->groups = tmp / status_len;
-	} else {
-		pr_err("error parse panel-status-value\n");
-		rc = -EINVAL;
-		goto error2;
-	}
-
-	esd_config->status_value =
-		kzalloc(sizeof(u32) * status_len * esd_config->groups,
-			GFP_KERNEL);
-	if (!esd_config->status_value) {
-		rc = -ENOMEM;
-		goto error2;
-	}
-
-	esd_config->return_buf = kcalloc(status_len * esd_config->groups,
-			sizeof(unsigned char), GFP_KERNEL);
-	if (!esd_config->return_buf) {
-		rc = -ENOMEM;
-		goto error3;
-	}
-
-	esd_config->status_buf = kzalloc(SZ_4K, GFP_KERNEL);
-	if (!esd_config->status_buf) {
-		rc = -ENOMEM;
-		goto error4;
-	}
-
-	rc = utils->read_u32_array(utils->data,
-		"qcom,mdss-dsi-panel-status-value",
-		esd_config->status_value, esd_config->groups * status_len);
-	if (rc) {
-		pr_debug("error reading panel status values\n");
-		memset(esd_config->status_value, 0,
-				esd_config->groups * status_len);
-	}
-
-	return 0;
-
-error4:
-	kfree(esd_config->return_buf);
-error3:
-	kfree(esd_config->status_value);
-error2:
-	kfree(esd_config->status_valid_params);
-	kfree(esd_config->status_cmds_rlen);
-error1:
-	kfree(esd_config->status_cmd.cmds);
-error:
-	return rc;
-}
-
-static int dsi_panel_parse_esd_config(struct dsi_panel *panel)
-{
-	int rc = 0;
-	const char *string;
-	struct drm_panel_esd_config *esd_config;
-	struct dsi_parser_utils *utils = &panel->utils;
-	u8 *esd_mode = NULL;
-
-	esd_config = &panel->esd_config;
-	esd_config->status_mode = ESD_MODE_MAX;
-	esd_config->esd_enabled = utils->read_bool(utils->data,
-		"qcom,esd-check-enabled");
-
-	if (!esd_config->esd_enabled)
-		return 0;
-
-	rc = utils->read_string(utils->data,
-			"qcom,mdss-dsi-panel-status-check-mode", &string);
-	if (!rc) {
-		if (!strcmp(string, "bta_check")) {
-			esd_config->status_mode = ESD_MODE_SW_BTA;
-		} else if (!strcmp(string, "reg_read")) {
-			esd_config->status_mode = ESD_MODE_REG_READ;
-		} else if (!strcmp(string, "te_signal_check")) {
-			if (panel->panel_mode == DSI_OP_CMD_MODE) {
-				esd_config->status_mode = ESD_MODE_PANEL_TE;
-			} else {
-				pr_err("TE-ESD not valid for video mode\n");
-				rc = -EINVAL;
-				goto error;
-			}
-		} else {
-			pr_err("No valid panel-status-check-mode string\n");
-			rc = -EINVAL;
-			goto error;
-		}
-	} else {
-		pr_debug("status check method not defined!\n");
-		rc = -EINVAL;
-		goto error;
 	}
 
 	if (panel->esd_config.status_mode == ESD_MODE_REG_READ) {
@@ -2877,8 +2830,6 @@
 	if (rc)
 		pr_err("failed to parse dfps configuration, rc=%d\n", rc);
 
-<<<<<<< HEAD
-=======
 	if (!(panel->dfps_caps.dfps_support)) {
 		/* qsync and dfps are mutually exclusive features */
 		rc = dsi_panel_parse_qsync_caps(panel, of_node);
@@ -2886,7 +2837,6 @@
 			pr_err("failed to parse qsync features, rc=%d\n", rc);
 	}
 
->>>>>>> d8914c3a
 	rc = dsi_panel_parse_phy_props(panel);
 	if (rc) {
 		pr_err("failed to parse panel physical dimension, rc=%d\n", rc);
