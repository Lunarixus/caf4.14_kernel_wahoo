--- conflicted
+++ resolved
@@ -214,15 +214,11 @@
 	struct device_node *disp_node;
 	struct device_node *panel_of;
 	struct device_node *parser_node;
-<<<<<<< HEAD
-	struct device_node *ext_bridge_of;
 	struct device *panel_info_dev;
-=======
 
 	/* external bridge */
 	struct dsi_display_ext_bridge ext_bridge[MAX_DSI_CTRLS_PER_DISPLAY];
 	u32 ext_bridge_cnt;
->>>>>>> eb707175
 
 	struct dsi_display_mode *modes;
 
