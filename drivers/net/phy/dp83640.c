/*
 * Driver for the National Semiconductor DP83640 PHYTER
 *
 * Copyright (C) 2010 OMICRON electronics GmbH
 *
 *  This program is free software; you can redistribute it and/or modify
 *  it under the terms of the GNU General Public License as published by
 *  the Free Software Foundation; either version 2 of the License, or
 *  (at your option) any later version.
 *
 *  This program is distributed in the hope that it will be useful,
 *  but WITHOUT ANY WARRANTY; without even the implied warranty of
 *  MERCHANTABILITY or FITNESS FOR A PARTICULAR PURPOSE.  See the
 *  GNU General Public License for more details.
 *
 *  You should have received a copy of the GNU General Public License
 *  along with this program; if not, write to the Free Software
 *  Foundation, Inc., 675 Mass Ave, Cambridge, MA 02139, USA.
 */

#define pr_fmt(fmt) KBUILD_MODNAME ": " fmt

#include <linux/ethtool.h>
#include <linux/kernel.h>
#include <linux/list.h>
#include <linux/mii.h>
#include <linux/module.h>
#include <linux/net_tstamp.h>
#include <linux/netdevice.h>
#include <linux/phy.h>
#include <linux/ptp_classify.h>
#include <linux/ptp_clock_kernel.h>

#include "dp83640_reg.h"

#define DP83640_PHY_ID	0x20005ce1
#define PAGESEL		0x13
#define LAYER4		0x02
#define LAYER2		0x01
#define MAX_RXTS	64
#define N_EXT_TS	6
#define PSF_PTPVER	2
#define PSF_EVNT	0x4000
#define PSF_RX		0x2000
#define PSF_TX		0x1000
#define EXT_EVENT	1
#define CAL_EVENT	7
#define CAL_TRIGGER	7
#define PER_TRIGGER	6

#define MII_DP83640_MICR 0x11
#define MII_DP83640_MISR 0x12

#define MII_DP83640_MICR_OE 0x1
#define MII_DP83640_MICR_IE 0x2

#define MII_DP83640_MISR_RHF_INT_EN 0x01
#define MII_DP83640_MISR_FHF_INT_EN 0x02
#define MII_DP83640_MISR_ANC_INT_EN 0x04
#define MII_DP83640_MISR_DUP_INT_EN 0x08
#define MII_DP83640_MISR_SPD_INT_EN 0x10
#define MII_DP83640_MISR_LINK_INT_EN 0x20
#define MII_DP83640_MISR_ED_INT_EN 0x40
#define MII_DP83640_MISR_LQ_INT_EN 0x80

/* phyter seems to miss the mark by 16 ns */
#define ADJTIME_FIX	16

#if defined(__BIG_ENDIAN)
#define ENDIAN_FLAG	0
#elif defined(__LITTLE_ENDIAN)
#define ENDIAN_FLAG	PSF_ENDIAN
#endif

#define SKB_PTP_TYPE(__skb) (*(unsigned int *)((__skb)->cb))

struct phy_rxts {
	u16 ns_lo;   /* ns[15:0] */
	u16 ns_hi;   /* overflow[1:0], ns[29:16] */
	u16 sec_lo;  /* sec[15:0] */
	u16 sec_hi;  /* sec[31:16] */
	u16 seqid;   /* sequenceId[15:0] */
	u16 msgtype; /* messageType[3:0], hash[11:0] */
};

struct phy_txts {
	u16 ns_lo;   /* ns[15:0] */
	u16 ns_hi;   /* overflow[1:0], ns[29:16] */
	u16 sec_lo;  /* sec[15:0] */
	u16 sec_hi;  /* sec[31:16] */
};

struct rxts {
	struct list_head list;
	unsigned long tmo;
	u64 ns;
	u16 seqid;
	u8  msgtype;
	u16 hash;
};

struct dp83640_clock;

struct dp83640_private {
	struct list_head list;
	struct dp83640_clock *clock;
	struct phy_device *phydev;
	struct work_struct ts_work;
	int hwts_tx_en;
	int hwts_rx_en;
	int layer;
	int version;
	/* remember state of cfg0 during calibration */
	int cfg0;
	/* remember the last event time stamp */
	struct phy_txts edata;
	/* list of rx timestamps */
	struct list_head rxts;
	struct list_head rxpool;
	struct rxts rx_pool_data[MAX_RXTS];
	/* protects above three fields from concurrent access */
	spinlock_t rx_lock;
	/* queues of incoming and outgoing packets */
	struct sk_buff_head rx_queue;
	struct sk_buff_head tx_queue;
};

struct dp83640_clock {
	/* keeps the instance in the 'phyter_clocks' list */
	struct list_head list;
	/* we create one clock instance per MII bus */
	struct mii_bus *bus;
	/* protects extended registers from concurrent access */
	struct mutex extreg_lock;
	/* remembers which page was last selected */
	int page;
	/* our advertised capabilities */
	struct ptp_clock_info caps;
	/* protects the three fields below from concurrent access */
	struct mutex clock_lock;
	/* the one phyter from which we shall read */
	struct dp83640_private *chosen;
	/* list of the other attached phyters, not chosen */
	struct list_head phylist;
	/* reference to our PTP hardware clock */
	struct ptp_clock *ptp_clock;
};

/* globals */

enum {
	CALIBRATE_GPIO,
	PEROUT_GPIO,
	EXTTS0_GPIO,
	EXTTS1_GPIO,
	EXTTS2_GPIO,
	EXTTS3_GPIO,
	EXTTS4_GPIO,
	EXTTS5_GPIO,
	GPIO_TABLE_SIZE
};

static int chosen_phy = -1;
static ushort gpio_tab[GPIO_TABLE_SIZE] = {
	1, 2, 3, 4, 8, 9, 10, 11
};

module_param(chosen_phy, int, 0444);
module_param_array(gpio_tab, ushort, NULL, 0444);

MODULE_PARM_DESC(chosen_phy, \
	"The address of the PHY to use for the ancillary clock features");
MODULE_PARM_DESC(gpio_tab, \
	"Which GPIO line to use for which purpose: cal,perout,extts1,...,extts6");

/* a list of clocks and a mutex to protect it */
static LIST_HEAD(phyter_clocks);
static DEFINE_MUTEX(phyter_clocks_lock);

static void rx_timestamp_work(struct work_struct *work);

/* extended register access functions */

#define BROADCAST_ADDR 31

static inline int broadcast_write(struct mii_bus *bus, u32 regnum, u16 val)
{
	return mdiobus_write(bus, BROADCAST_ADDR, regnum, val);
}

/* Caller must hold extreg_lock. */
static int ext_read(struct phy_device *phydev, int page, u32 regnum)
{
	struct dp83640_private *dp83640 = phydev->priv;
	int val;

	if (dp83640->clock->page != page) {
		broadcast_write(phydev->bus, PAGESEL, page);
		dp83640->clock->page = page;
	}
	val = phy_read(phydev, regnum);

	return val;
}

/* Caller must hold extreg_lock. */
static void ext_write(int broadcast, struct phy_device *phydev,
		      int page, u32 regnum, u16 val)
{
	struct dp83640_private *dp83640 = phydev->priv;

	if (dp83640->clock->page != page) {
		broadcast_write(phydev->bus, PAGESEL, page);
		dp83640->clock->page = page;
	}
	if (broadcast)
		broadcast_write(phydev->bus, regnum, val);
	else
		phy_write(phydev, regnum, val);
}

/* Caller must hold extreg_lock. */
static int tdr_write(int bc, struct phy_device *dev,
		     const struct timespec *ts, u16 cmd)
{
	ext_write(bc, dev, PAGE4, PTP_TDR, ts->tv_nsec & 0xffff);/* ns[15:0]  */
	ext_write(bc, dev, PAGE4, PTP_TDR, ts->tv_nsec >> 16);   /* ns[31:16] */
	ext_write(bc, dev, PAGE4, PTP_TDR, ts->tv_sec & 0xffff); /* sec[15:0] */
	ext_write(bc, dev, PAGE4, PTP_TDR, ts->tv_sec >> 16);    /* sec[31:16]*/

	ext_write(bc, dev, PAGE4, PTP_CTL, cmd);

	return 0;
}

/* convert phy timestamps into driver timestamps */

static void phy2rxts(struct phy_rxts *p, struct rxts *rxts)
{
	u32 sec;

	sec = p->sec_lo;
	sec |= p->sec_hi << 16;

	rxts->ns = p->ns_lo;
	rxts->ns |= (p->ns_hi & 0x3fff) << 16;
	rxts->ns += ((u64)sec) * 1000000000ULL;
	rxts->seqid = p->seqid;
	rxts->msgtype = (p->msgtype >> 12) & 0xf;
	rxts->hash = p->msgtype & 0x0fff;
	rxts->tmo = jiffies + 2;
}

static u64 phy2txts(struct phy_txts *p)
{
	u64 ns;
	u32 sec;

	sec = p->sec_lo;
	sec |= p->sec_hi << 16;

	ns = p->ns_lo;
	ns |= (p->ns_hi & 0x3fff) << 16;
	ns += ((u64)sec) * 1000000000ULL;

	return ns;
}

static void periodic_output(struct dp83640_clock *clock,
			    struct ptp_clock_request *clkreq, bool on)
{
	struct dp83640_private *dp83640 = clock->chosen;
	struct phy_device *phydev = dp83640->phydev;
	u32 sec, nsec, period;
	u16 gpio, ptp_trig, trigger, val;

	gpio = on ? gpio_tab[PEROUT_GPIO] : 0;
	trigger = PER_TRIGGER;

	ptp_trig = TRIG_WR |
		(trigger & TRIG_CSEL_MASK) << TRIG_CSEL_SHIFT |
		(gpio & TRIG_GPIO_MASK) << TRIG_GPIO_SHIFT |
		TRIG_PER |
		TRIG_PULSE;

	val = (trigger & TRIG_SEL_MASK) << TRIG_SEL_SHIFT;

	if (!on) {
		val |= TRIG_DIS;
		mutex_lock(&clock->extreg_lock);
		ext_write(0, phydev, PAGE5, PTP_TRIG, ptp_trig);
		ext_write(0, phydev, PAGE4, PTP_CTL, val);
		mutex_unlock(&clock->extreg_lock);
		return;
	}

	sec = clkreq->perout.start.sec;
	nsec = clkreq->perout.start.nsec;
	period = clkreq->perout.period.sec * 1000000000UL;
	period += clkreq->perout.period.nsec;

	mutex_lock(&clock->extreg_lock);

	ext_write(0, phydev, PAGE5, PTP_TRIG, ptp_trig);

	/*load trigger*/
	val |= TRIG_LOAD;
	ext_write(0, phydev, PAGE4, PTP_CTL, val);
	ext_write(0, phydev, PAGE4, PTP_TDR, nsec & 0xffff);   /* ns[15:0] */
	ext_write(0, phydev, PAGE4, PTP_TDR, nsec >> 16);      /* ns[31:16] */
	ext_write(0, phydev, PAGE4, PTP_TDR, sec & 0xffff);    /* sec[15:0] */
	ext_write(0, phydev, PAGE4, PTP_TDR, sec >> 16);       /* sec[31:16] */
	ext_write(0, phydev, PAGE4, PTP_TDR, period & 0xffff); /* ns[15:0] */
	ext_write(0, phydev, PAGE4, PTP_TDR, period >> 16);    /* ns[31:16] */

	/*enable trigger*/
	val &= ~TRIG_LOAD;
	val |= TRIG_EN;
	ext_write(0, phydev, PAGE4, PTP_CTL, val);

	mutex_unlock(&clock->extreg_lock);
}

/* ptp clock methods */

static int ptp_dp83640_adjfreq(struct ptp_clock_info *ptp, s32 ppb)
{
	struct dp83640_clock *clock =
		container_of(ptp, struct dp83640_clock, caps);
	struct phy_device *phydev = clock->chosen->phydev;
	u64 rate;
	int neg_adj = 0;
	u16 hi, lo;

	if (ppb < 0) {
		neg_adj = 1;
		ppb = -ppb;
	}
	rate = ppb;
	rate <<= 26;
	rate = div_u64(rate, 1953125);

	hi = (rate >> 16) & PTP_RATE_HI_MASK;
	if (neg_adj)
		hi |= PTP_RATE_DIR;

	lo = rate & 0xffff;

	mutex_lock(&clock->extreg_lock);

	ext_write(1, phydev, PAGE4, PTP_RATEH, hi);
	ext_write(1, phydev, PAGE4, PTP_RATEL, lo);

	mutex_unlock(&clock->extreg_lock);

	return 0;
}

static int ptp_dp83640_adjtime(struct ptp_clock_info *ptp, s64 delta)
{
	struct dp83640_clock *clock =
		container_of(ptp, struct dp83640_clock, caps);
	struct phy_device *phydev = clock->chosen->phydev;
	struct timespec ts;
	int err;

	delta += ADJTIME_FIX;

	ts = ns_to_timespec(delta);

	mutex_lock(&clock->extreg_lock);

	err = tdr_write(1, phydev, &ts, PTP_STEP_CLK);

	mutex_unlock(&clock->extreg_lock);

	return err;
}

static int ptp_dp83640_gettime(struct ptp_clock_info *ptp, struct timespec *ts)
{
	struct dp83640_clock *clock =
		container_of(ptp, struct dp83640_clock, caps);
	struct phy_device *phydev = clock->chosen->phydev;
	unsigned int val[4];

	mutex_lock(&clock->extreg_lock);

	ext_write(0, phydev, PAGE4, PTP_CTL, PTP_RD_CLK);

	val[0] = ext_read(phydev, PAGE4, PTP_TDR); /* ns[15:0] */
	val[1] = ext_read(phydev, PAGE4, PTP_TDR); /* ns[31:16] */
	val[2] = ext_read(phydev, PAGE4, PTP_TDR); /* sec[15:0] */
	val[3] = ext_read(phydev, PAGE4, PTP_TDR); /* sec[31:16] */

	mutex_unlock(&clock->extreg_lock);

	ts->tv_nsec = val[0] | (val[1] << 16);
	ts->tv_sec  = val[2] | (val[3] << 16);

	return 0;
}

static int ptp_dp83640_settime(struct ptp_clock_info *ptp,
			       const struct timespec *ts)
{
	struct dp83640_clock *clock =
		container_of(ptp, struct dp83640_clock, caps);
	struct phy_device *phydev = clock->chosen->phydev;
	int err;

	mutex_lock(&clock->extreg_lock);

	err = tdr_write(1, phydev, ts, PTP_LOAD_CLK);

	mutex_unlock(&clock->extreg_lock);

	return err;
}

static int ptp_dp83640_enable(struct ptp_clock_info *ptp,
			      struct ptp_clock_request *rq, int on)
{
	struct dp83640_clock *clock =
		container_of(ptp, struct dp83640_clock, caps);
	struct phy_device *phydev = clock->chosen->phydev;
	int index;
	u16 evnt, event_num, gpio_num;

	switch (rq->type) {
	case PTP_CLK_REQ_EXTTS:
		index = rq->extts.index;
		if (index < 0 || index >= N_EXT_TS)
			return -EINVAL;
		event_num = EXT_EVENT + index;
		evnt = EVNT_WR | (event_num & EVNT_SEL_MASK) << EVNT_SEL_SHIFT;
		if (on) {
			gpio_num = gpio_tab[EXTTS0_GPIO + index];
			evnt |= (gpio_num & EVNT_GPIO_MASK) << EVNT_GPIO_SHIFT;
			if (rq->extts.flags & PTP_FALLING_EDGE)
				evnt |= EVNT_FALL;
			else
				evnt |= EVNT_RISE;
		}
		ext_write(0, phydev, PAGE5, PTP_EVNT, evnt);
		return 0;

	case PTP_CLK_REQ_PEROUT:
		if (rq->perout.index != 0)
			return -EINVAL;
		periodic_output(clock, rq, on);
		return 0;

	default:
		break;
	}

	return -EOPNOTSUPP;
}

static u8 status_frame_dst[6] = { 0x01, 0x1B, 0x19, 0x00, 0x00, 0x00 };
static u8 status_frame_src[6] = { 0x08, 0x00, 0x17, 0x0B, 0x6B, 0x0F };

static void enable_status_frames(struct phy_device *phydev, bool on)
{
	u16 cfg0 = 0, ver;

	if (on)
		cfg0 = PSF_EVNT_EN | PSF_RXTS_EN | PSF_TXTS_EN | ENDIAN_FLAG;

	ver = (PSF_PTPVER & VERSIONPTP_MASK) << VERSIONPTP_SHIFT;

	ext_write(0, phydev, PAGE5, PSF_CFG0, cfg0);
	ext_write(0, phydev, PAGE6, PSF_CFG1, ver);

	if (!phydev->attached_dev) {
		pr_warn("expected to find an attached netdevice\n");
		return;
	}

	if (on) {
		if (dev_mc_add(phydev->attached_dev, status_frame_dst))
			pr_warn("failed to add mc address\n");
	} else {
		if (dev_mc_del(phydev->attached_dev, status_frame_dst))
			pr_warn("failed to delete mc address\n");
	}
}

static bool is_status_frame(struct sk_buff *skb, int type)
{
	struct ethhdr *h = eth_hdr(skb);

	if (PTP_CLASS_V2_L2 == type &&
	    !memcmp(h->h_source, status_frame_src, sizeof(status_frame_src)))
		return true;
	else
		return false;
}

static int expired(struct rxts *rxts)
{
	return time_after(jiffies, rxts->tmo);
}

/* Caller must hold rx_lock. */
static void prune_rx_ts(struct dp83640_private *dp83640)
{
	struct list_head *this, *next;
	struct rxts *rxts;

	list_for_each_safe(this, next, &dp83640->rxts) {
		rxts = list_entry(this, struct rxts, list);
		if (expired(rxts)) {
			list_del_init(&rxts->list);
			list_add(&rxts->list, &dp83640->rxpool);
		}
	}
}

/* synchronize the phyters so they act as one clock */

static void enable_broadcast(struct phy_device *phydev, int init_page, int on)
{
	int val;
	phy_write(phydev, PAGESEL, 0);
	val = phy_read(phydev, PHYCR2);
	if (on)
		val |= BC_WRITE;
	else
		val &= ~BC_WRITE;
	phy_write(phydev, PHYCR2, val);
	phy_write(phydev, PAGESEL, init_page);
}

static void recalibrate(struct dp83640_clock *clock)
{
	s64 now, diff;
	struct phy_txts event_ts;
	struct timespec ts;
	struct list_head *this;
	struct dp83640_private *tmp;
	struct phy_device *master = clock->chosen->phydev;
	u16 cal_gpio, cfg0, evnt, ptp_trig, trigger, val;

	trigger = CAL_TRIGGER;
	cal_gpio = gpio_tab[CALIBRATE_GPIO];

	mutex_lock(&clock->extreg_lock);

	/*
	 * enable broadcast, disable status frames, enable ptp clock
	 */
	list_for_each(this, &clock->phylist) {
		tmp = list_entry(this, struct dp83640_private, list);
		enable_broadcast(tmp->phydev, clock->page, 1);
		tmp->cfg0 = ext_read(tmp->phydev, PAGE5, PSF_CFG0);
		ext_write(0, tmp->phydev, PAGE5, PSF_CFG0, 0);
		ext_write(0, tmp->phydev, PAGE4, PTP_CTL, PTP_ENABLE);
	}
	enable_broadcast(master, clock->page, 1);
	cfg0 = ext_read(master, PAGE5, PSF_CFG0);
	ext_write(0, master, PAGE5, PSF_CFG0, 0);
	ext_write(0, master, PAGE4, PTP_CTL, PTP_ENABLE);

	/*
	 * enable an event timestamp
	 */
	evnt = EVNT_WR | EVNT_RISE | EVNT_SINGLE;
	evnt |= (CAL_EVENT & EVNT_SEL_MASK) << EVNT_SEL_SHIFT;
	evnt |= (cal_gpio & EVNT_GPIO_MASK) << EVNT_GPIO_SHIFT;

	list_for_each(this, &clock->phylist) {
		tmp = list_entry(this, struct dp83640_private, list);
		ext_write(0, tmp->phydev, PAGE5, PTP_EVNT, evnt);
	}
	ext_write(0, master, PAGE5, PTP_EVNT, evnt);

	/*
	 * configure a trigger
	 */
	ptp_trig = TRIG_WR | TRIG_IF_LATE | TRIG_PULSE;
	ptp_trig |= (trigger  & TRIG_CSEL_MASK) << TRIG_CSEL_SHIFT;
	ptp_trig |= (cal_gpio & TRIG_GPIO_MASK) << TRIG_GPIO_SHIFT;
	ext_write(0, master, PAGE5, PTP_TRIG, ptp_trig);

	/* load trigger */
	val = (trigger & TRIG_SEL_MASK) << TRIG_SEL_SHIFT;
	val |= TRIG_LOAD;
	ext_write(0, master, PAGE4, PTP_CTL, val);

	/* enable trigger */
	val &= ~TRIG_LOAD;
	val |= TRIG_EN;
	ext_write(0, master, PAGE4, PTP_CTL, val);

	/* disable trigger */
	val = (trigger & TRIG_SEL_MASK) << TRIG_SEL_SHIFT;
	val |= TRIG_DIS;
	ext_write(0, master, PAGE4, PTP_CTL, val);

	/*
	 * read out and correct offsets
	 */
	val = ext_read(master, PAGE4, PTP_STS);
	pr_info("master PTP_STS  0x%04hx\n", val);
	val = ext_read(master, PAGE4, PTP_ESTS);
	pr_info("master PTP_ESTS 0x%04hx\n", val);
	event_ts.ns_lo  = ext_read(master, PAGE4, PTP_EDATA);
	event_ts.ns_hi  = ext_read(master, PAGE4, PTP_EDATA);
	event_ts.sec_lo = ext_read(master, PAGE4, PTP_EDATA);
	event_ts.sec_hi = ext_read(master, PAGE4, PTP_EDATA);
	now = phy2txts(&event_ts);

	list_for_each(this, &clock->phylist) {
		tmp = list_entry(this, struct dp83640_private, list);
		val = ext_read(tmp->phydev, PAGE4, PTP_STS);
		pr_info("slave  PTP_STS  0x%04hx\n", val);
		val = ext_read(tmp->phydev, PAGE4, PTP_ESTS);
		pr_info("slave  PTP_ESTS 0x%04hx\n", val);
		event_ts.ns_lo  = ext_read(tmp->phydev, PAGE4, PTP_EDATA);
		event_ts.ns_hi  = ext_read(tmp->phydev, PAGE4, PTP_EDATA);
		event_ts.sec_lo = ext_read(tmp->phydev, PAGE4, PTP_EDATA);
		event_ts.sec_hi = ext_read(tmp->phydev, PAGE4, PTP_EDATA);
		diff = now - (s64) phy2txts(&event_ts);
		pr_info("slave offset %lld nanoseconds\n", diff);
		diff += ADJTIME_FIX;
		ts = ns_to_timespec(diff);
		tdr_write(0, tmp->phydev, &ts, PTP_STEP_CLK);
	}

	/*
	 * restore status frames
	 */
	list_for_each(this, &clock->phylist) {
		tmp = list_entry(this, struct dp83640_private, list);
		ext_write(0, tmp->phydev, PAGE5, PSF_CFG0, tmp->cfg0);
	}
	ext_write(0, master, PAGE5, PSF_CFG0, cfg0);

	mutex_unlock(&clock->extreg_lock);
}

/* time stamping methods */

static inline u16 exts_chan_to_edata(int ch)
{
	return 1 << ((ch + EXT_EVENT) * 2);
}

static int decode_evnt(struct dp83640_private *dp83640,
		       void *data, u16 ests)
{
	struct phy_txts *phy_txts;
	struct ptp_clock_event event;
	int i, parsed;
	int words = (ests >> EVNT_TS_LEN_SHIFT) & EVNT_TS_LEN_MASK;
	u16 ext_status = 0;

	if (ests & MULT_EVNT) {
		ext_status = *(u16 *) data;
		data += sizeof(ext_status);
	}

	phy_txts = data;

	switch (words) { /* fall through in every case */
	case 3:
		dp83640->edata.sec_hi = phy_txts->sec_hi;
	case 2:
		dp83640->edata.sec_lo = phy_txts->sec_lo;
	case 1:
		dp83640->edata.ns_hi = phy_txts->ns_hi;
	case 0:
		dp83640->edata.ns_lo = phy_txts->ns_lo;
	}

	if (ext_status) {
		parsed = words + 2;
	} else {
		parsed = words + 1;
		i = ((ests >> EVNT_NUM_SHIFT) & EVNT_NUM_MASK) - EXT_EVENT;
		ext_status = exts_chan_to_edata(i);
	}

	event.type = PTP_CLOCK_EXTTS;
	event.timestamp = phy2txts(&dp83640->edata);

	for (i = 0; i < N_EXT_TS; i++) {
		if (ext_status & exts_chan_to_edata(i)) {
			event.index = i;
			ptp_clock_event(dp83640->clock->ptp_clock, &event);
		}
	}

	return parsed * sizeof(u16);
}

static void decode_rxts(struct dp83640_private *dp83640,
			struct phy_rxts *phy_rxts)
{
	struct rxts *rxts;
	unsigned long flags;

	spin_lock_irqsave(&dp83640->rx_lock, flags);

	prune_rx_ts(dp83640);

	if (list_empty(&dp83640->rxpool)) {
		pr_debug("rx timestamp pool is empty\n");
		goto out;
	}
	rxts = list_first_entry(&dp83640->rxpool, struct rxts, list);
	list_del_init(&rxts->list);
	phy2rxts(phy_rxts, rxts);
	list_add_tail(&rxts->list, &dp83640->rxts);
out:
	spin_unlock_irqrestore(&dp83640->rx_lock, flags);
}

static void decode_txts(struct dp83640_private *dp83640,
			struct phy_txts *phy_txts)
{
	struct skb_shared_hwtstamps shhwtstamps;
	struct sk_buff *skb;
	u64 ns;

	/* We must already have the skb that triggered this. */

	skb = skb_dequeue(&dp83640->tx_queue);

	if (!skb) {
		pr_debug("have timestamp but tx_queue empty\n");
		return;
	}
	ns = phy2txts(phy_txts);
	memset(&shhwtstamps, 0, sizeof(shhwtstamps));
	shhwtstamps.hwtstamp = ns_to_ktime(ns);
	skb_complete_tx_timestamp(skb, &shhwtstamps);
}

static void decode_status_frame(struct dp83640_private *dp83640,
				struct sk_buff *skb)
{
	struct phy_rxts *phy_rxts;
	struct phy_txts *phy_txts;
	u8 *ptr;
	int len, size;
	u16 ests, type;

	ptr = skb->data + 2;

	for (len = skb_headlen(skb) - 2; len > sizeof(type); len -= size) {

		type = *(u16 *)ptr;
		ests = type & 0x0fff;
		type = type & 0xf000;
		len -= sizeof(type);
		ptr += sizeof(type);

		if (PSF_RX == type && len >= sizeof(*phy_rxts)) {

			phy_rxts = (struct phy_rxts *) ptr;
			decode_rxts(dp83640, phy_rxts);
			size = sizeof(*phy_rxts);

		} else if (PSF_TX == type && len >= sizeof(*phy_txts)) {

			phy_txts = (struct phy_txts *) ptr;
			decode_txts(dp83640, phy_txts);
			size = sizeof(*phy_txts);

		} else if (PSF_EVNT == type && len >= sizeof(*phy_txts)) {

			size = decode_evnt(dp83640, ptr, ests);

		} else {
			size = 0;
			break;
		}
		ptr += size;
	}
}

static int is_sync(struct sk_buff *skb, int type)
{
	u8 *data = skb->data, *msgtype;
	unsigned int offset = 0;

	switch (type) {
	case PTP_CLASS_V1_IPV4:
	case PTP_CLASS_V2_IPV4:
		offset = ETH_HLEN + IPV4_HLEN(data) + UDP_HLEN;
		break;
	case PTP_CLASS_V1_IPV6:
	case PTP_CLASS_V2_IPV6:
		offset = OFF_PTP6;
		break;
	case PTP_CLASS_V2_L2:
		offset = ETH_HLEN;
		break;
	case PTP_CLASS_V2_VLAN:
		offset = ETH_HLEN + VLAN_HLEN;
		break;
	default:
		return 0;
	}

	if (type & PTP_CLASS_V1)
		offset += OFF_PTP_CONTROL;

	if (skb->len < offset + 1)
		return 0;

	msgtype = data + offset;

	return (*msgtype & 0xf) == 0;
}

static int match(struct sk_buff *skb, unsigned int type, struct rxts *rxts)
{
	u16 *seqid;
	unsigned int offset;
	u8 *msgtype, *data = skb_mac_header(skb);

	/* check sequenceID, messageType, 12 bit hash of offset 20-29 */

	switch (type) {
	case PTP_CLASS_V1_IPV4:
	case PTP_CLASS_V2_IPV4:
		offset = ETH_HLEN + IPV4_HLEN(data) + UDP_HLEN;
		break;
	case PTP_CLASS_V1_IPV6:
	case PTP_CLASS_V2_IPV6:
		offset = OFF_PTP6;
		break;
	case PTP_CLASS_V2_L2:
		offset = ETH_HLEN;
		break;
	case PTP_CLASS_V2_VLAN:
		offset = ETH_HLEN + VLAN_HLEN;
		break;
	default:
		return 0;
	}

	if (skb->len + ETH_HLEN < offset + OFF_PTP_SEQUENCE_ID + sizeof(*seqid))
		return 0;

	if (unlikely(type & PTP_CLASS_V1))
		msgtype = data + offset + OFF_PTP_CONTROL;
	else
		msgtype = data + offset;

	seqid = (u16 *)(data + offset + OFF_PTP_SEQUENCE_ID);

	return rxts->msgtype == (*msgtype & 0xf) &&
		rxts->seqid   == ntohs(*seqid);
}

static void dp83640_free_clocks(void)
{
	struct dp83640_clock *clock;
	struct list_head *this, *next;

	mutex_lock(&phyter_clocks_lock);

	list_for_each_safe(this, next, &phyter_clocks) {
		clock = list_entry(this, struct dp83640_clock, list);
		if (!list_empty(&clock->phylist)) {
			pr_warn("phy list non-empty while unloading\n");
			BUG();
		}
		list_del(&clock->list);
		mutex_destroy(&clock->extreg_lock);
		mutex_destroy(&clock->clock_lock);
		put_device(&clock->bus->dev);
		kfree(clock);
	}

	mutex_unlock(&phyter_clocks_lock);
}

static void dp83640_clock_init(struct dp83640_clock *clock, struct mii_bus *bus)
{
	INIT_LIST_HEAD(&clock->list);
	clock->bus = bus;
	mutex_init(&clock->extreg_lock);
	mutex_init(&clock->clock_lock);
	INIT_LIST_HEAD(&clock->phylist);
	clock->caps.owner = THIS_MODULE;
	sprintf(clock->caps.name, "dp83640 timer");
	clock->caps.max_adj	= 1953124;
	clock->caps.n_alarm	= 0;
	clock->caps.n_ext_ts	= N_EXT_TS;
	clock->caps.n_per_out	= 1;
	clock->caps.pps		= 0;
	clock->caps.adjfreq	= ptp_dp83640_adjfreq;
	clock->caps.adjtime	= ptp_dp83640_adjtime;
	clock->caps.gettime	= ptp_dp83640_gettime;
	clock->caps.settime	= ptp_dp83640_settime;
	clock->caps.enable	= ptp_dp83640_enable;
	/*
	 * Get a reference to this bus instance.
	 */
	get_device(&bus->dev);
}

static int choose_this_phy(struct dp83640_clock *clock,
			   struct phy_device *phydev)
{
	if (chosen_phy == -1 && !clock->chosen)
		return 1;

	if (chosen_phy == phydev->addr)
		return 1;

	return 0;
}

static struct dp83640_clock *dp83640_clock_get(struct dp83640_clock *clock)
{
	if (clock)
		mutex_lock(&clock->clock_lock);
	return clock;
}

/*
 * Look up and lock a clock by bus instance.
 * If there is no clock for this bus, then create it first.
 */
static struct dp83640_clock *dp83640_clock_get_bus(struct mii_bus *bus)
{
	struct dp83640_clock *clock = NULL, *tmp;
	struct list_head *this;

	mutex_lock(&phyter_clocks_lock);

	list_for_each(this, &phyter_clocks) {
		tmp = list_entry(this, struct dp83640_clock, list);
		if (tmp->bus == bus) {
			clock = tmp;
			break;
		}
	}
	if (clock)
		goto out;

	clock = kzalloc(sizeof(struct dp83640_clock), GFP_KERNEL);
	if (!clock)
		goto out;

	dp83640_clock_init(clock, bus);
	list_add_tail(&phyter_clocks, &clock->list);
out:
	mutex_unlock(&phyter_clocks_lock);

	return dp83640_clock_get(clock);
}

static void dp83640_clock_put(struct dp83640_clock *clock)
{
	mutex_unlock(&clock->clock_lock);
}

static int dp83640_probe(struct phy_device *phydev)
{
	struct dp83640_clock *clock;
	struct dp83640_private *dp83640;
	int err = -ENOMEM, i;

	if (phydev->addr == BROADCAST_ADDR)
		return 0;

	clock = dp83640_clock_get_bus(phydev->bus);
	if (!clock)
		goto no_clock;

	dp83640 = kzalloc(sizeof(struct dp83640_private), GFP_KERNEL);
	if (!dp83640)
		goto no_memory;

	dp83640->phydev = phydev;
	INIT_WORK(&dp83640->ts_work, rx_timestamp_work);

	INIT_LIST_HEAD(&dp83640->rxts);
	INIT_LIST_HEAD(&dp83640->rxpool);
	for (i = 0; i < MAX_RXTS; i++)
		list_add(&dp83640->rx_pool_data[i].list, &dp83640->rxpool);

	phydev->priv = dp83640;

	spin_lock_init(&dp83640->rx_lock);
	skb_queue_head_init(&dp83640->rx_queue);
	skb_queue_head_init(&dp83640->tx_queue);

	dp83640->clock = clock;

	if (choose_this_phy(clock, phydev)) {
		clock->chosen = dp83640;
		clock->ptp_clock = ptp_clock_register(&clock->caps, &phydev->dev);
		if (IS_ERR(clock->ptp_clock)) {
			err = PTR_ERR(clock->ptp_clock);
			goto no_register;
		}
	} else
		list_add_tail(&dp83640->list, &clock->phylist);

	dp83640_clock_put(clock);
	return 0;

no_register:
	clock->chosen = NULL;
	kfree(dp83640);
no_memory:
	dp83640_clock_put(clock);
no_clock:
	return err;
}

static void dp83640_remove(struct phy_device *phydev)
{
	struct dp83640_clock *clock;
	struct list_head *this, *next;
	struct dp83640_private *tmp, *dp83640 = phydev->priv;
	struct sk_buff *skb;

	if (phydev->addr == BROADCAST_ADDR)
		return;

	enable_status_frames(phydev, false);
	cancel_work_sync(&dp83640->ts_work);

	while ((skb = skb_dequeue(&dp83640->rx_queue)) != NULL)
		kfree_skb(skb);

	while ((skb = skb_dequeue(&dp83640->tx_queue)) != NULL)
		skb_complete_tx_timestamp(skb, NULL);

	clock = dp83640_clock_get(dp83640->clock);

	if (dp83640 == clock->chosen) {
		ptp_clock_unregister(clock->ptp_clock);
		clock->chosen = NULL;
	} else {
		list_for_each_safe(this, next, &clock->phylist) {
			tmp = list_entry(this, struct dp83640_private, list);
			if (tmp == dp83640) {
				list_del_init(&tmp->list);
				break;
			}
		}
	}

	dp83640_clock_put(clock);
	kfree(dp83640);
}

static int dp83640_config_init(struct phy_device *phydev)
{
<<<<<<< HEAD
=======
	struct dp83640_private *dp83640 = phydev->priv;
	struct dp83640_clock *clock = dp83640->clock;

	if (clock->chosen && !list_empty(&clock->phylist))
		recalibrate(clock);
	else
		enable_broadcast(phydev, clock->page, 1);

>>>>>>> 28b19111
	enable_status_frames(phydev, true);
	ext_write(0, phydev, PAGE4, PTP_CTL, PTP_ENABLE);
	return 0;
}

static int dp83640_ack_interrupt(struct phy_device *phydev)
{
	int err = phy_read(phydev, MII_DP83640_MISR);

	if (err < 0)
		return err;

	return 0;
}

static int dp83640_config_intr(struct phy_device *phydev)
{
	int micr;
	int misr;
	int err;

	if (phydev->interrupts == PHY_INTERRUPT_ENABLED) {
		misr = phy_read(phydev, MII_DP83640_MISR);
		if (misr < 0)
			return misr;
		misr |=
			(MII_DP83640_MISR_ANC_INT_EN |
			MII_DP83640_MISR_DUP_INT_EN |
			MII_DP83640_MISR_SPD_INT_EN |
			MII_DP83640_MISR_LINK_INT_EN);
		err = phy_write(phydev, MII_DP83640_MISR, misr);
		if (err < 0)
			return err;

		micr = phy_read(phydev, MII_DP83640_MICR);
		if (micr < 0)
			return micr;
		micr |=
			(MII_DP83640_MICR_OE |
			MII_DP83640_MICR_IE);
		return phy_write(phydev, MII_DP83640_MICR, micr);
	} else {
		micr = phy_read(phydev, MII_DP83640_MICR);
		if (micr < 0)
			return micr;
		micr &=
			~(MII_DP83640_MICR_OE |
			MII_DP83640_MICR_IE);
		err = phy_write(phydev, MII_DP83640_MICR, micr);
		if (err < 0)
			return err;

		misr = phy_read(phydev, MII_DP83640_MISR);
		if (misr < 0)
			return misr;
		misr &=
			~(MII_DP83640_MISR_ANC_INT_EN |
			MII_DP83640_MISR_DUP_INT_EN |
			MII_DP83640_MISR_SPD_INT_EN |
			MII_DP83640_MISR_LINK_INT_EN);
		return phy_write(phydev, MII_DP83640_MISR, misr);
	}
}

static int dp83640_hwtstamp(struct phy_device *phydev, struct ifreq *ifr)
{
	struct dp83640_private *dp83640 = phydev->priv;
	struct hwtstamp_config cfg;
	u16 txcfg0, rxcfg0;

	if (copy_from_user(&cfg, ifr->ifr_data, sizeof(cfg)))
		return -EFAULT;

	if (cfg.flags) /* reserved for future extensions */
		return -EINVAL;

	if (cfg.tx_type < 0 || cfg.tx_type > HWTSTAMP_TX_ONESTEP_SYNC)
		return -ERANGE;

	dp83640->hwts_tx_en = cfg.tx_type;

	switch (cfg.rx_filter) {
	case HWTSTAMP_FILTER_NONE:
		dp83640->hwts_rx_en = 0;
		dp83640->layer = 0;
		dp83640->version = 0;
		break;
	case HWTSTAMP_FILTER_PTP_V1_L4_EVENT:
	case HWTSTAMP_FILTER_PTP_V1_L4_SYNC:
	case HWTSTAMP_FILTER_PTP_V1_L4_DELAY_REQ:
		dp83640->hwts_rx_en = 1;
		dp83640->layer = LAYER4;
		dp83640->version = 1;
		break;
	case HWTSTAMP_FILTER_PTP_V2_L4_EVENT:
	case HWTSTAMP_FILTER_PTP_V2_L4_SYNC:
	case HWTSTAMP_FILTER_PTP_V2_L4_DELAY_REQ:
		dp83640->hwts_rx_en = 1;
		dp83640->layer = LAYER4;
		dp83640->version = 2;
		break;
	case HWTSTAMP_FILTER_PTP_V2_L2_EVENT:
	case HWTSTAMP_FILTER_PTP_V2_L2_SYNC:
	case HWTSTAMP_FILTER_PTP_V2_L2_DELAY_REQ:
		dp83640->hwts_rx_en = 1;
		dp83640->layer = LAYER2;
		dp83640->version = 2;
		break;
	case HWTSTAMP_FILTER_PTP_V2_EVENT:
	case HWTSTAMP_FILTER_PTP_V2_SYNC:
	case HWTSTAMP_FILTER_PTP_V2_DELAY_REQ:
		dp83640->hwts_rx_en = 1;
		dp83640->layer = LAYER4|LAYER2;
		dp83640->version = 2;
		break;
	default:
		return -ERANGE;
	}

	txcfg0 = (dp83640->version & TX_PTP_VER_MASK) << TX_PTP_VER_SHIFT;
	rxcfg0 = (dp83640->version & TX_PTP_VER_MASK) << TX_PTP_VER_SHIFT;

	if (dp83640->layer & LAYER2) {
		txcfg0 |= TX_L2_EN;
		rxcfg0 |= RX_L2_EN;
	}
	if (dp83640->layer & LAYER4) {
		txcfg0 |= TX_IPV6_EN | TX_IPV4_EN;
		rxcfg0 |= RX_IPV6_EN | RX_IPV4_EN;
	}

	if (dp83640->hwts_tx_en)
		txcfg0 |= TX_TS_EN;

	if (dp83640->hwts_tx_en == HWTSTAMP_TX_ONESTEP_SYNC)
		txcfg0 |= SYNC_1STEP | CHK_1STEP;

	if (dp83640->hwts_rx_en)
		rxcfg0 |= RX_TS_EN;

	mutex_lock(&dp83640->clock->extreg_lock);

	ext_write(0, phydev, PAGE5, PTP_TXCFG0, txcfg0);
	ext_write(0, phydev, PAGE5, PTP_RXCFG0, rxcfg0);

	mutex_unlock(&dp83640->clock->extreg_lock);

	return copy_to_user(ifr->ifr_data, &cfg, sizeof(cfg)) ? -EFAULT : 0;
}

static void rx_timestamp_work(struct work_struct *work)
{
	struct dp83640_private *dp83640 =
		container_of(work, struct dp83640_private, ts_work);
	struct list_head *this, *next;
	struct rxts *rxts;
	struct skb_shared_hwtstamps *shhwtstamps;
	struct sk_buff *skb;
	unsigned int type;
	unsigned long flags;

	/* Deliver each deferred packet, with or without a time stamp. */

	while ((skb = skb_dequeue(&dp83640->rx_queue)) != NULL) {
		type = SKB_PTP_TYPE(skb);
		spin_lock_irqsave(&dp83640->rx_lock, flags);
		list_for_each_safe(this, next, &dp83640->rxts) {
			rxts = list_entry(this, struct rxts, list);
			if (match(skb, type, rxts)) {
				shhwtstamps = skb_hwtstamps(skb);
				memset(shhwtstamps, 0, sizeof(*shhwtstamps));
				shhwtstamps->hwtstamp = ns_to_ktime(rxts->ns);
				list_del_init(&rxts->list);
				list_add(&rxts->list, &dp83640->rxpool);
				break;
			}
		}
		spin_unlock_irqrestore(&dp83640->rx_lock, flags);
		netif_rx_ni(skb);
	}

	/* Clear out expired time stamps. */

	spin_lock_irqsave(&dp83640->rx_lock, flags);
	prune_rx_ts(dp83640);
	spin_unlock_irqrestore(&dp83640->rx_lock, flags);
}

static bool dp83640_rxtstamp(struct phy_device *phydev,
			     struct sk_buff *skb, int type)
{
	struct dp83640_private *dp83640 = phydev->priv;

	if (!dp83640->hwts_rx_en)
		return false;

	if (is_status_frame(skb, type)) {
		decode_status_frame(dp83640, skb);
		kfree_skb(skb);
		return true;
	}

	SKB_PTP_TYPE(skb) = type;
	skb_queue_tail(&dp83640->rx_queue, skb);
	schedule_work(&dp83640->ts_work);

	return true;
}

static void dp83640_txtstamp(struct phy_device *phydev,
			     struct sk_buff *skb, int type)
{
	struct dp83640_private *dp83640 = phydev->priv;

	switch (dp83640->hwts_tx_en) {

	case HWTSTAMP_TX_ONESTEP_SYNC:
		if (is_sync(skb, type)) {
			skb_complete_tx_timestamp(skb, NULL);
			return;
		}
		/* fall through */
	case HWTSTAMP_TX_ON:
		skb_shinfo(skb)->tx_flags |= SKBTX_IN_PROGRESS;
		skb_queue_tail(&dp83640->tx_queue, skb);
		schedule_work(&dp83640->ts_work);
		break;

	case HWTSTAMP_TX_OFF:
	default:
		skb_complete_tx_timestamp(skb, NULL);
		break;
	}
}

static int dp83640_ts_info(struct phy_device *dev, struct ethtool_ts_info *info)
{
	struct dp83640_private *dp83640 = dev->priv;

	info->so_timestamping =
		SOF_TIMESTAMPING_TX_HARDWARE |
		SOF_TIMESTAMPING_RX_HARDWARE |
		SOF_TIMESTAMPING_RAW_HARDWARE;
	info->phc_index = ptp_clock_index(dp83640->clock->ptp_clock);
	info->tx_types =
		(1 << HWTSTAMP_TX_OFF) |
		(1 << HWTSTAMP_TX_ON) |
		(1 << HWTSTAMP_TX_ONESTEP_SYNC);
	info->rx_filters =
		(1 << HWTSTAMP_FILTER_NONE) |
		(1 << HWTSTAMP_FILTER_PTP_V1_L4_EVENT) |
		(1 << HWTSTAMP_FILTER_PTP_V1_L4_SYNC) |
		(1 << HWTSTAMP_FILTER_PTP_V1_L4_DELAY_REQ) |
		(1 << HWTSTAMP_FILTER_PTP_V2_L4_EVENT) |
		(1 << HWTSTAMP_FILTER_PTP_V2_L4_SYNC) |
		(1 << HWTSTAMP_FILTER_PTP_V2_L4_DELAY_REQ) |
		(1 << HWTSTAMP_FILTER_PTP_V2_L2_EVENT) |
		(1 << HWTSTAMP_FILTER_PTP_V2_L2_SYNC) |
		(1 << HWTSTAMP_FILTER_PTP_V2_L2_DELAY_REQ) |
		(1 << HWTSTAMP_FILTER_PTP_V2_EVENT) |
		(1 << HWTSTAMP_FILTER_PTP_V2_SYNC) |
		(1 << HWTSTAMP_FILTER_PTP_V2_DELAY_REQ);
	return 0;
}

static struct phy_driver dp83640_driver = {
	.phy_id		= DP83640_PHY_ID,
	.phy_id_mask	= 0xfffffff0,
	.name		= "NatSemi DP83640",
	.features	= PHY_BASIC_FEATURES,
	.flags		= PHY_HAS_INTERRUPT,
	.probe		= dp83640_probe,
	.remove		= dp83640_remove,
	.config_init	= dp83640_config_init,
	.config_aneg	= genphy_config_aneg,
	.read_status	= genphy_read_status,
	.ack_interrupt  = dp83640_ack_interrupt,
	.config_intr    = dp83640_config_intr,
	.ts_info	= dp83640_ts_info,
	.hwtstamp	= dp83640_hwtstamp,
	.rxtstamp	= dp83640_rxtstamp,
	.txtstamp	= dp83640_txtstamp,
	.driver		= {.owner = THIS_MODULE,}
};

static int __init dp83640_init(void)
{
	return phy_driver_register(&dp83640_driver);
}

static void __exit dp83640_exit(void)
{
	dp83640_free_clocks();
	phy_driver_unregister(&dp83640_driver);
}

MODULE_DESCRIPTION("National Semiconductor DP83640 PHY driver");
MODULE_AUTHOR("Richard Cochran <richardcochran@gmail.at>");
MODULE_LICENSE("GPL");

module_init(dp83640_init);
module_exit(dp83640_exit);

static struct mdio_device_id __maybe_unused dp83640_tbl[] = {
	{ DP83640_PHY_ID, 0xfffffff0 },
	{ }
};

MODULE_DEVICE_TABLE(mdio, dp83640_tbl);<|MERGE_RESOLUTION|>--- conflicted
+++ resolved
@@ -1058,8 +1058,6 @@
 
 static int dp83640_config_init(struct phy_device *phydev)
 {
-<<<<<<< HEAD
-=======
 	struct dp83640_private *dp83640 = phydev->priv;
 	struct dp83640_clock *clock = dp83640->clock;
 
@@ -1068,7 +1066,6 @@
 	else
 		enable_broadcast(phydev, clock->page, 1);
 
->>>>>>> 28b19111
 	enable_status_frames(phydev, true);
 	ext_write(0, phydev, PAGE4, PTP_CTL, PTP_ENABLE);
 	return 0;
