/*
 *   (Tentative) USB Audio Driver for ALSA
 *
 *   Copyright (c) 2002 by Takashi Iwai <tiwai@suse.de>
 *
 *   Many codes borrowed from audio.c by
 *	    Alan Cox (alan@lxorguk.ukuu.org.uk)
 *	    Thomas Sailer (sailer@ife.ee.ethz.ch)
 *
 *
 *   This program is free software; you can redistribute it and/or modify
 *   it under the terms of the GNU General Public License as published by
 *   the Free Software Foundation; either version 2 of the License, or
 *   (at your option) any later version.
 *
 *   This program is distributed in the hope that it will be useful,
 *   but WITHOUT ANY WARRANTY; without even the implied warranty of
 *   MERCHANTABILITY or FITNESS FOR A PARTICULAR PURPOSE.  See the
 *   GNU General Public License for more details.
 *
 *   You should have received a copy of the GNU General Public License
 *   along with this program; if not, write to the Free Software
 *   Foundation, Inc., 59 Temple Place, Suite 330, Boston, MA  02111-1307 USA
 *
 *
 *  NOTES:
 *
 *   - the linked URBs would be preferred but not used so far because of
 *     the instability of unlinking.
 *   - type II is not supported properly.  there is no device which supports
 *     this type *correctly*.  SB extigy looks as if it supports, but it's
 *     indeed an AC3 stream packed in SPDIF frames (i.e. no real AC3 stream).
 */


#include <linux/bitops.h>
#include <linux/init.h>
#include <linux/list.h>
#include <linux/slab.h>
#include <linux/string.h>
#include <linux/ctype.h>
#include <linux/usb.h>
#include <linux/moduleparam.h>
#include <linux/mutex.h>
#include <linux/usb/audio.h>
#include <linux/usb/audio-v2.h>
#include <linux/module.h>
#include <linux/usb/audio-v3.h>

#include <sound/control.h>
#include <sound/core.h>
#include <sound/info.h>
#include <sound/pcm.h>
#include <sound/pcm_params.h>
#include <sound/initval.h>

#include "usbaudio.h"
#include "card.h"
#include "midi.h"
#include "mixer.h"
#include "proc.h"
#include "quirks.h"
#include "endpoint.h"
#include "helper.h"
#include "debug.h"
#include "pcm.h"
#include "format.h"
#include "power.h"
#include "stream.h"

MODULE_AUTHOR("Takashi Iwai <tiwai@suse.de>");
MODULE_DESCRIPTION("USB Audio");
MODULE_LICENSE("GPL");
MODULE_SUPPORTED_DEVICE("{{Generic,USB Audio}}");


static int index[SNDRV_CARDS] = SNDRV_DEFAULT_IDX;	/* Index 0-MAX */
static char *id[SNDRV_CARDS] = SNDRV_DEFAULT_STR;	/* ID for this card */
static bool enable[SNDRV_CARDS] = SNDRV_DEFAULT_ENABLE_PNP;/* Enable this card */
/* Vendor/product IDs for this card */
static int vid[SNDRV_CARDS] = { [0 ... (SNDRV_CARDS-1)] = -1 };
static int pid[SNDRV_CARDS] = { [0 ... (SNDRV_CARDS-1)] = -1 };
static int device_setup[SNDRV_CARDS]; /* device parameter for this card */
static bool ignore_ctl_error;
static bool autoclock = true;
static char *quirk_alias[SNDRV_CARDS];

module_param_array(index, int, NULL, 0444);
MODULE_PARM_DESC(index, "Index value for the USB audio adapter.");
module_param_array(id, charp, NULL, 0444);
MODULE_PARM_DESC(id, "ID string for the USB audio adapter.");
module_param_array(enable, bool, NULL, 0444);
MODULE_PARM_DESC(enable, "Enable USB audio adapter.");
module_param_array(vid, int, NULL, 0444);
MODULE_PARM_DESC(vid, "Vendor ID for the USB audio device.");
module_param_array(pid, int, NULL, 0444);
MODULE_PARM_DESC(pid, "Product ID for the USB audio device.");
module_param_array(device_setup, int, NULL, 0444);
MODULE_PARM_DESC(device_setup, "Specific device setup (if needed).");
module_param(ignore_ctl_error, bool, 0444);
MODULE_PARM_DESC(ignore_ctl_error,
		 "Ignore errors from USB controller for mixer interfaces.");
module_param(autoclock, bool, 0444);
MODULE_PARM_DESC(autoclock, "Enable auto-clock selection for UAC2 devices (default: yes).");
module_param_array(quirk_alias, charp, NULL, 0444);
MODULE_PARM_DESC(quirk_alias, "Quirk aliases, e.g. 0123abcd:5678beef.");

/*
 * we keep the snd_usb_audio_t instances by ourselves for merging
 * the all interfaces on the same card as one sound device.
 */

static DEFINE_MUTEX(register_mutex);
static struct snd_usb_audio *usb_chip[SNDRV_CARDS];
static struct usb_driver usb_audio_driver;

struct snd_usb_substream *find_snd_usb_substream(unsigned int card_num,
	unsigned int pcm_idx, unsigned int direction, struct snd_usb_audio
	**uchip, void (*disconnect_cb)(struct snd_usb_audio *chip))
{
	int idx;
	struct snd_usb_stream *as;
	struct snd_usb_substream *subs = NULL;
	struct snd_usb_audio *chip = NULL;

	mutex_lock(&register_mutex);
	/*
	 * legacy audio snd card number assignment is dynamic. Hence
	 * search using chip->card->number
	 */
	for (idx = 0; idx < SNDRV_CARDS; idx++) {
		if (!usb_chip[idx])
			continue;
		if (usb_chip[idx]->card->number == card_num) {
			chip = usb_chip[idx];
			break;
		}
	}

	if (!chip || atomic_read(&chip->shutdown)) {
		pr_debug("%s: instance of usb crad # %d does not exist\n",
			__func__, card_num);
		goto err;
	}

	if (pcm_idx >= chip->pcm_devs) {
		pr_err("%s: invalid pcm dev number %u > %d\n", __func__,
			pcm_idx, chip->pcm_devs);
		goto err;
	}

	if (direction > SNDRV_PCM_STREAM_CAPTURE) {
		pr_err("%s: invalid direction %u\n", __func__, direction);
		goto err;
	}

	list_for_each_entry(as, &chip->pcm_list, list) {
		if (as->pcm_index == pcm_idx) {
			subs = &as->substream[direction];
			if (subs->interface < 0 && !subs->data_endpoint &&
				!subs->sync_endpoint) {
				pr_debug("%s: stream disconnected, bail out\n",
					__func__);
				subs = NULL;
				goto err;
			}
			goto done;
		}
	}

done:
	chip->card_num = card_num;
	chip->disconnect_cb = disconnect_cb;
err:
	*uchip = chip;
	if (!subs)
		pr_debug("%s: substream instance not found\n", __func__);
	mutex_unlock(&register_mutex);
	return subs;
}

/*
 * disconnect streams
 * called from usb_audio_disconnect()
 */
static void snd_usb_stream_disconnect(struct snd_usb_stream *as)
{
	int idx;
	struct snd_usb_substream *subs;

	for (idx = 0; idx < 2; idx++) {
		subs = &as->substream[idx];
		if (!subs->num_formats)
			continue;
		subs->interface = -1;
		subs->data_endpoint = NULL;
		subs->sync_endpoint = NULL;
	}
}

static int snd_usb_create_stream(struct snd_usb_audio *chip, int ctrlif, int interface)
{
	struct usb_device *dev = chip->dev;
	struct usb_host_interface *alts;
	struct usb_interface_descriptor *altsd;
	struct usb_interface *iface = usb_ifnum_to_if(dev, interface);

	if (!iface) {
		dev_err(&dev->dev, "%u:%d : does not exist\n",
			ctrlif, interface);
		return -EINVAL;
	}

	alts = &iface->altsetting[0];
	altsd = get_iface_desc(alts);

	/*
	 * Android with both accessory and audio interfaces enabled gets the
	 * interface numbers wrong.
	 */
	if ((chip->usb_id == USB_ID(0x18d1, 0x2d04) ||
	     chip->usb_id == USB_ID(0x18d1, 0x2d05)) &&
	    interface == 0 &&
	    altsd->bInterfaceClass == USB_CLASS_VENDOR_SPEC &&
	    altsd->bInterfaceSubClass == USB_SUBCLASS_VENDOR_SPEC) {
		interface = 2;
		iface = usb_ifnum_to_if(dev, interface);
		if (!iface)
			return -EINVAL;
		alts = &iface->altsetting[0];
		altsd = get_iface_desc(alts);
	}

	if (usb_interface_claimed(iface)) {
		dev_dbg(&dev->dev, "%d:%d: skipping, already claimed\n",
			ctrlif, interface);
		return -EINVAL;
	}

	if ((altsd->bInterfaceClass == USB_CLASS_AUDIO ||
	     altsd->bInterfaceClass == USB_CLASS_VENDOR_SPEC) &&
	    altsd->bInterfaceSubClass == USB_SUBCLASS_MIDISTREAMING) {
		int err = __snd_usbmidi_create(chip->card, iface,
					     &chip->midi_list, NULL,
					     chip->usb_id);
		if (err < 0) {
			dev_err(&dev->dev,
				"%u:%d: cannot create sequencer device\n",
				ctrlif, interface);
			return -EINVAL;
		}
		usb_driver_claim_interface(&usb_audio_driver, iface, (void *)-1L);

		return 0;
	}

	if ((altsd->bInterfaceClass != USB_CLASS_AUDIO &&
	     altsd->bInterfaceClass != USB_CLASS_VENDOR_SPEC) ||
	    altsd->bInterfaceSubClass != USB_SUBCLASS_AUDIOSTREAMING) {
		dev_dbg(&dev->dev,
			"%u:%d: skipping non-supported interface %d\n",
			ctrlif, interface, altsd->bInterfaceClass);
		/* skip non-supported classes */
		return -EINVAL;
	}

	if (snd_usb_get_speed(dev) == USB_SPEED_LOW) {
		dev_err(&dev->dev, "low speed audio streaming not supported\n");
		return -EINVAL;
	}

	if (! snd_usb_parse_audio_interface(chip, interface)) {
		usb_set_interface(dev, interface, 0); /* reset the current interface */
		usb_driver_claim_interface(&usb_audio_driver, iface, (void *)-1L);
	}

	return 0;
}

/*
 * parse audio control descriptor and create pcm/midi streams
 */
static int snd_usb_create_streams(struct snd_usb_audio *chip, int ctrlif)
{
	struct usb_device *dev = chip->dev;
	struct usb_host_interface *host_iface;
	struct usb_interface_descriptor *altsd;
	struct usb_interface *usb_iface;
	int i, protocol;

	usb_iface = usb_ifnum_to_if(dev, ctrlif);
	if (!usb_iface) {
		snd_printk(KERN_ERR "%d:%u : does not exist\n",
					dev->devnum, ctrlif);
		return -EINVAL;
	}

	/* find audiocontrol interface */
	host_iface = &usb_iface->altsetting[0];
	if (!host_iface) {
		snd_printk(KERN_ERR "Audio Control interface is not available.");
		return -EINVAL;
	}

	altsd = get_iface_desc(host_iface);
	protocol = altsd->bInterfaceProtocol;

	/*
	 * UAC 1.0 devices use AC HEADER Desc for linking AS interfaces;
	 * UAC 2.0 and 3.0 devices use IAD for linking AS interfaces
	 */
	switch (protocol) {
	default:
		dev_warn(&dev->dev,
			 "unknown interface protocol %#02x, assuming v1\n",
			 protocol);
		/* fall through */

	case UAC_VERSION_1: {
		void *control_header;
		struct uac1_ac_header_descriptor *h1;
		int rest_bytes;

		control_header = snd_usb_find_csint_desc(host_iface->extra,
					host_iface->extralen, NULL, UAC_HEADER);
		if (!control_header) {
			dev_err(&dev->dev, "cannot find UAC_HEADER\n");
			return -EINVAL;
		}

		rest_bytes = (void *)(host_iface->extra +
				host_iface->extralen) -	control_header;

		/* just to be sure -- this shouldn't hit at all */
		if (rest_bytes <= 0) {
			dev_err(&dev->dev, "invalid control header\n");
			return -EINVAL;
		}

		h1 = control_header;
		if (rest_bytes < sizeof(*h1)) {
			dev_err(&dev->dev, "too short v1 buffer descriptor\n");
			return -EINVAL;
		}

		if (!h1->bInCollection) {
			dev_info(&dev->dev, "skipping empty audio interface (v1)\n");
			return -EINVAL;
		}

		if (rest_bytes < h1->bLength) {
			dev_err(&dev->dev, "invalid buffer length (v1)\n");
			return -EINVAL;
		}

		if (h1->bLength < sizeof(*h1) + h1->bInCollection) {
			dev_err(&dev->dev, "invalid UAC_HEADER (v1)\n");
			return -EINVAL;
		}

		for (i = 0; i < h1->bInCollection; i++)
			snd_usb_create_stream(chip, ctrlif, h1->baInterfaceNr[i]);

		break;
	}

	case UAC_VERSION_2:
	case UAC_VERSION_3: {
		struct usb_interface_assoc_descriptor *assoc =
						usb_iface->intf_assoc;
		if (!assoc) {
			/*
			 * Firmware writers cannot count to three.  So to find
			 * the IAD on the NuForce UDH-100, also check the next
			 * interface.
			 */
			struct usb_interface *iface =
				usb_ifnum_to_if(dev, ctrlif + 1);
			if (iface &&
			    iface->intf_assoc &&
			    iface->intf_assoc->bFunctionClass == USB_CLASS_AUDIO &&
			    iface->intf_assoc->bFunctionProtocol == UAC_VERSION_2)
				assoc = iface->intf_assoc;
		}

		if (!assoc) {
			dev_err(&dev->dev, "Audio class V%d interfaces need an interface association\n",
					protocol);
			return -EINVAL;
		}

		for (i = 0; i < assoc->bInterfaceCount; i++) {
			int intf = assoc->bFirstInterface + i;

			if (intf != ctrlif)
				snd_usb_create_stream(chip, ctrlif, intf);
		}

		break;
	}
	}

	return 0;
}

/*
 * free the chip instance
 *
 * here we have to do not much, since pcm and controls are already freed
 *
 */

static int snd_usb_audio_free(struct snd_usb_audio *chip)
{
	struct snd_usb_endpoint *ep, *n;

	list_for_each_entry_safe(ep, n, &chip->ep_list, list)
		snd_usb_endpoint_free(ep);

	mutex_destroy(&chip->dev_lock);
	mutex_destroy(&chip->mutex);
	if (!atomic_read(&chip->shutdown))
		dev_set_drvdata(&chip->dev->dev, NULL);
	kfree(chip);
	return 0;
}

static int snd_usb_audio_dev_free(struct snd_device *device)
{
	struct snd_usb_audio *chip = device->device_data;
	return snd_usb_audio_free(chip);
}

/*
 * create a chip instance and set its names.
 */
static int snd_usb_audio_create(struct usb_interface *intf,
				struct usb_device *dev, int idx,
				const struct snd_usb_audio_quirk *quirk,
				unsigned int usb_id,
				struct snd_usb_audio **rchip)
{
	struct snd_card *card;
	struct snd_usb_audio *chip;
	int err, len;
	char component[14];
	static struct snd_device_ops ops = {
		.dev_free =	snd_usb_audio_dev_free,
	};

	*rchip = NULL;

	switch (snd_usb_get_speed(dev)) {
	case USB_SPEED_LOW:
	case USB_SPEED_FULL:
	case USB_SPEED_HIGH:
	case USB_SPEED_WIRELESS:
	case USB_SPEED_SUPER:
	case USB_SPEED_SUPER_PLUS:
		break;
	default:
		dev_err(&dev->dev, "unknown device speed %d\n", snd_usb_get_speed(dev));
		return -ENXIO;
	}

	err = snd_card_new(&intf->dev, index[idx], id[idx], THIS_MODULE,
			   0, &card);
	if (err < 0) {
		dev_err(&dev->dev, "cannot create card instance %d\n", idx);
		return err;
	}

	chip = kzalloc(sizeof(*chip), GFP_KERNEL);
	if (! chip) {
		snd_card_free(card);
		return -ENOMEM;
	}

	mutex_init(&chip->mutex);
	mutex_init(&chip->dev_lock);
	init_waitqueue_head(&chip->shutdown_wait);
	chip->index = idx;
	chip->dev = dev;
	chip->card = card;
	chip->setup = device_setup[idx];
	chip->autoclock = autoclock;
	atomic_set(&chip->active, 1); /* avoid autopm during probing */
	atomic_set(&chip->usage_count, 0);
	atomic_set(&chip->shutdown, 0);

	chip->usb_id = usb_id;
	INIT_LIST_HEAD(&chip->pcm_list);
	INIT_LIST_HEAD(&chip->ep_list);
	INIT_LIST_HEAD(&chip->midi_list);
	INIT_LIST_HEAD(&chip->mixer_list);

	if ((err = snd_device_new(card, SNDRV_DEV_LOWLEVEL, chip, &ops)) < 0) {
		snd_usb_audio_free(chip);
		snd_card_free(card);
		return err;
	}

	strcpy(card->driver, "USB-Audio");
	sprintf(component, "USB%04x:%04x",
		USB_ID_VENDOR(chip->usb_id), USB_ID_PRODUCT(chip->usb_id));
	snd_component_add(card, component);

	/* retrieve the device string as shortname */
	if (quirk && quirk->product_name && *quirk->product_name) {
		strlcpy(card->shortname, quirk->product_name, sizeof(card->shortname));
	} else {
		if (!dev->descriptor.iProduct ||
		    usb_string(dev, dev->descriptor.iProduct,
		    card->shortname, sizeof(card->shortname)) <= 0) {
			/* no name available from anywhere, so use ID */
			sprintf(card->shortname, "USB Device %#04x:%#04x",
				USB_ID_VENDOR(chip->usb_id),
				USB_ID_PRODUCT(chip->usb_id));
		}
	}
	strim(card->shortname);

	/* retrieve the vendor and device strings as longname */
	if (quirk && quirk->vendor_name && *quirk->vendor_name) {
		len = strlcpy(card->longname, quirk->vendor_name, sizeof(card->longname));
	} else {
		if (dev->descriptor.iManufacturer)
			len = usb_string(dev, dev->descriptor.iManufacturer,
					 card->longname, sizeof(card->longname));
		else
			len = 0;
		/* we don't really care if there isn't any vendor string */
	}
	if (len > 0) {
		strim(card->longname);
		if (*card->longname)
			strlcat(card->longname, " ", sizeof(card->longname));
	}

	strlcat(card->longname, card->shortname, sizeof(card->longname));

	len = strlcat(card->longname, " at ", sizeof(card->longname));

	if (len < sizeof(card->longname))
		usb_make_path(dev, card->longname + len, sizeof(card->longname) - len);

	switch (snd_usb_get_speed(dev)) {
	case USB_SPEED_LOW:
		strlcat(card->longname, ", low speed", sizeof(card->longname));
		break;
	case USB_SPEED_FULL:
		strlcat(card->longname, ", full speed", sizeof(card->longname));
		break;
	case USB_SPEED_HIGH:
		strlcat(card->longname, ", high speed", sizeof(card->longname));
		break;
	case USB_SPEED_SUPER:
		strlcat(card->longname, ", super speed", sizeof(card->longname));
		break;
	case USB_SPEED_SUPER_PLUS:
		strlcat(card->longname, ", super speed plus", sizeof(card->longname));
		break;
	default:
		break;
	}

	snd_usb_audio_create_proc(chip);

	*rchip = chip;
	return 0;
}

/* look for a matching quirk alias id */
static bool get_alias_id(struct usb_device *dev, unsigned int *id)
{
	int i;
	unsigned int src, dst;

	for (i = 0; i < ARRAY_SIZE(quirk_alias); i++) {
		if (!quirk_alias[i] ||
		    sscanf(quirk_alias[i], "%x:%x", &src, &dst) != 2 ||
		    src != *id)
			continue;
		dev_info(&dev->dev,
			 "device (%04x:%04x): applying quirk alias %04x:%04x\n",
			 USB_ID_VENDOR(*id), USB_ID_PRODUCT(*id),
			 USB_ID_VENDOR(dst), USB_ID_PRODUCT(dst));
		*id = dst;
		return true;
	}

	return false;
}

static const struct usb_device_id usb_audio_ids[]; /* defined below */

/* look for the corresponding quirk */
static const struct snd_usb_audio_quirk *
get_alias_quirk(struct usb_device *dev, unsigned int id)
{
	const struct usb_device_id *p;

	for (p = usb_audio_ids; p->match_flags; p++) {
		/* FIXME: this checks only vendor:product pair in the list */
		if ((p->match_flags & USB_DEVICE_ID_MATCH_DEVICE) ==
		    USB_DEVICE_ID_MATCH_DEVICE &&
		    p->idVendor == USB_ID_VENDOR(id) &&
		    p->idProduct == USB_ID_PRODUCT(id))
			return (const struct snd_usb_audio_quirk *)p->driver_info;
	}

	return NULL;
}

/*
 * probe the active usb device
 *
 * note that this can be called multiple times per a device, when it
 * includes multiple audio control interfaces.
 *
 * thus we check the usb device pointer and creates the card instance
 * only at the first time.  the successive calls of this function will
 * append the pcm interface to the corresponding card.
 */
static int usb_audio_probe(struct usb_interface *intf,
			   const struct usb_device_id *usb_id)
{
	struct usb_device *dev = interface_to_usbdev(intf);
	const struct snd_usb_audio_quirk *quirk =
		(const struct snd_usb_audio_quirk *)usb_id->driver_info;
	struct snd_usb_audio *chip;
	int i, err;
	struct usb_host_interface *alts;
	int ifnum;
	u32 id;
	struct usb_interface_assoc_descriptor *assoc;

	assoc = intf->intf_assoc;
	if (assoc && assoc->bFunctionClass == USB_CLASS_AUDIO &&
	    assoc->bFunctionProtocol == UAC_VERSION_3 &&
	    assoc->bFunctionSubClass == FULL_ADC_PROFILE) {
		dev_info(&dev->dev, "No support for full-fledged ADC 3.0 yet!!\n");
		return -EINVAL;
	}

	alts = &intf->altsetting[0];
	ifnum = get_iface_desc(alts)->bInterfaceNumber;
	id = USB_ID(le16_to_cpu(dev->descriptor.idVendor),
		    le16_to_cpu(dev->descriptor.idProduct));
	if (get_alias_id(dev, &id))
		quirk = get_alias_quirk(dev, id);
	if (quirk && quirk->ifnum >= 0 && ifnum != quirk->ifnum)
		return -ENXIO;

	err = snd_usb_apply_boot_quirk(dev, intf, quirk, id);
	if (err < 0)
		return err;

	/*
	 * found a config.  now register to ALSA
	 */

	/* check whether it's already registered */
	chip = NULL;
	mutex_lock(&register_mutex);
	for (i = 0; i < SNDRV_CARDS; i++) {
		if (usb_chip[i] && usb_chip[i]->dev == dev) {
			if (atomic_read(&usb_chip[i]->shutdown)) {
				dev_err(&dev->dev, "USB device is in the shutdown state, cannot create a card instance\n");
				err = -EIO;
				goto __error;
			}
			chip = usb_chip[i];
			atomic_inc(&chip->active); /* avoid autopm */
			break;
		}
	}
	if (! chip) {
		/* it's a fresh one.
		 * now look for an empty slot and create a new card instance
		 */
		for (i = 0; i < SNDRV_CARDS; i++)
			if (enable[i] && ! usb_chip[i] &&
			    (vid[i] == -1 || vid[i] == USB_ID_VENDOR(id)) &&
			    (pid[i] == -1 || pid[i] == USB_ID_PRODUCT(id))) {
				err = snd_usb_audio_create(intf, dev, i, quirk,
							   id, &chip);
				if (err < 0)
					goto __error;
				chip->pm_intf = intf;
				break;
			}
		if (!chip) {
			dev_err(&dev->dev, "no available usb audio device\n");
			err = -ENODEV;
			goto __error;
		}
	}
	dev_set_drvdata(&dev->dev, chip);

	/*
	 * For devices with more than one control interface, we assume the
	 * first contains the audio controls. We might need a more specific
	 * check here in the future.
	 */
	if (!chip->ctrl_intf)
		chip->ctrl_intf = alts;

	chip->txfr_quirk = 0;
	err = 1; /* continue */
	if (quirk && quirk->ifnum != QUIRK_NO_INTERFACE) {
		/* need some special handlings */
		err = snd_usb_create_quirk(chip, intf, &usb_audio_driver, quirk);
		if (err < 0)
			goto __error;
	}

	if (err > 0) {
		/* create normal USB audio interfaces */
		err = snd_usb_create_streams(chip, ifnum);
		if (err < 0)
			goto __error;
		err = snd_usb_create_mixer(chip, ifnum, ignore_ctl_error);
		if (err < 0)
			goto __error;
	}

	/* we are allowed to call snd_card_register() many times */
	err = snd_card_register(chip->card);
	if (err < 0)
		goto __error;

	usb_chip[chip->index] = chip;
	chip->num_interfaces++;
	usb_set_intfdata(intf, chip);
	intf->needs_remote_wakeup = 1;
	usb_enable_autosuspend(chip->dev);
	atomic_dec(&chip->active);
	mutex_unlock(&register_mutex);
	return 0;

 __error:
	if (chip) {
		/* chip->active is inside the chip->card object,
		 * decrement before memory is possibly returned.
		 */
		atomic_dec(&chip->active);
		if (!chip->num_interfaces)
			snd_card_free(chip->card);
<<<<<<< HEAD
		else
			atomic_dec(&chip->active);
=======
>>>>>>> 761e5718
	}
	mutex_unlock(&register_mutex);
	return err;
}

/*
 * we need to take care of counter, since disconnection can be called also
 * many times as well as usb_audio_probe().
 */
static void usb_audio_disconnect(struct usb_interface *intf)
{
	struct snd_usb_audio *chip = usb_get_intfdata(intf);
	struct snd_card *card;
	struct list_head *p;

	if (chip == (void *)-1L)
		return;

	card = chip->card;
	if (chip->disconnect_cb)
		chip->disconnect_cb(chip);

	mutex_lock(&register_mutex);
	if (atomic_inc_return(&chip->shutdown) == 1) {
		struct snd_usb_stream *as;
		struct snd_usb_endpoint *ep;
		struct usb_mixer_interface *mixer;

		/* wait until all pending tasks done;
		 * they are protected by snd_usb_lock_shutdown()
		 */
		wait_event(chip->shutdown_wait,
			   !atomic_read(&chip->usage_count));
		snd_card_disconnect(card);
		/* release the pcm resources */
		list_for_each_entry(as, &chip->pcm_list, list) {
			snd_usb_stream_disconnect(as);
		}
		/* release the endpoint resources */
		list_for_each_entry(ep, &chip->ep_list, list) {
			snd_usb_endpoint_release(ep);
		}
		/* release the midi resources */
		list_for_each(p, &chip->midi_list) {
			snd_usbmidi_disconnect(p);
		}
		/* release mixer resources */
		list_for_each_entry(mixer, &chip->mixer_list, list) {
			snd_usb_mixer_disconnect(mixer);
		}
	}

	chip->num_interfaces--;
	if (chip->num_interfaces <= 0) {
		usb_chip[chip->index] = NULL;
		mutex_unlock(&register_mutex);
		snd_card_free_when_closed(card);
	} else {
		mutex_unlock(&register_mutex);
	}
}

/* lock the shutdown (disconnect) task and autoresume */
int snd_usb_lock_shutdown(struct snd_usb_audio *chip)
{
	int err;

	atomic_inc(&chip->usage_count);
	if (atomic_read(&chip->shutdown)) {
		err = -EIO;
		goto error;
	}
	err = snd_usb_autoresume(chip);
	if (err < 0)
		goto error;
	return 0;

 error:
	if (atomic_dec_and_test(&chip->usage_count))
		wake_up(&chip->shutdown_wait);
	return err;
}

/* autosuspend and unlock the shutdown */
void snd_usb_unlock_shutdown(struct snd_usb_audio *chip)
{
	snd_usb_autosuspend(chip);
	if (atomic_dec_and_test(&chip->usage_count))
		wake_up(&chip->shutdown_wait);
}

#ifdef CONFIG_PM

int snd_usb_autoresume(struct snd_usb_audio *chip)
{
	if (atomic_read(&chip->shutdown))
		return -EIO;
	if (atomic_inc_return(&chip->active) == 1)
		return usb_autopm_get_interface(chip->pm_intf);
	return 0;
}

void snd_usb_autosuspend(struct snd_usb_audio *chip)
{
	if (atomic_read(&chip->shutdown))
		return;
	if (atomic_dec_and_test(&chip->active))
		usb_autopm_put_interface(chip->pm_intf);
}

static int usb_audio_suspend(struct usb_interface *intf, pm_message_t message)
{
	struct snd_usb_audio *chip = usb_get_intfdata(intf);
	struct snd_usb_stream *as;
	struct usb_mixer_interface *mixer;
	struct list_head *p;

	if (chip == (void *)-1L)
		return 0;

	chip->autosuspended = !!PMSG_IS_AUTO(message);
	if (!chip->autosuspended)
		snd_power_change_state(chip->card, SNDRV_CTL_POWER_D3hot);
	if (!chip->num_suspended_intf++) {
		list_for_each_entry(as, &chip->pcm_list, list) {
			snd_pcm_suspend_all(as->pcm);
			as->substream[0].need_setup_ep =
				as->substream[1].need_setup_ep = true;
		}
		list_for_each(p, &chip->midi_list)
			snd_usbmidi_suspend(p);
		list_for_each_entry(mixer, &chip->mixer_list, list)
			snd_usb_mixer_suspend(mixer);
	}

	return 0;
}

static int __usb_audio_resume(struct usb_interface *intf, bool reset_resume)
{
	struct snd_usb_audio *chip = usb_get_intfdata(intf);
	struct usb_mixer_interface *mixer;
	struct list_head *p;
	int err = 0;

	if (chip == (void *)-1L)
		return 0;
	if (--chip->num_suspended_intf)
		return 0;

	atomic_inc(&chip->active); /* avoid autopm */
	/*
	 * ALSA leaves material resumption to user space
	 * we just notify and restart the mixers
	 */
	list_for_each_entry(mixer, &chip->mixer_list, list) {
		err = snd_usb_mixer_resume(mixer, reset_resume);
		if (err < 0)
			goto err_out;
	}

	list_for_each(p, &chip->midi_list) {
		snd_usbmidi_resume(p);
	}

	if (!chip->autosuspended)
		snd_power_change_state(chip->card, SNDRV_CTL_POWER_D0);
	chip->autosuspended = 0;

err_out:
	atomic_dec(&chip->active); /* allow autopm after this point */
	return err;
}

static int usb_audio_resume(struct usb_interface *intf)
{
	return __usb_audio_resume(intf, false);
}

static int usb_audio_reset_resume(struct usb_interface *intf)
{
	return __usb_audio_resume(intf, true);
}
#else
#define usb_audio_suspend	NULL
#define usb_audio_resume	NULL
#define usb_audio_reset_resume	NULL
#endif		/* CONFIG_PM */

static const struct usb_device_id usb_audio_ids [] = {
#include "quirks-table.h"
    { .match_flags = (USB_DEVICE_ID_MATCH_INT_CLASS | USB_DEVICE_ID_MATCH_INT_SUBCLASS),
      .bInterfaceClass = USB_CLASS_AUDIO,
      .bInterfaceSubClass = USB_SUBCLASS_AUDIOCONTROL },
    { }						/* Terminating entry */
};
MODULE_DEVICE_TABLE(usb, usb_audio_ids);

/*
 * entry point for linux usb interface
 */

static struct usb_driver usb_audio_driver = {
	.name =		"snd-usb-audio",
	.probe =	usb_audio_probe,
	.disconnect =	usb_audio_disconnect,
	.suspend =	usb_audio_suspend,
	.resume =	usb_audio_resume,
	.reset_resume =	usb_audio_reset_resume,
	.id_table =	usb_audio_ids,
	.supports_autosuspend = 1,
};

module_usb_driver(usb_audio_driver);<|MERGE_RESOLUTION|>--- conflicted
+++ resolved
@@ -747,11 +747,6 @@
 		atomic_dec(&chip->active);
 		if (!chip->num_interfaces)
 			snd_card_free(chip->card);
-<<<<<<< HEAD
-		else
-			atomic_dec(&chip->active);
-=======
->>>>>>> 761e5718
 	}
 	mutex_unlock(&register_mutex);
 	return err;
