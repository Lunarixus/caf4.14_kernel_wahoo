/* 
 * Linux/PA-RISC Project (http://www.parisc-linux.org/)
 * 
 * System call entry code / Linux gateway page
 * Copyright (c) Matthew Wilcox 1999 <willy@bofh.ai>
 * Licensed under the GNU GPL.
 * thanks to Philipp Rumpf, Mike Shaver and various others
 * sorry about the wall, puffin..
 */

/*
How does the Linux gateway page on PA-RISC work?
------------------------------------------------
The Linux gateway page on PA-RISC is "special".
It actually has PAGE_GATEWAY bits set (this is linux terminology; in parisc
terminology it's Execute, promote to PL0) in the page map.  So anything
executing on this page executes with kernel level privilege (there's more to it
than that: to have this happen, you also have to use a branch with a ,gate
completer to activate the privilege promotion).  The upshot is that everything
that runs on the gateway page runs at kernel privilege but with the current
user process address space (although you have access to kernel space via %sr2).
For the 0x100 syscall entry, we redo the space registers to point to the kernel
address space (preserving the user address space in %sr3), move to wide mode if
required, save the user registers and branch into the kernel syscall entry
point.  For all the other functions, we execute at kernel privilege but don't
flip address spaces. The basic upshot of this is that these code snippets are
executed atomically (because the kernel can't be pre-empted) and they may
perform architecturally forbidden (to PL3) operations (like setting control
registers).
*/


#include <asm/asm-offsets.h>
#include <asm/unistd.h>
#include <asm/errno.h>
#include <asm/page.h>
#include <asm/psw.h>
#include <asm/thread_info.h>
#include <asm/assembly.h>
#include <asm/processor.h>
#include <asm/cache.h>

#include <linux/linkage.h>

	/* We fill the empty parts of the gateway page with
 	 * something that will kill the kernel or a
 	 * userspace application.
	 */
#define KILL_INSN	break	0,0

	.level          LEVEL

	.text

	.import syscall_exit,code
	.import syscall_exit_rfi,code

	/* Linux gateway page is aliased to virtual page 0 in the kernel
	 * address space. Since it is a gateway page it cannot be
	 * dereferenced, so null pointers will still fault. We start
	 * the actual entry point at 0x100. We put break instructions
	 * at the beginning of the page to trap null indirect function
	 * pointers.
	 */

	.align PAGE_SIZE
ENTRY(linux_gateway_page)

        /* ADDRESS 0x00 to 0xb0 = 176 bytes / 4 bytes per insn = 44 insns */
	.rept 44
	KILL_INSN
	.endr

	/* ADDRESS 0xb0 to 0xb8, lws uses two insns for entry */
	/* Light-weight-syscall entry must always be located at 0xb0 */
	/* WARNING: Keep this number updated with table size changes */
#define __NR_lws_entries (3)

lws_entry:
	gate	lws_start, %r0		/* increase privilege */
	depi	3, 31, 2, %r31		/* Ensure we return into user mode. */

	/* Fill from 0xb8 to 0xe0 */
	.rept 10
	KILL_INSN
	.endr

	/* This function MUST be located at 0xe0 for glibc's threading 
	mechanism to work. DO NOT MOVE THIS CODE EVER! */
set_thread_pointer:
	gate	.+8, %r0		/* increase privilege */
	depi	3, 31, 2, %r31		/* Ensure we return into user mode. */
	be	0(%sr7,%r31)		/* return to user space */
	mtctl	%r26, %cr27		/* move arg0 to the control register */

	/* Increase the chance of trapping if random jumps occur to this
	address, fill from 0xf0 to 0x100 */
	.rept 4
	KILL_INSN
	.endr

/* This address must remain fixed at 0x100 for glibc's syscalls to work */
	.align LINUX_GATEWAY_ADDR
linux_gateway_entry:
	gate	.+8, %r0			/* become privileged */
	mtsp	%r0,%sr4			/* get kernel space into sr4 */
	mtsp	%r0,%sr5			/* get kernel space into sr5 */
	mtsp	%r0,%sr6			/* get kernel space into sr6 */

#ifdef CONFIG_64BIT
	/* for now we can *always* set the W bit on entry to the syscall
	 * since we don't support wide userland processes.  We could
	 * also save the current SM other than in r0 and restore it on
	 * exit from the syscall, and also use that value to know
	 * whether to do narrow or wide syscalls. -PB
	 */
	ssm	PSW_SM_W, %r1
	extrd,u	%r1,PSW_W_BIT,1,%r1
	/* sp must be aligned on 4, so deposit the W bit setting into
	 * the bottom of sp temporarily */
	or,ev	%r1,%r30,%r30
	b,n	1f
	/* The top halves of argument registers must be cleared on syscall
	 * entry from narrow executable.
	 */
	depdi	0, 31, 32, %r26
	depdi	0, 31, 32, %r25
	depdi	0, 31, 32, %r24
	depdi	0, 31, 32, %r23
	depdi	0, 31, 32, %r22
	depdi	0, 31, 32, %r21
1:	
#endif

	/* We use a rsm/ssm pair to prevent sr3 from being clobbered
	 * by external interrupts.
	 */
	mfsp    %sr7,%r1                        /* save user sr7 */
	rsm	PSW_SM_I, %r0			/* disable interrupts */
	mtsp    %r1,%sr3                        /* and store it in sr3 */

	mfctl   %cr30,%r1
	xor     %r1,%r30,%r30                   /* ye olde xor trick */
	xor     %r1,%r30,%r1
	xor     %r1,%r30,%r30
	
	ldo     THREAD_SZ_ALGN+FRAME_SIZE(%r30),%r30  /* set up kernel stack */

	/* N.B.: It is critical that we don't set sr7 to 0 until r30
	 *       contains a valid kernel stack pointer. It is also
	 *       critical that we don't start using the kernel stack
	 *       until after sr7 has been set to 0.
	 */

	mtsp	%r0,%sr7			/* get kernel space into sr7 */
	ssm	PSW_SM_I, %r0			/* enable interrupts */
	STREGM	%r1,FRAME_SIZE(%r30)		/* save r1 (usp) here for now */
	mfctl	%cr30,%r1			/* get task ptr in %r1 */
	LDREG	TI_TASK(%r1),%r1

	/* Save some registers for sigcontext and potential task
	   switch (see entry.S for the details of which ones are
	   saved/restored).  TASK_PT_PSW is zeroed so we can see whether
	   a process is on a syscall or not.  For an interrupt the real
	   PSW value is stored.  This is needed for gdb and sys_ptrace. */
	STREG	%r0,  TASK_PT_PSW(%r1)
	STREG	%r2,  TASK_PT_GR2(%r1)		/* preserve rp */
	STREG	%r19, TASK_PT_GR19(%r1)

	LDREGM	-FRAME_SIZE(%r30), %r2		/* get users sp back */
#ifdef CONFIG_64BIT
	extrd,u	%r2,63,1,%r19			/* W hidden in bottom bit */
#if 0
	xor	%r19,%r2,%r2			/* clear bottom bit */
	depd,z	%r19,1,1,%r19
	std	%r19,TASK_PT_PSW(%r1)
#endif
#endif
	STREG	%r2,  TASK_PT_GR30(%r1)		/* ... and save it */
	
	STREG	%r20, TASK_PT_GR20(%r1)		/* Syscall number */
	STREG	%r21, TASK_PT_GR21(%r1)
	STREG	%r22, TASK_PT_GR22(%r1)
	STREG	%r23, TASK_PT_GR23(%r1)		/* 4th argument */
	STREG	%r24, TASK_PT_GR24(%r1)		/* 3rd argument */
	STREG	%r25, TASK_PT_GR25(%r1)		/* 2nd argument */
	STREG	%r26, TASK_PT_GR26(%r1)	 	/* 1st argument */
	STREG	%r27, TASK_PT_GR27(%r1)		/* user dp */
	STREG   %r28, TASK_PT_GR28(%r1)         /* return value 0 */
	STREG   %r0, TASK_PT_ORIG_R28(%r1)      /* don't prohibit restarts */
	STREG	%r29, TASK_PT_GR29(%r1)		/* return value 1 */
	STREG	%r31, TASK_PT_GR31(%r1)		/* preserve syscall return ptr */
	
	ldo	TASK_PT_FR0(%r1), %r27		/* save fpregs from the kernel */
	save_fp	%r27				/* or potential task switch  */

	mfctl	%cr11, %r27			/* i.e. SAR */
	STREG	%r27, TASK_PT_SAR(%r1)

	loadgp

#ifdef CONFIG_64BIT
	ldo	-16(%r30),%r29			/* Reference param save area */
	copy	%r19,%r2			/* W bit back to r2 */
#else
	/* no need to save these on stack in wide mode because the first 8
	 * args are passed in registers */
	stw     %r22, -52(%r30)                 /* 5th argument */
	stw     %r21, -56(%r30)                 /* 6th argument */
#endif

	/* Are we being ptraced? */
	mfctl	%cr30, %r1
	LDREG	TI_FLAGS(%r1),%r1
	ldi	_TIF_SYSCALL_TRACE_MASK, %r19
	and,COND(=) %r1, %r19, %r0
	b,n	.Ltracesys
	
	/* Note!  We cannot use the syscall table that is mapped
	nearby since the gateway page is mapped execute-only. */

#ifdef CONFIG_64BIT
	ldil	L%sys_call_table, %r1
	or,=	%r2,%r2,%r2
	addil	L%(sys_call_table64-sys_call_table), %r1
	ldo	R%sys_call_table(%r1), %r19
	or,=	%r2,%r2,%r2
	ldo	R%sys_call_table64(%r1), %r19
#else
	ldil	L%sys_call_table, %r1
	ldo     R%sys_call_table(%r1), %r19
#endif	
	comiclr,>>	__NR_Linux_syscalls, %r20, %r0
	b,n	.Lsyscall_nosys
	
	LDREGX  %r20(%r19), %r19

	/* If this is a sys_rt_sigreturn call, and the signal was received
	 * when not in_syscall, then we want to return via syscall_exit_rfi,
	 * not syscall_exit.  Signal no. in r20, in_syscall in r25 (see
	 * trampoline code in signal.c).
	 */
	ldi	__NR_rt_sigreturn,%r2
	comb,=	%r2,%r20,.Lrt_sigreturn
.Lin_syscall:
	ldil	L%syscall_exit,%r2
	be      0(%sr7,%r19)
	ldo	R%syscall_exit(%r2),%r2
.Lrt_sigreturn:
	comib,<> 0,%r25,.Lin_syscall
	ldil	L%syscall_exit_rfi,%r2
	be      0(%sr7,%r19)
	ldo	R%syscall_exit_rfi(%r2),%r2

	/* Note!  Because we are not running where we were linked, any
	calls to functions external to this file must be indirect.  To
	be safe, we apply the opposite rule to functions within this
	file, with local labels given to them to ensure correctness. */
	
.Lsyscall_nosys:
syscall_nosys:
	ldil	L%syscall_exit,%r1
	be	R%syscall_exit(%sr7,%r1)
	ldo	-ENOSYS(%r0),%r28		   /* set errno */


/* Warning! This trace code is a virtual duplicate of the code above so be
 * sure to maintain both! */
.Ltracesys:
tracesys:
	/* Need to save more registers so the debugger can see where we
	 * are.  This saves only the lower 8 bits of PSW, so that the C
	 * bit is still clear on syscalls, and the D bit is set if this
	 * full register save path has been executed.  We check the D
	 * bit on syscall_return_rfi to determine which registers to
	 * restore.  An interrupt results in a full PSW saved with the
	 * C bit set, a non-straced syscall entry results in C and D clear
	 * in the saved PSW.
	 */
	ldo     -THREAD_SZ_ALGN-FRAME_SIZE(%r30),%r1      /* get task ptr */
	LDREG	TI_TASK(%r1), %r1
	ssm	0,%r2
	STREG	%r2,TASK_PT_PSW(%r1)		/* Lower 8 bits only!! */
	mfsp	%sr0,%r2
	STREG	%r2,TASK_PT_SR0(%r1)
	mfsp	%sr1,%r2
	STREG	%r2,TASK_PT_SR1(%r1)
	mfsp	%sr2,%r2
	STREG	%r2,TASK_PT_SR2(%r1)
	mfsp	%sr3,%r2
	STREG	%r2,TASK_PT_SR3(%r1)
	STREG	%r2,TASK_PT_SR4(%r1)
	STREG	%r2,TASK_PT_SR5(%r1)
	STREG	%r2,TASK_PT_SR6(%r1)
	STREG	%r2,TASK_PT_SR7(%r1)
	STREG	%r2,TASK_PT_IASQ0(%r1)
	STREG	%r2,TASK_PT_IASQ1(%r1)
	LDREG	TASK_PT_GR31(%r1),%r2
	STREG	%r2,TASK_PT_IAOQ0(%r1)
	ldo	4(%r2),%r2
	STREG	%r2,TASK_PT_IAOQ1(%r1)
	ldo	TASK_REGS(%r1),%r2
	/* reg_save %r2 */
	STREG	%r3,PT_GR3(%r2)
	STREG	%r4,PT_GR4(%r2)
	STREG	%r5,PT_GR5(%r2)
	STREG	%r6,PT_GR6(%r2)
	STREG	%r7,PT_GR7(%r2)
	STREG	%r8,PT_GR8(%r2)
	STREG	%r9,PT_GR9(%r2)
	STREG	%r10,PT_GR10(%r2)
	STREG	%r11,PT_GR11(%r2)
	STREG	%r12,PT_GR12(%r2)
	STREG	%r13,PT_GR13(%r2)
	STREG	%r14,PT_GR14(%r2)
	STREG	%r15,PT_GR15(%r2)
	STREG	%r16,PT_GR16(%r2)
	STREG	%r17,PT_GR17(%r2)
	STREG	%r18,PT_GR18(%r2)
	/* Finished saving things for the debugger */

	copy	%r2,%r26
	ldil	L%do_syscall_trace_enter,%r1
	ldil	L%tracesys_next,%r2
	be	R%do_syscall_trace_enter(%sr7,%r1)
	ldo	R%tracesys_next(%r2),%r2
	
tracesys_next:
	/* do_syscall_trace_enter either returned the syscallno, or -1L,
	 *  so we skip restoring the PT_GR20 below, since we pulled it from
	 *  task->thread.regs.gr[20] above.
	 */
	copy	%ret0,%r20
	ldil	L%sys_call_table,%r1
	ldo     R%sys_call_table(%r1), %r19

	ldo     -THREAD_SZ_ALGN-FRAME_SIZE(%r30),%r1      /* get task ptr */
	LDREG	TI_TASK(%r1), %r1
	LDREG   TASK_PT_GR28(%r1), %r28		/* Restore return value */
	LDREG   TASK_PT_GR26(%r1), %r26		/* Restore the users args */
	LDREG   TASK_PT_GR25(%r1), %r25
	LDREG   TASK_PT_GR24(%r1), %r24
	LDREG   TASK_PT_GR23(%r1), %r23
	LDREG   TASK_PT_GR22(%r1), %r22
	LDREG   TASK_PT_GR21(%r1), %r21
#ifdef CONFIG_64BIT
	ldo	-16(%r30),%r29			/* Reference param save area */
#else
	stw     %r22, -52(%r30)                 /* 5th argument */
	stw     %r21, -56(%r30)                 /* 6th argument */
#endif

	cmpib,COND(=),n -1,%r20,tracesys_exit /* seccomp may have returned -1 */
	comiclr,>>	__NR_Linux_syscalls, %r20, %r0
	b,n	.Ltracesys_nosys

	LDREGX  %r20(%r19), %r19

	/* If this is a sys_rt_sigreturn call, and the signal was received
	 * when not in_syscall, then we want to return via syscall_exit_rfi,
	 * not syscall_exit.  Signal no. in r20, in_syscall in r25 (see
	 * trampoline code in signal.c).
	 */
	ldi	__NR_rt_sigreturn,%r2
	comb,=	%r2,%r20,.Ltrace_rt_sigreturn
.Ltrace_in_syscall:
	ldil	L%tracesys_exit,%r2
	be      0(%sr7,%r19)
	ldo	R%tracesys_exit(%r2),%r2

.Ltracesys_nosys:
	ldo	-ENOSYS(%r0),%r28		/* set errno */

	/* Do *not* call this function on the gateway page, because it
	makes a direct call to syscall_trace. */
	
tracesys_exit:
	ldo     -THREAD_SZ_ALGN-FRAME_SIZE(%r30),%r1      /* get task ptr */
	LDREG	TI_TASK(%r1), %r1
#ifdef CONFIG_64BIT
	ldo	-16(%r30),%r29			/* Reference param save area */
#endif
	ldo	TASK_REGS(%r1),%r26
	BL	do_syscall_trace_exit,%r2
	STREG   %r28,TASK_PT_GR28(%r1)          /* save return value now */
	ldo     -THREAD_SZ_ALGN-FRAME_SIZE(%r30),%r1      /* get task ptr */
	LDREG	TI_TASK(%r1), %r1
	LDREG   TASK_PT_GR28(%r1), %r28		/* Restore return val. */

	ldil	L%syscall_exit,%r1
	be,n	R%syscall_exit(%sr7,%r1)

.Ltrace_rt_sigreturn:
	comib,<> 0,%r25,.Ltrace_in_syscall
	ldil	L%tracesys_sigexit,%r2
	be      0(%sr7,%r19)
	ldo	R%tracesys_sigexit(%r2),%r2

tracesys_sigexit:
	ldo     -THREAD_SZ_ALGN-FRAME_SIZE(%r30),%r1      /* get task ptr */
	LDREG	TI_TASK(%r1), %r1
#ifdef CONFIG_64BIT
	ldo	-16(%r30),%r29			/* Reference param save area */
#endif
	BL	do_syscall_trace_exit,%r2
	ldo	TASK_REGS(%r1),%r26

	ldil	L%syscall_exit_rfi,%r1
	be,n	R%syscall_exit_rfi(%sr7,%r1)


	/*********************************************************
		32/64-bit Light-Weight-Syscall ABI

		* - Indicates a hint for userspace inline asm
		implementations.

		Syscall number (caller-saves)
	        - %r20
	        * In asm clobber.

		Argument registers (caller-saves)
	        - %r26, %r25, %r24, %r23, %r22
	        * In asm input.

		Return registers (caller-saves)
	        - %r28 (return), %r21 (errno)
	        * In asm output.

		Caller-saves registers
	        - %r1, %r27, %r29
	        - %r2 (return pointer)
	        - %r31 (ble link register)
	        * In asm clobber.

		Callee-saves registers
	        - %r3-%r18
	        - %r30 (stack pointer)
	        * Not in asm clobber.

		If userspace is 32-bit:
		Callee-saves registers
	        - %r19 (32-bit PIC register)

		Differences from 32-bit calling convention:
		- Syscall number in %r20
		- Additional argument register %r22 (arg4)
		- Callee-saves %r19.

		If userspace is 64-bit:
		Callee-saves registers
		- %r27 (64-bit PIC register)

		Differences from 64-bit calling convention:
		- Syscall number in %r20
		- Additional argument register %r22 (arg4)
		- Callee-saves %r27.

		Error codes returned by entry path:

		ENOSYS - r20 was an invalid LWS number.

	*********************************************************/
lws_start:

#ifdef CONFIG_64BIT
	/* FIXME: If we are a 64-bit kernel just
	 *        turn this on unconditionally.
	 */
	ssm	PSW_SM_W, %r1
	extrd,u	%r1,PSW_W_BIT,1,%r1
	/* sp must be aligned on 4, so deposit the W bit setting into
	 * the bottom of sp temporarily */
	or,ev	%r1,%r30,%r30

	/* Clip LWS number to a 32-bit value always */
	depdi	0, 31, 32, %r20
#endif	

        /* Is the lws entry number valid? */
	comiclr,>>	__NR_lws_entries, %r20, %r0
	b,n	lws_exit_nosys

	/* Load table start */
	ldil	L%lws_table, %r1
	ldo	R%lws_table(%r1), %r28	/* Scratch use of r28 */
	LDREGX	%r20(%sr2,r28), %r21	/* Scratch use of r21 */

	/* Jump to lws, lws table pointers already relocated */
	be,n	0(%sr2,%r21)

lws_exit_nosys:
	ldo	-ENOSYS(%r0),%r21		   /* set errno */
	/* Fall through: Return to userspace */

lws_exit:
#ifdef CONFIG_64BIT
	/* decide whether to reset the wide mode bit
	 *
	 * For a syscall, the W bit is stored in the lowest bit
	 * of sp.  Extract it and reset W if it is zero */
	extrd,u,*<>	%r30,63,1,%r1
	rsm	PSW_SM_W, %r0
	/* now reset the lowest bit of sp if it was set */
	xor	%r30,%r1,%r30
#endif
	be,n	0(%sr7, %r31)


	
	/***************************************************
		Implementing 32bit CAS as an atomic operation:

		%r26 - Address to examine
		%r25 - Old value to check (old)
		%r24 - New value to set (new)
		%r28 - Return prev through this register.
		%r21 - Kernel error code

		If debugging is DISabled:

		%r21 has the following meanings:

		EAGAIN - CAS is busy, ldcw failed, try again.
		EFAULT - Read or write failed.		

		If debugging is enabled:

		EDEADLOCK - CAS called recursively.
		EAGAIN && r28 == 1 - CAS is busy. Lock contended.
		EAGAIN && r28 == 2 - CAS is busy. ldcw failed.
		EFAULT - Read or write failed.

		Scratch: r20, r28, r1

	****************************************************/

	/* Do not enable LWS debugging */
#define ENABLE_LWS_DEBUG 0 

	/* ELF64 Process entry path */
lws_compare_and_swap64:
#ifdef CONFIG_64BIT
	b,n	lws_compare_and_swap
#else
	/* If we are not a 64-bit kernel, then we don't
	 * have 64-bit input registers, and calling
	 * the 64-bit LWS CAS returns ENOSYS.
	 */
	b,n	lws_exit_nosys
#endif

	/* ELF32 Process entry path */
lws_compare_and_swap32:
#ifdef CONFIG_64BIT
	/* Clip all the input registers */
	depdi	0, 31, 32, %r26
	depdi	0, 31, 32, %r25
	depdi	0, 31, 32, %r24
#endif

lws_compare_and_swap:
	/* Load start of lock table */
	ldil	L%lws_lock_start, %r20
	ldo	R%lws_lock_start(%r20), %r28

	/* Extract four bits from r26 and hash lock (Bits 4-7) */
	extru  %r26, 27, 4, %r20

	/* Find lock to use, the hash is either one of 0 to
	   15, multiplied by 16 (keep it 16-byte aligned)
	   and add to the lock table offset. */
	shlw	%r20, 4, %r20
	add	%r20, %r28, %r20

# if ENABLE_LWS_DEBUG
	/*	
		DEBUG, check for deadlock! 
		If the thread register values are the same
		then we were the one that locked it last and
		this is a recurisve call that will deadlock.
		We *must* giveup this call and fail.
	*/
	ldw	4(%sr2,%r20), %r28			/* Load thread register */
	/* WARNING: If cr27 cycles to the same value we have problems */
	mfctl	%cr27, %r21				/* Get current thread register */
	cmpb,<>,n	%r21, %r28, cas_lock		/* Called recursive? */
	b	lws_exit				/* Return error! */
	ldo	-EDEADLOCK(%r0), %r21
cas_lock:
	cmpb,=,n	%r0, %r28, cas_nocontend	/* Is nobody using it? */
	ldo	1(%r0), %r28				/* 1st case */
	b	lws_exit				/* Contended... */
	ldo	-EAGAIN(%r0), %r21			/* Spin in userspace */
cas_nocontend:
# endif
/* ENABLE_LWS_DEBUG */

	rsm	PSW_SM_I, %r0				/* Disable interrupts */
	/* COW breaks can cause contention on UP systems */
	LDCW	0(%sr2,%r20), %r28			/* Try to acquire the lock */
	cmpb,<>,n	%r0, %r28, cas_action		/* Did we get it? */
cas_wouldblock:
	ldo	2(%r0), %r28				/* 2nd case */
	ssm	PSW_SM_I, %r0
	b	lws_exit				/* Contended... */
	ldo	-EAGAIN(%r0), %r21			/* Spin in userspace */

	/*
		prev = *addr;
		if ( prev == old )
		  *addr = new;
		return prev;
	*/

	/* NOTES:
		This all works becuse intr_do_signal
		and schedule both check the return iasq
		and see that we are on the kernel page
		so this process is never scheduled off
		or is ever sent any signal of any sort,
		thus it is wholly atomic from usrspaces
		perspective
	*/
cas_action:
#if defined CONFIG_SMP && ENABLE_LWS_DEBUG
	/* DEBUG */
	mfctl	%cr27, %r1
	stw	%r1, 4(%sr2,%r20)
#endif
	/* The load and store could fail */
1:	ldw	0(%r26), %r28
	sub,<>	%r28, %r25, %r0
2:	stw	%r24, 0(%r26)
	/* Free lock */
	sync
<<<<<<< HEAD
	stw,ma	%r20, 0(%sr2,%r20)
=======
	stw	%r20, 0(%sr2,%r20)
>>>>>>> 4bd759b6
#if ENABLE_LWS_DEBUG
	/* Clear thread register indicator */
	stw	%r0, 4(%sr2,%r20)
#endif
	/* Enable interrupts */
	ssm	PSW_SM_I, %r0
	/* Return to userspace, set no error */
	b	lws_exit
	copy	%r0, %r21

3:		
	/* Error occurred on load or store */
	/* Free lock */
	sync
	stw	%r20, 0(%sr2,%r20)
#if ENABLE_LWS_DEBUG
	stw	%r0, 4(%sr2,%r20)
#endif
	ssm	PSW_SM_I, %r0
	b	lws_exit
	ldo	-EFAULT(%r0),%r21	/* set errno */
	nop
	nop
	nop
	nop

	/* Two exception table entries, one for the load,
	   the other for the store. Either return -EFAULT.
	   Each of the entries must be relocated. */
	ASM_EXCEPTIONTABLE_ENTRY(1b-linux_gateway_page, 3b-linux_gateway_page)
	ASM_EXCEPTIONTABLE_ENTRY(2b-linux_gateway_page, 3b-linux_gateway_page)


	/***************************************************
		New CAS implementation which uses pointers and variable size
		information. The value pointed by old and new MUST NOT change
		while performing CAS. The lock only protect the value at %r26.

		%r26 - Address to examine
		%r25 - Pointer to the value to check (old)
		%r24 - Pointer to the value to set (new)
		%r23 - Size of the variable (0/1/2/3 for 8/16/32/64 bit)
		%r28 - Return non-zero on failure
		%r21 - Kernel error code

		%r21 has the following meanings:

		EAGAIN - CAS is busy, ldcw failed, try again.
		EFAULT - Read or write failed.

		Scratch: r20, r22, r28, r29, r1, fr4 (32bit for 64bit CAS only)

	****************************************************/

	/* ELF32 Process entry path */
lws_compare_and_swap_2:
#ifdef CONFIG_64BIT
	/* Clip the input registers. We don't need to clip %r23 as we
	   only use it for word operations */
	depdi	0, 31, 32, %r26
	depdi	0, 31, 32, %r25
	depdi	0, 31, 32, %r24
#endif

	/* Check the validity of the size pointer */
	subi,>>= 3, %r23, %r0
	b,n	lws_exit_nosys

	/* Jump to the functions which will load the old and new values into
	   registers depending on the their size */
	shlw	%r23, 2, %r29
	blr	%r29, %r0
	nop

	/* 8bit load */
4:	ldb	0(%r25), %r25
	b	cas2_lock_start
5:	ldb	0(%r24), %r24
	nop
	nop
	nop
	nop
	nop

	/* 16bit load */
6:	ldh	0(%r25), %r25
	b	cas2_lock_start
7:	ldh	0(%r24), %r24
	nop
	nop
	nop
	nop
	nop

	/* 32bit load */
8:	ldw	0(%r25), %r25
	b	cas2_lock_start
9:	ldw	0(%r24), %r24
	nop
	nop
	nop
	nop
	nop

	/* 64bit load */
#ifdef CONFIG_64BIT
10:	ldd	0(%r25), %r25
11:	ldd	0(%r24), %r24
#else
	/* Load old value into r22/r23 - high/low */
10:	ldw	0(%r25), %r22
11:	ldw	4(%r25), %r23
	/* Load new value into fr4 for atomic store later */
12:	flddx	0(%r24), %fr4
#endif

cas2_lock_start:
	/* Load start of lock table */
	ldil	L%lws_lock_start, %r20
	ldo	R%lws_lock_start(%r20), %r28

	/* Extract four bits from r26 and hash lock (Bits 4-7) */
	extru  %r26, 27, 4, %r20

	/* Find lock to use, the hash is either one of 0 to
	   15, multiplied by 16 (keep it 16-byte aligned)
	   and add to the lock table offset. */
	shlw	%r20, 4, %r20
	add	%r20, %r28, %r20

	rsm	PSW_SM_I, %r0			/* Disable interrupts */
	/* COW breaks can cause contention on UP systems */
	LDCW	0(%sr2,%r20), %r28		/* Try to acquire the lock */
	cmpb,<>,n	%r0, %r28, cas2_action	/* Did we get it? */
cas2_wouldblock:
	ldo	2(%r0), %r28			/* 2nd case */
	ssm	PSW_SM_I, %r0
	b	lws_exit			/* Contended... */
	ldo	-EAGAIN(%r0), %r21		/* Spin in userspace */

	/*
		prev = *addr;
		if ( prev == old )
		  *addr = new;
		return prev;
	*/

	/* NOTES:
		This all works becuse intr_do_signal
		and schedule both check the return iasq
		and see that we are on the kernel page
		so this process is never scheduled off
		or is ever sent any signal of any sort,
		thus it is wholly atomic from usrspaces
		perspective
	*/
cas2_action:
	/* Jump to the correct function */
	blr	%r29, %r0
	/* Set %r28 as non-zero for now */
	ldo	1(%r0),%r28

	/* 8bit CAS */
13:	ldb	0(%r26), %r29
	sub,=	%r29, %r25, %r0
	b,n	cas2_end
14:	stb	%r24, 0(%r26)
	b	cas2_end
	copy	%r0, %r28
	nop
	nop

	/* 16bit CAS */
15:	ldh	0(%r26), %r29
	sub,=	%r29, %r25, %r0
	b,n	cas2_end
16:	sth	%r24, 0(%r26)
	b	cas2_end
	copy	%r0, %r28
	nop
	nop

	/* 32bit CAS */
17:	ldw	0(%r26), %r29
	sub,=	%r29, %r25, %r0
	b,n	cas2_end
18:	stw	%r24, 0(%r26)
	b	cas2_end
	copy	%r0, %r28
	nop
	nop

	/* 64bit CAS */
#ifdef CONFIG_64BIT
19:	ldd	0(%r26), %r29
	sub,*=	%r29, %r25, %r0
	b,n	cas2_end
20:	std	%r24, 0(%r26)
	copy	%r0, %r28
#else
	/* Compare first word */
19:	ldw	0(%r26), %r29
	sub,=	%r29, %r22, %r0
	b,n	cas2_end
	/* Compare second word */
20:	ldw	4(%r26), %r29
	sub,=	%r29, %r23, %r0
	b,n	cas2_end
	/* Perform the store */
21:	fstdx	%fr4, 0(%r26)
	copy	%r0, %r28
#endif

cas2_end:
	/* Free lock */
	sync
<<<<<<< HEAD
	stw,ma	%r20, 0(%sr2,%r20)
=======
	stw	%r20, 0(%sr2,%r20)
>>>>>>> 4bd759b6
	/* Enable interrupts */
	ssm	PSW_SM_I, %r0
	/* Return to userspace, set no error */
	b	lws_exit
	copy	%r0, %r21

22:
	/* Error occurred on load or store */
	/* Free lock */
	sync
	stw	%r20, 0(%sr2,%r20)
	ssm	PSW_SM_I, %r0
	ldo	1(%r0),%r28
	b	lws_exit
	ldo	-EFAULT(%r0),%r21	/* set errno */
	nop
	nop
	nop

	/* Exception table entries, for the load and store, return EFAULT.
	   Each of the entries must be relocated. */
	ASM_EXCEPTIONTABLE_ENTRY(4b-linux_gateway_page, 22b-linux_gateway_page)
	ASM_EXCEPTIONTABLE_ENTRY(5b-linux_gateway_page, 22b-linux_gateway_page)
	ASM_EXCEPTIONTABLE_ENTRY(6b-linux_gateway_page, 22b-linux_gateway_page)
	ASM_EXCEPTIONTABLE_ENTRY(7b-linux_gateway_page, 22b-linux_gateway_page)
	ASM_EXCEPTIONTABLE_ENTRY(8b-linux_gateway_page, 22b-linux_gateway_page)
	ASM_EXCEPTIONTABLE_ENTRY(9b-linux_gateway_page, 22b-linux_gateway_page)
	ASM_EXCEPTIONTABLE_ENTRY(10b-linux_gateway_page, 22b-linux_gateway_page)
	ASM_EXCEPTIONTABLE_ENTRY(11b-linux_gateway_page, 22b-linux_gateway_page)
	ASM_EXCEPTIONTABLE_ENTRY(13b-linux_gateway_page, 22b-linux_gateway_page)
	ASM_EXCEPTIONTABLE_ENTRY(14b-linux_gateway_page, 22b-linux_gateway_page)
	ASM_EXCEPTIONTABLE_ENTRY(15b-linux_gateway_page, 22b-linux_gateway_page)
	ASM_EXCEPTIONTABLE_ENTRY(16b-linux_gateway_page, 22b-linux_gateway_page)
	ASM_EXCEPTIONTABLE_ENTRY(17b-linux_gateway_page, 22b-linux_gateway_page)
	ASM_EXCEPTIONTABLE_ENTRY(18b-linux_gateway_page, 22b-linux_gateway_page)
	ASM_EXCEPTIONTABLE_ENTRY(19b-linux_gateway_page, 22b-linux_gateway_page)
	ASM_EXCEPTIONTABLE_ENTRY(20b-linux_gateway_page, 22b-linux_gateway_page)
#ifndef CONFIG_64BIT
	ASM_EXCEPTIONTABLE_ENTRY(12b-linux_gateway_page, 22b-linux_gateway_page)
	ASM_EXCEPTIONTABLE_ENTRY(21b-linux_gateway_page, 22b-linux_gateway_page)
#endif

	/* Make sure nothing else is placed on this page */
	.align PAGE_SIZE
END(linux_gateway_page)
ENTRY(end_linux_gateway_page)

	/* Relocate symbols assuming linux_gateway_page is mapped
	   to virtual address 0x0 */

#define LWS_ENTRY(_name_) ASM_ULONG_INSN (lws_##_name_ - linux_gateway_page)

	.section .rodata,"a"

	.align 8
	/* Light-weight-syscall table */
	/* Start of lws table. */
ENTRY(lws_table)
	LWS_ENTRY(compare_and_swap32)		/* 0 - ELF32 Atomic 32bit CAS */
	LWS_ENTRY(compare_and_swap64)		/* 1 - ELF64 Atomic 32bit CAS */
	LWS_ENTRY(compare_and_swap_2)		/* 2 - ELF32 Atomic 64bit CAS */
END(lws_table)
	/* End of lws table */

	.align 8
ENTRY(sys_call_table)
	.export sys_call_table,data
#include "syscall_table.S"
END(sys_call_table)

#ifdef CONFIG_64BIT
	.align 8
ENTRY(sys_call_table64)
#define SYSCALL_TABLE_64BIT
#include "syscall_table.S"
END(sys_call_table64)
#endif

	/*
		All light-weight-syscall atomic operations 
		will use this set of locks 

		NOTE: The lws_lock_start symbol must be
		at least 16-byte aligned for safe use
		with ldcw.
	*/
	.section .data
	.align	L1_CACHE_BYTES
ENTRY(lws_lock_start)
	/* lws locks */
	.rept 16
	/* Keep locks aligned at 16-bytes */
	.word 1
	.word 0 
	.word 0
	.word 0
	.endr
END(lws_lock_start)
	.previous

.end

<|MERGE_RESOLUTION|>--- conflicted
+++ resolved
@@ -634,11 +634,7 @@
 2:	stw	%r24, 0(%r26)
 	/* Free lock */
 	sync
-<<<<<<< HEAD
-	stw,ma	%r20, 0(%sr2,%r20)
-=======
 	stw	%r20, 0(%sr2,%r20)
->>>>>>> 4bd759b6
 #if ENABLE_LWS_DEBUG
 	/* Clear thread register indicator */
 	stw	%r0, 4(%sr2,%r20)
@@ -855,11 +851,7 @@
 cas2_end:
 	/* Free lock */
 	sync
-<<<<<<< HEAD
-	stw,ma	%r20, 0(%sr2,%r20)
-=======
 	stw	%r20, 0(%sr2,%r20)
->>>>>>> 4bd759b6
 	/* Enable interrupts */
 	ssm	PSW_SM_I, %r0
 	/* Return to userspace, set no error */
