--- conflicted
+++ resolved
@@ -136,10 +136,7 @@
 		reg = <0 0xe6500000 0 0x428>;
 		interrupt-parent = <&gic>;
 		interrupts = <0 174 0x4>;
-<<<<<<< HEAD
-=======
-		status = "disabled";
->>>>>>> d8ec26d7
+		status = "disabled";
 	};
 
 	i2c1: i2c@e6510000 {
@@ -149,10 +146,7 @@
 		reg = <0 0xe6510000 0 0x428>;
 		interrupt-parent = <&gic>;
 		interrupts = <0 175 0x4>;
-<<<<<<< HEAD
-=======
-		status = "disabled";
->>>>>>> d8ec26d7
+		status = "disabled";
 	};
 
 	i2c2: i2c@e6520000 {
@@ -162,10 +156,7 @@
 		reg = <0 0xe6520000 0 0x428>;
 		interrupt-parent = <&gic>;
 		interrupts = <0 176 0x4>;
-<<<<<<< HEAD
-=======
-		status = "disabled";
->>>>>>> d8ec26d7
+		status = "disabled";
 	};
 
 	i2c3: i2c@e6530000 {
@@ -175,10 +166,7 @@
 		reg = <0 0xe6530000 0 0x428>;
 		interrupt-parent = <&gic>;
 		interrupts = <0 177 0x4>;
-<<<<<<< HEAD
-=======
-		status = "disabled";
->>>>>>> d8ec26d7
+		status = "disabled";
 	};
 
 	i2c4: i2c@e6540000 {
@@ -188,10 +176,7 @@
 		reg = <0 0xe6540000 0 0x428>;
 		interrupt-parent = <&gic>;
 		interrupts = <0 178 0x4>;
-<<<<<<< HEAD
-=======
-		status = "disabled";
->>>>>>> d8ec26d7
+		status = "disabled";
 	};
 
 	i2c5: i2c@e60b0000 {
@@ -201,10 +186,7 @@
 		reg = <0 0xe60b0000 0 0x428>;
 		interrupt-parent = <&gic>;
 		interrupts = <0 179 0x4>;
-<<<<<<< HEAD
-=======
-		status = "disabled";
->>>>>>> d8ec26d7
+		status = "disabled";
 	};
 
 	i2c6: i2c@e6550000 {
@@ -214,10 +196,7 @@
 		reg = <0 0xe6550000 0 0x428>;
 		interrupt-parent = <&gic>;
 		interrupts = <0 184 0x4>;
-<<<<<<< HEAD
-=======
-		status = "disabled";
->>>>>>> d8ec26d7
+		status = "disabled";
 	};
 
 	i2c7: i2c@e6560000 {
@@ -227,10 +206,7 @@
 		reg = <0 0xe6560000 0 0x428>;
 		interrupt-parent = <&gic>;
 		interrupts = <0 185 0x4>;
-<<<<<<< HEAD
-=======
-		status = "disabled";
->>>>>>> d8ec26d7
+		status = "disabled";
 	};
 
 	i2c8: i2c@e6570000 {
@@ -240,10 +216,7 @@
 		reg = <0 0xe6570000 0 0x428>;
 		interrupt-parent = <&gic>;
 		interrupts = <0 173 0x4>;
-<<<<<<< HEAD
-=======
-		status = "disabled";
->>>>>>> d8ec26d7
+		status = "disabled";
 	};
 
 	mmcif0: mmcif@ee200000 {
