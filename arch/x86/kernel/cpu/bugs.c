--- conflicted
+++ resolved
@@ -652,8 +652,6 @@
 enum vmx_l1d_flush_state l1tf_vmx_mitigation = VMENTER_L1D_FLUSH_AUTO;
 EXPORT_SYMBOL_GPL(l1tf_vmx_mitigation);
 
-<<<<<<< HEAD
-=======
 /*
  * These CPUs all support 44bits physical address space internally in the
  * cache but CPUID can report a smaller number of physical address bits.
@@ -693,7 +691,6 @@
 	}
 }
 
->>>>>>> 4bd759b6
 static void __init l1tf_select_mitigation(void)
 {
 	u64 half_pa;
@@ -701,11 +698,8 @@
 	if (!boot_cpu_has_bug(X86_BUG_L1TF))
 		return;
 
-<<<<<<< HEAD
-=======
 	override_cache_bits(&boot_cpu_data);
 
->>>>>>> 4bd759b6
 	switch (l1tf_mitigation) {
 	case L1TF_MITIGATION_OFF:
 	case L1TF_MITIGATION_FLUSH_NOWARN:
@@ -725,16 +719,6 @@
 	return;
 #endif
 
-<<<<<<< HEAD
-	/*
-	 * This is extremely unlikely to happen because almost all
-	 * systems have far more MAX_PA/2 than RAM can be fit into
-	 * DIMM slots.
-	 */
-	half_pa = (u64)l1tf_pfn_limit() << PAGE_SHIFT;
-	if (e820__mapped_any(half_pa, ULLONG_MAX - half_pa, E820_TYPE_RAM)) {
-		pr_warn("System has more than MAX_PA/2 memory. L1TF mitigation not effective.\n");
-=======
 	half_pa = (u64)l1tf_pfn_limit() << PAGE_SHIFT;
 	if (e820__mapped_any(half_pa, ULLONG_MAX - half_pa, E820_TYPE_RAM)) {
 		pr_warn("System has more than MAX_PA/2 memory. L1TF mitigation not effective.\n");
@@ -742,7 +726,6 @@
 				half_pa);
 		pr_info("However, doing so will make a part of your RAM unusable.\n");
 		pr_info("Reading https://www.kernel.org/doc/html/latest/admin-guide/l1tf.html might help you decide.\n");
->>>>>>> 4bd759b6
 		return;
 	}
 
