/*
 * Flexible mmap layout support
 *
 * Based on code by Ingo Molnar and Andi Kleen, copyrighted
 * as follows:
 *
 * Copyright 2003-2009 Red Hat Inc.
 * All Rights Reserved.
 * Copyright 2005 Andi Kleen, SUSE Labs.
 * Copyright 2007 Jiri Kosina, SUSE Labs.
 *
 * This program is free software; you can redistribute it and/or modify
 * it under the terms of the GNU General Public License as published by
 * the Free Software Foundation; either version 2 of the License, or
 * (at your option) any later version.
 *
 * This program is distributed in the hope that it will be useful,
 * but WITHOUT ANY WARRANTY; without even the implied warranty of
 * MERCHANTABILITY or FITNESS FOR A PARTICULAR PURPOSE.  See the
 * GNU General Public License for more details.
 *
 * You should have received a copy of the GNU General Public License
 * along with this program; if not, write to the Free Software
 * Foundation, Inc., 59 Temple Place, Suite 330, Boston, MA  02111-1307  USA
 */

#include <linux/personality.h>
#include <linux/mm.h>
#include <linux/random.h>
#include <linux/limits.h>
#include <linux/sched/signal.h>
#include <linux/sched/mm.h>
#include <linux/compat.h>
#include <asm/elf.h>

struct va_alignment __read_mostly va_align = {
	.flags = -1,
};

unsigned long task_size_32bit(void)
{
	return IA32_PAGE_OFFSET;
}

unsigned long task_size_64bit(int full_addr_space)
{
	return full_addr_space ? TASK_SIZE_MAX : DEFAULT_MAP_WINDOW;
}

static unsigned long stack_maxrandom_size(unsigned long task_size)
{
	unsigned long max = 0;
	if (current->flags & PF_RANDOMIZE) {
		max = (-1UL) & __STACK_RND_MASK(task_size == task_size_32bit());
		max <<= PAGE_SHIFT;
	}

	return max;
}

#ifdef CONFIG_COMPAT
# define mmap32_rnd_bits  mmap_rnd_compat_bits
# define mmap64_rnd_bits  mmap_rnd_bits
#else
# define mmap32_rnd_bits  mmap_rnd_bits
# define mmap64_rnd_bits  mmap_rnd_bits
#endif

#define SIZE_128M    (128 * 1024 * 1024UL)

static int mmap_is_legacy(void)
{
	if (current->personality & ADDR_COMPAT_LAYOUT)
		return 1;

	return sysctl_legacy_va_layout;
}

static unsigned long arch_rnd(unsigned int rndbits)
{
	if (!(current->flags & PF_RANDOMIZE))
		return 0;
	return (get_random_long() & ((1UL << rndbits) - 1)) << PAGE_SHIFT;
}

unsigned long arch_mmap_rnd(void)
{
	return arch_rnd(mmap_is_ia32() ? mmap32_rnd_bits : mmap64_rnd_bits);
}

static unsigned long mmap_base(unsigned long rnd, unsigned long task_size)
{
	unsigned long gap = rlimit(RLIMIT_STACK);
	unsigned long pad = stack_maxrandom_size(task_size) + stack_guard_gap;
	unsigned long gap_min, gap_max;

	/* Values close to RLIM_INFINITY can overflow. */
	if (gap + pad > gap)
		gap += pad;

	/*
	 * Top of mmap area (just below the process stack).
	 * Leave an at least ~128 MB hole with possible stack randomization.
	 */
	gap_min = SIZE_128M;
	gap_max = (task_size / 6) * 5;

	if (gap < gap_min)
		gap = gap_min;
	else if (gap > gap_max)
		gap = gap_max;

	return PAGE_ALIGN(task_size - gap - rnd);
}

static unsigned long mmap_legacy_base(unsigned long rnd,
				      unsigned long task_size)
{
	return __TASK_UNMAPPED_BASE(task_size) + rnd;
}

/*
 * This function, called very early during the creation of a new
 * process VM image, sets up which VM layout function to use:
 */
static void arch_pick_mmap_base(unsigned long *base, unsigned long *legacy_base,
		unsigned long random_factor, unsigned long task_size)
{
	*legacy_base = mmap_legacy_base(random_factor, task_size);
	if (mmap_is_legacy())
		*base = *legacy_base;
	else
		*base = mmap_base(random_factor, task_size);
}

void arch_pick_mmap_layout(struct mm_struct *mm)
{
	if (mmap_is_legacy())
		mm->get_unmapped_area = arch_get_unmapped_area;
	else
		mm->get_unmapped_area = arch_get_unmapped_area_topdown;

	arch_pick_mmap_base(&mm->mmap_base, &mm->mmap_legacy_base,
			arch_rnd(mmap64_rnd_bits), task_size_64bit(0));

#ifdef CONFIG_HAVE_ARCH_COMPAT_MMAP_BASES
	/*
	 * The mmap syscall mapping base decision depends solely on the
	 * syscall type (64-bit or compat). This applies for 64bit
	 * applications and 32bit applications. The 64bit syscall uses
	 * mmap_base, the compat syscall uses mmap_compat_base.
	 */
	arch_pick_mmap_base(&mm->mmap_compat_base, &mm->mmap_compat_legacy_base,
			arch_rnd(mmap32_rnd_bits), task_size_32bit());
#endif
}

unsigned long get_mmap_base(int is_legacy)
{
	struct mm_struct *mm = current->mm;

#ifdef CONFIG_HAVE_ARCH_COMPAT_MMAP_BASES
	if (in_compat_syscall()) {
		return is_legacy ? mm->mmap_compat_legacy_base
				 : mm->mmap_compat_base;
	}
#endif
	return is_legacy ? mm->mmap_legacy_base : mm->mmap_base;
}

const char *arch_vma_name(struct vm_area_struct *vma)
{
	if (vma->vm_flags & VM_MPX)
		return "[mpx]";
	return NULL;
}

/*
 * Only allow root to set high MMIO mappings to PROT_NONE.
 * This prevents an unpriv. user to set them to PROT_NONE and invert
 * them, then pointing to valid memory for L1TF speculation.
 *
 * Note: for locked down kernels may want to disable the root override.
 */
bool pfn_modify_allowed(unsigned long pfn, pgprot_t prot)
{
	if (!boot_cpu_has_bug(X86_BUG_L1TF))
		return true;
	if (!__pte_needs_invert(pgprot_val(prot)))
		return true;
	/* If it's real memory always allow */
	if (pfn_valid(pfn))
		return true;
<<<<<<< HEAD
	if (pfn > l1tf_pfn_limit() && !capable(CAP_SYS_ADMIN))
=======
	if (pfn >= l1tf_pfn_limit() && !capable(CAP_SYS_ADMIN))
>>>>>>> 4bd759b6
		return false;
	return true;
}<|MERGE_RESOLUTION|>--- conflicted
+++ resolved
@@ -191,11 +191,7 @@
 	/* If it's real memory always allow */
 	if (pfn_valid(pfn))
 		return true;
-<<<<<<< HEAD
-	if (pfn > l1tf_pfn_limit() && !capable(CAP_SYS_ADMIN))
-=======
 	if (pfn >= l1tf_pfn_limit() && !capable(CAP_SYS_ADMIN))
->>>>>>> 4bd759b6
 		return false;
 	return true;
 }