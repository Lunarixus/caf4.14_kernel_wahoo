/*
 * SWIOTLB-based DMA API implementation
 *
 * Copyright (C) 2012 ARM Ltd.
 * Author: Catalin Marinas <catalin.marinas@arm.com>
 *
 * This program is free software; you can redistribute it and/or modify
 * it under the terms of the GNU General Public License version 2 as
 * published by the Free Software Foundation.
 *
 * This program is distributed in the hope that it will be useful,
 * but WITHOUT ANY WARRANTY; without even the implied warranty of
 * MERCHANTABILITY or FITNESS FOR A PARTICULAR PURPOSE.  See the
 * GNU General Public License for more details.
 *
 * You should have received a copy of the GNU General Public License
 * along with this program.  If not, see <http://www.gnu.org/licenses/>.
 */

#include <linux/gfp.h>
#include <linux/acpi.h>
#include <linux/bootmem.h>
#include <linux/cache.h>
#include <linux/export.h>
#include <linux/slab.h>
#include <linux/genalloc.h>
#include <linux/dma-mapping.h>
#include <linux/dma-contiguous.h>
#include <linux/mm.h>
#include <linux/iommu.h>
#include <linux/vmalloc.h>
#include <linux/swiotlb.h>
#include <linux/pci.h>
#include <linux/io.h>

#include <asm/cacheflush.h>
#include <asm/tlbflush.h>
#include <asm/dma-iommu.h>
#include <linux/dma-mapping-fast.h>
#include <linux/msm_dma_iommu_mapping.h>
#include <linux/arm-smmu-errata.h>
#include <soc/qcom/secure_buffer.h>


static int swiotlb __ro_after_init;

static pgprot_t __get_dma_pgprot(unsigned long attrs, pgprot_t prot,
				 bool coherent)
{
	if (attrs & DMA_ATTR_STRONGLY_ORDERED)
		return pgprot_noncached(prot);
	else if (!coherent || (attrs & DMA_ATTR_WRITE_COMBINE))
		return pgprot_writecombine(prot);
	return prot;
}

static bool is_dma_coherent(struct device *dev, unsigned long attrs)
{

	if (attrs & DMA_ATTR_FORCE_COHERENT)
		return true;
	else if (attrs & DMA_ATTR_FORCE_NON_COHERENT)
		return false;
	else if (is_device_dma_coherent(dev))
		return true;
	else
		return false;
}
static struct gen_pool *atomic_pool __ro_after_init;

static struct gen_pool *atomic_pool;
#define NO_KERNEL_MAPPING_DUMMY 0x2222
#define DEFAULT_DMA_COHERENT_POOL_SIZE  SZ_256K
static size_t atomic_pool_size __initdata = DEFAULT_DMA_COHERENT_POOL_SIZE;

static int __init early_coherent_pool(char *p)
{
	atomic_pool_size = memparse(p, &p);
	return 0;
}
early_param("coherent_pool", early_coherent_pool);

static void *__alloc_from_pool(size_t size, struct page **ret_page, gfp_t flags)
{
	unsigned long val;
	void *ptr = NULL;

	if (!atomic_pool) {
		WARN(1, "coherent pool not initialised!\n");
		return NULL;
	}

	val = gen_pool_alloc(atomic_pool, size);
	if (val) {
		phys_addr_t phys = gen_pool_virt_to_phys(atomic_pool, val);

		*ret_page = phys_to_page(phys);
		ptr = (void *)val;
		memset(ptr, 0, size);
	}

	return ptr;
}

static bool __in_atomic_pool(void *start, size_t size)
{
	return addr_in_gen_pool(atomic_pool, (unsigned long)start, size);
}

static int __free_from_pool(void *start, size_t size)
{
	if (!__in_atomic_pool(start, size))
		return 0;

	gen_pool_free(atomic_pool, (unsigned long)start, size);

	return 1;
}

static int __dma_update_pte(pte_t *pte, pgtable_t token, unsigned long addr,
			    void *data)
{
	struct page *page = virt_to_page(addr);
	pgprot_t prot = *(pgprot_t *)data;

	set_pte(pte, mk_pte(page, prot));
	return 0;
}

static int __dma_clear_pte(pte_t *pte, pgtable_t token, unsigned long addr,
			    void *data)
{
	pte_clear(&init_mm, addr, pte);
	return 0;
}

static void __dma_remap(struct page *page, size_t size, pgprot_t prot,
			bool no_kernel_map)
{
	unsigned long start = (unsigned long) page_address(page);
	unsigned long end = start + size;
	int (*func)(pte_t *pte, pgtable_t token, unsigned long addr,
			    void *data);

	if (no_kernel_map)
		func = __dma_clear_pte;
	else
		func = __dma_update_pte;

	apply_to_page_range(&init_mm, start, size, func, &prot);
	/* ensure prot is applied before returning */
	mb();
	flush_tlb_kernel_range(start, end);
}

static void *__dma_alloc_coherent(struct device *dev, size_t size,
				  dma_addr_t *dma_handle, gfp_t flags,
				  unsigned long attrs)
{
	void *addr;

	if (IS_ENABLED(CONFIG_ZONE_DMA) &&
	    dev->coherent_dma_mask <= DMA_BIT_MASK(32))
		flags |= GFP_DMA;
	if (dev_get_cma_area(dev) && gfpflags_allow_blocking(flags)) {
		struct page *page;

		page = dma_alloc_from_contiguous(dev, size >> PAGE_SHIFT,
						 get_order(size), flags);
		if (!page)
			return NULL;

		*dma_handle = phys_to_dma(dev, page_to_phys(page));
		addr = page_address(page);
		memset(addr, 0, size);
	} else {
		addr = swiotlb_alloc_coherent(dev, size, dma_handle, flags);
	}

	if (addr && ((attrs & DMA_ATTR_NO_KERNEL_MAPPING) ||
			(attrs & DMA_ATTR_STRONGLY_ORDERED))) {
		/*
		 * flush the caches here because we can't later
		 */
		__dma_flush_area(addr, size);
		__dma_remap(virt_to_page(addr), size, __pgprot(0), true);
	}

	return addr;
}

static void __dma_free_coherent(struct device *dev, size_t size,
				void *vaddr, dma_addr_t dma_handle,
				unsigned long attrs)
{
	bool freed;
	phys_addr_t paddr = dma_to_phys(dev, dma_handle);

	size = PAGE_ALIGN(size);

	if ((attrs & DMA_ATTR_NO_KERNEL_MAPPING) ||
	    (attrs & DMA_ATTR_STRONGLY_ORDERED))
		__dma_remap(phys_to_page(paddr), size, PAGE_KERNEL, false);

	freed = dma_release_from_contiguous(dev,
					phys_to_page(paddr),
					size >> PAGE_SHIFT);
	if (!freed)
		swiotlb_free_coherent(dev, size, vaddr, dma_handle);
}

static void *__dma_alloc(struct device *dev, size_t size,
			 dma_addr_t *dma_handle, gfp_t flags,
			 unsigned long attrs)
{
	struct page *page;
	void *ptr, *coherent_ptr;
	bool coherent = is_dma_coherent(dev, attrs);
	pgprot_t prot = __get_dma_pgprot(attrs, PAGE_KERNEL, false);

	size = PAGE_ALIGN(size);

	if (!coherent && !gfpflags_allow_blocking(flags)) {
		struct page *page = NULL;
		void *addr = __alloc_from_pool(size, &page, flags);

		if (addr)
			*dma_handle = phys_to_dma(dev, page_to_phys(page));

		return addr;
	}

	ptr = __dma_alloc_coherent(dev, size, dma_handle, flags, attrs);
	if (!ptr)
		goto no_mem;

	/* no need for non-cacheable mapping if coherent */
	if (coherent)
		return ptr;

	if (attrs & DMA_ATTR_NO_KERNEL_MAPPING) {
		coherent_ptr = (void *)NO_KERNEL_MAPPING_DUMMY;
	} else {
		if (!(attrs & DMA_ATTR_STRONGLY_ORDERED))
			/* remove any dirty cache lines on the kernel alias */
			__dma_flush_area(ptr, size);

		/* create a coherent mapping */
		page = virt_to_page(ptr);
		coherent_ptr = dma_common_contiguous_remap(
					page, size, VM_USERMAP, prot,
					__builtin_return_address(0));
		if (!coherent_ptr)
			goto no_map;
	}
	return coherent_ptr;

no_map:
	__dma_free_coherent(dev, size, ptr, *dma_handle, attrs);
no_mem:
	return NULL;
}

static void __dma_free(struct device *dev, size_t size,
		       void *vaddr, dma_addr_t dma_handle,
		       unsigned long attrs)
{
	void *swiotlb_addr = phys_to_virt(dma_to_phys(dev, dma_handle));

	size = PAGE_ALIGN(size);

	if (!is_dma_coherent(dev, attrs)) {
		if (__free_from_pool(vaddr, size))
			return;
		if (!(attrs & DMA_ATTR_NO_KERNEL_MAPPING))
			vunmap(vaddr);
	}
	__dma_free_coherent(dev, size, swiotlb_addr, dma_handle, attrs);
}

static dma_addr_t __swiotlb_map_page(struct device *dev, struct page *page,
				     unsigned long offset, size_t size,
				     enum dma_data_direction dir,
				     unsigned long attrs)
{
	dma_addr_t dev_addr;

	dev_addr = swiotlb_map_page(dev, page, offset, size, dir, attrs);
	if (!is_dma_coherent(dev, attrs) &&
	    (attrs & DMA_ATTR_SKIP_CPU_SYNC) == 0)
		__dma_map_area(phys_to_virt(dma_to_phys(dev, dev_addr)), size, dir);

	return dev_addr;
}


static void __swiotlb_unmap_page(struct device *dev, dma_addr_t dev_addr,
				 size_t size, enum dma_data_direction dir,
				 unsigned long attrs)
{
	if (!is_dma_coherent(dev, attrs) &&
	    (attrs & DMA_ATTR_SKIP_CPU_SYNC) == 0)
		__dma_unmap_area(phys_to_virt(dma_to_phys(dev, dev_addr)), size, dir);
	swiotlb_unmap_page(dev, dev_addr, size, dir, attrs);
}

static int __swiotlb_map_sg_attrs(struct device *dev, struct scatterlist *sgl,
				  int nelems, enum dma_data_direction dir,
				  unsigned long attrs)
{
	struct scatterlist *sg;
	int i, ret;

	ret = swiotlb_map_sg_attrs(dev, sgl, nelems, dir, attrs);
	if (!is_dma_coherent(dev, attrs) &&
	    (attrs & DMA_ATTR_SKIP_CPU_SYNC) == 0)
		for_each_sg(sgl, sg, ret, i)
			__dma_map_area(phys_to_virt(dma_to_phys(dev, sg->dma_address)),
				       sg->length, dir);

	return ret;
}

static void __swiotlb_unmap_sg_attrs(struct device *dev,
				     struct scatterlist *sgl, int nelems,
				     enum dma_data_direction dir,
				     unsigned long attrs)
{
	struct scatterlist *sg;
	int i;

	if (!is_dma_coherent(dev, attrs) &&
	    (attrs & DMA_ATTR_SKIP_CPU_SYNC) == 0)
		for_each_sg(sgl, sg, nelems, i)
			__dma_unmap_area(phys_to_virt(dma_to_phys(dev, sg->dma_address)),
					 sg->length, dir);
	swiotlb_unmap_sg_attrs(dev, sgl, nelems, dir, attrs);
}

static void __swiotlb_sync_single_for_cpu(struct device *dev,
					  dma_addr_t dev_addr, size_t size,
					  enum dma_data_direction dir)
{
	if (!is_device_dma_coherent(dev))
		__dma_unmap_area(phys_to_virt(dma_to_phys(dev, dev_addr)), size, dir);
	swiotlb_sync_single_for_cpu(dev, dev_addr, size, dir);
}

static void __swiotlb_sync_single_for_device(struct device *dev,
					     dma_addr_t dev_addr, size_t size,
					     enum dma_data_direction dir)
{
	swiotlb_sync_single_for_device(dev, dev_addr, size, dir);
	if (!is_device_dma_coherent(dev))
		__dma_map_area(phys_to_virt(dma_to_phys(dev, dev_addr)), size, dir);
}

static void __swiotlb_sync_sg_for_cpu(struct device *dev,
				      struct scatterlist *sgl, int nelems,
				      enum dma_data_direction dir)
{
	struct scatterlist *sg;
	int i;

	if (!is_device_dma_coherent(dev))
		for_each_sg(sgl, sg, nelems, i)
			__dma_unmap_area(phys_to_virt(dma_to_phys(dev, sg->dma_address)),
					 sg->length, dir);
	swiotlb_sync_sg_for_cpu(dev, sgl, nelems, dir);
}

static void __swiotlb_sync_sg_for_device(struct device *dev,
					 struct scatterlist *sgl, int nelems,
					 enum dma_data_direction dir)
{
	struct scatterlist *sg;
	int i;

	swiotlb_sync_sg_for_device(dev, sgl, nelems, dir);
	if (!is_device_dma_coherent(dev))
		for_each_sg(sgl, sg, nelems, i)
			__dma_map_area(phys_to_virt(dma_to_phys(dev, sg->dma_address)),
				       sg->length, dir);
}

static int __swiotlb_mmap_pfn(struct vm_area_struct *vma,
			      unsigned long pfn, size_t size)
{
	int ret = -ENXIO;
	unsigned long nr_vma_pages = (vma->vm_end - vma->vm_start) >>
					PAGE_SHIFT;
	unsigned long nr_pages = PAGE_ALIGN(size) >> PAGE_SHIFT;
	unsigned long off = vma->vm_pgoff;

	if (off < nr_pages && nr_vma_pages <= (nr_pages - off)) {
		ret = remap_pfn_range(vma, vma->vm_start,
				pfn + off,
				vma->vm_end - vma->vm_start,
				vma->vm_page_prot);
	}

	return ret;
}

static int __swiotlb_mmap(struct device *dev,
			  struct vm_area_struct *vma,
			  void *cpu_addr, dma_addr_t dma_addr, size_t size,
			  unsigned long attrs)
{
	int ret = -ENXIO;
	unsigned long pfn = dma_to_phys(dev, dma_addr) >> PAGE_SHIFT;

	vma->vm_page_prot = __get_dma_pgprot(attrs, vma->vm_page_prot,
			is_dma_coherent(dev, attrs));

	if (dma_mmap_from_dev_coherent(dev, vma, cpu_addr, size, &ret))
		return ret;

	return __swiotlb_mmap_pfn(vma, pfn, size);
}

static int __swiotlb_get_sgtable_page(struct sg_table *sgt,
				      struct page *page, size_t size)
{
	int ret = sg_alloc_table(sgt, 1, GFP_KERNEL);

	if (!ret)
		sg_set_page(sgt->sgl, page, PAGE_ALIGN(size), 0);

	return ret;
}

static int __swiotlb_get_sgtable(struct device *dev, struct sg_table *sgt,
				 void *cpu_addr, dma_addr_t handle, size_t size,
				 unsigned long attrs)
{
	struct page *page = phys_to_page(dma_to_phys(dev, handle));

	return __swiotlb_get_sgtable_page(sgt, page, size);
}

static int __swiotlb_dma_supported(struct device *hwdev, u64 mask)
{
	if (swiotlb)
		return swiotlb_dma_supported(hwdev, mask);
	return 1;
}

static void *arm64_dma_remap(struct device *dev, void *cpu_addr,
			dma_addr_t handle, size_t size,
			unsigned long attrs)
{
	struct page *page = phys_to_page(dma_to_phys(dev, handle));
	bool coherent = is_device_dma_coherent(dev);
	pgprot_t prot = __get_dma_pgprot(attrs, PAGE_KERNEL, coherent);
	unsigned long offset = handle & ~PAGE_MASK;
	struct vm_struct *area;
	unsigned long addr;

	size = PAGE_ALIGN(size + offset);

	/*
	 * DMA allocation can be mapped to user space, so lets
	 * set VM_USERMAP flags too.
	 */
	area = get_vm_area(size, VM_USERMAP);
	if (!area)
		return NULL;

	addr = (unsigned long)area->addr;
	area->phys_addr = __pfn_to_phys(page_to_pfn(page));

	if (ioremap_page_range(addr, addr + size, area->phys_addr, prot)) {
		vunmap((void *)addr);
		return NULL;
	}
	return (void *)addr + offset;
}

static void arm64_dma_unremap(struct device *dev, void *remapped_addr,
				size_t size)
{
	struct vm_struct *area;

	size = PAGE_ALIGN(size);
	remapped_addr = (void *)((unsigned long)remapped_addr & PAGE_MASK);

	area = find_vm_area(remapped_addr);
	if (!area) {
		WARN(1, "trying to free invalid coherent area: %p\n",
			remapped_addr);
		return;
	}
	vunmap(remapped_addr);
	flush_tlb_kernel_range((unsigned long)remapped_addr,
			(unsigned long)(remapped_addr + size));
}

static int __swiotlb_dma_mapping_error(struct device *hwdev, dma_addr_t addr)
{
	if (swiotlb)
		return swiotlb_dma_mapping_error(hwdev, addr);
	return 0;
}

static const struct dma_map_ops swiotlb_dma_ops = {
	.alloc = __dma_alloc,
	.free = __dma_free,
	.mmap = __swiotlb_mmap,
	.get_sgtable = __swiotlb_get_sgtable,
	.map_page = __swiotlb_map_page,
	.unmap_page = __swiotlb_unmap_page,
	.map_sg = __swiotlb_map_sg_attrs,
	.unmap_sg = __swiotlb_unmap_sg_attrs,
	.sync_single_for_cpu = __swiotlb_sync_single_for_cpu,
	.sync_single_for_device = __swiotlb_sync_single_for_device,
	.sync_sg_for_cpu = __swiotlb_sync_sg_for_cpu,
	.sync_sg_for_device = __swiotlb_sync_sg_for_device,
	.dma_supported = __swiotlb_dma_supported,
	.mapping_error = __swiotlb_dma_mapping_error,
	.remap = arm64_dma_remap,
	.unremap = arm64_dma_unremap,
};

static int __init atomic_pool_init(void)
{
	pgprot_t prot = __pgprot(PROT_NORMAL_NC);
	unsigned long nr_pages = atomic_pool_size >> PAGE_SHIFT;
	struct page *page;
	void *addr;
	unsigned int pool_size_order = get_order(atomic_pool_size);

	if (dev_get_cma_area(NULL))
		page = dma_alloc_from_contiguous(NULL, nr_pages,
						 pool_size_order, GFP_KERNEL);
	else
		page = alloc_pages(GFP_DMA, pool_size_order);

	if (page) {
		int ret;
		void *page_addr = page_address(page);

		memset(page_addr, 0, atomic_pool_size);
		__dma_flush_area(page_addr, atomic_pool_size);

		atomic_pool = gen_pool_create(PAGE_SHIFT, -1);
		if (!atomic_pool)
			goto free_page;

		addr = dma_common_contiguous_remap(page, atomic_pool_size,
					VM_USERMAP, prot, atomic_pool_init);

		if (!addr)
			goto destroy_genpool;

		ret = gen_pool_add_virt(atomic_pool, (unsigned long)addr,
					page_to_phys(page),
					atomic_pool_size, -1);
		if (ret)
			goto remove_mapping;

		gen_pool_set_algo(atomic_pool,
				  gen_pool_first_fit_order_align,
				  NULL);

		pr_info("DMA: preallocated %zu KiB pool for atomic allocations\n",
			atomic_pool_size / 1024);
		return 0;
	}
	goto out;

remove_mapping:
	dma_common_free_remap(addr, atomic_pool_size, VM_USERMAP, false);
destroy_genpool:
	gen_pool_destroy(atomic_pool);
	atomic_pool = NULL;
free_page:
	if (!dma_release_from_contiguous(NULL, page, nr_pages))
		__free_pages(page, pool_size_order);
out:
	pr_err("DMA: failed to allocate %zu KiB pool for atomic coherent allocation\n",
		atomic_pool_size / 1024);
	return -ENOMEM;
}

/********************************************
 * The following APIs are for dummy DMA ops *
 ********************************************/

static void *__dummy_alloc(struct device *dev, size_t size,
			   dma_addr_t *dma_handle, gfp_t flags,
			   unsigned long attrs)
{
	WARN(1, "dma alloc failure, device may be missing a call to arch_setup_dma_ops");
	return NULL;
}

static void __dummy_free(struct device *dev, size_t size,
			 void *vaddr, dma_addr_t dma_handle,
			 unsigned long attrs)
{
}

static int __dummy_mmap(struct device *dev,
			struct vm_area_struct *vma,
			void *cpu_addr, dma_addr_t dma_addr, size_t size,
			unsigned long attrs)
{
	return -ENXIO;
}

static dma_addr_t __dummy_map_page(struct device *dev, struct page *page,
				   unsigned long offset, size_t size,
				   enum dma_data_direction dir,
				   unsigned long attrs)
{
	return 0;
}

static void __dummy_unmap_page(struct device *dev, dma_addr_t dev_addr,
			       size_t size, enum dma_data_direction dir,
			       unsigned long attrs)
{
}

static int __dummy_map_sg(struct device *dev, struct scatterlist *sgl,
			  int nelems, enum dma_data_direction dir,
			  unsigned long attrs)
{
	return 0;
}

static void __dummy_unmap_sg(struct device *dev,
			     struct scatterlist *sgl, int nelems,
			     enum dma_data_direction dir,
			     unsigned long attrs)
{
}

static void __dummy_sync_single(struct device *dev,
				dma_addr_t dev_addr, size_t size,
				enum dma_data_direction dir)
{
}

static void __dummy_sync_sg(struct device *dev,
			    struct scatterlist *sgl, int nelems,
			    enum dma_data_direction dir)
{
}

static int __dummy_mapping_error(struct device *hwdev, dma_addr_t dma_addr)
{
	return 1;
}

static int __dummy_dma_supported(struct device *hwdev, u64 mask)
{
	return 0;
}

const struct dma_map_ops dummy_dma_ops = {
	.alloc                  = __dummy_alloc,
	.free                   = __dummy_free,
	.mmap                   = __dummy_mmap,
	.map_page               = __dummy_map_page,
	.unmap_page             = __dummy_unmap_page,
	.map_sg                 = __dummy_map_sg,
	.unmap_sg               = __dummy_unmap_sg,
	.sync_single_for_cpu    = __dummy_sync_single,
	.sync_single_for_device = __dummy_sync_single,
	.sync_sg_for_cpu        = __dummy_sync_sg,
	.sync_sg_for_device     = __dummy_sync_sg,
	.mapping_error          = __dummy_mapping_error,
	.dma_supported          = __dummy_dma_supported,
};
EXPORT_SYMBOL(dummy_dma_ops);

static int __init arm64_dma_init(void)
{
	if (swiotlb_force == SWIOTLB_FORCE ||
	    max_pfn > (arm64_dma_phys_limit >> PAGE_SHIFT))
		swiotlb = 1;

	return atomic_pool_init();
}
arch_initcall(arm64_dma_init);

#define PREALLOC_DMA_DEBUG_ENTRIES	4096

static int __init dma_debug_do_init(void)
{
	dma_debug_init(PREALLOC_DMA_DEBUG_ENTRIES);
	return 0;
}
fs_initcall(dma_debug_do_init);


#ifdef CONFIG_IOMMU_DMA
#include <linux/dma-iommu.h>
#include <linux/platform_device.h>
#include <linux/amba/bus.h>

/* Thankfully, all cache ops are by VA so we can ignore phys here */
static void flush_page(struct device *dev, const void *virt, phys_addr_t phys)
{
	__dma_flush_area(virt, PAGE_SIZE);
}

static struct page **__atomic_get_pages(void *addr);
static struct page **__iommu_get_pages(void *cpu_addr, unsigned long attrs);

static void *__iommu_alloc_attrs(struct device *dev, size_t size,
				 dma_addr_t *handle, gfp_t gfp,
				 unsigned long attrs)
{
	bool coherent = is_dma_coherent(dev, attrs);
	int ioprot = dma_info_to_prot(DMA_BIDIRECTIONAL, coherent, attrs);
	size_t iosize = size;
	void *addr;

	if (WARN(!dev, "cannot create IOMMU mapping for unknown device\n"))
		return NULL;

	size = PAGE_ALIGN(size);

	/*
	 * Some drivers rely on this, and we probably don't want the
	 * possibility of stale kernel data being read by devices anyway.
	 */
	if (!(attrs & DMA_ATTR_SKIP_ZEROING))
		gfp |= __GFP_ZERO;

	if (!gfpflags_allow_blocking(gfp)) {
		struct page *page;
		/*
		 * In atomic context we can't remap anything, so we'll only
		 * get the virtually contiguous buffer we need by way of a
		 * physically contiguous allocation.
		 */
		if (coherent) {
			page = alloc_pages(gfp, get_order(size));
			addr = page ? page_address(page) : NULL;
		} else {
			addr = __alloc_from_pool(size, &page, gfp);
		}
		if (!addr)
			return NULL;

		*handle = iommu_dma_map_page(dev, page, 0, iosize, ioprot);
		if (iommu_dma_mapping_error(dev, *handle)) {
			if (coherent)
				__free_pages(page, get_order(size));
			else
				__free_from_pool(addr, size);
			addr = NULL;
		}
	} else if (attrs & DMA_ATTR_FORCE_CONTIGUOUS) {
		pgprot_t prot = __get_dma_pgprot(attrs, PAGE_KERNEL, coherent);
		struct page *page;

		page = dma_alloc_from_contiguous(dev, size >> PAGE_SHIFT,
						 get_order(size), gfp);
		if (!page)
			return NULL;

		*handle = iommu_dma_map_page(dev, page, 0, iosize, ioprot);
		if (iommu_dma_mapping_error(dev, *handle)) {
			dma_release_from_contiguous(dev, page,
						    size >> PAGE_SHIFT);
			return NULL;
		}
		addr = dma_common_contiguous_remap(page, size, VM_USERMAP,
						   prot,
						   __builtin_return_address(0));
		if (addr) {
			if (!coherent)
				__dma_flush_area(page_to_virt(page), iosize);
			memset(addr, 0, size);
		} else {
			iommu_dma_unmap_page(dev, *handle, iosize, 0, attrs);
			dma_release_from_contiguous(dev, page,
						    size >> PAGE_SHIFT);
		}
	} else {
		pgprot_t prot = __get_dma_pgprot(attrs, PAGE_KERNEL, coherent);
		struct page **pages;

		pages = iommu_dma_alloc(dev, iosize, gfp, attrs, ioprot,
					handle, flush_page);
		if (!pages)
			return NULL;

		addr = dma_common_pages_remap(pages, size, VM_USERMAP, prot,
					      __builtin_return_address(0));
		if (!addr)
			iommu_dma_free(dev, pages, iosize, handle);
	}
	return addr;
}

static void __iommu_free_attrs(struct device *dev, size_t size, void *cpu_addr,
			       dma_addr_t handle, unsigned long attrs)
{
	size_t iosize = size;

	size = PAGE_ALIGN(size);
	/*
	 * @cpu_addr will be one of 4 things depending on how it was allocated:
	 * - A remapped array of pages for contiguous allocations.
	 * - A remapped array of pages from iommu_dma_alloc(), for all
	 *   non-atomic allocations.
	 * - A non-cacheable alias from the atomic pool, for atomic
	 *   allocations by non-coherent devices.
	 * - A normal lowmem address, for atomic allocations by
	 *   coherent devices.
	 * Hence how dodgy the below logic looks...
	 */
	if (__in_atomic_pool(cpu_addr, size)) {
		iommu_dma_unmap_page(dev, handle, iosize, 0, 0);
		__free_from_pool(cpu_addr, size);
	} else if (attrs & DMA_ATTR_FORCE_CONTIGUOUS) {
		struct page *page = vmalloc_to_page(cpu_addr);
		iommu_dma_unmap_page(dev, handle, iosize, 0, attrs);
		dma_release_from_contiguous(dev, page, size >> PAGE_SHIFT);
		dma_common_free_remap(cpu_addr, size, VM_USERMAP, false);
	} else if (is_vmalloc_addr(cpu_addr)) {
		struct vm_struct *area = find_vm_area(cpu_addr);

		if (WARN_ON(!area || !area->pages))
			return;
		iommu_dma_free(dev, area->pages, iosize, &handle);
		dma_common_free_remap(cpu_addr, size, VM_USERMAP, false);
	} else {
		iommu_dma_unmap_page(dev, handle, iosize, 0, 0);
		__free_pages(virt_to_page(cpu_addr), get_order(size));
	}
}

static int __iommu_mmap_attrs(struct device *dev, struct vm_area_struct *vma,
			      void *cpu_addr, dma_addr_t dma_addr, size_t size,
			      unsigned long attrs)
{
	struct vm_struct *area;
	int ret;

	vma->vm_page_prot = __get_dma_pgprot(attrs, vma->vm_page_prot,
					     is_dma_coherent(dev, attrs));

	if (dma_mmap_from_dev_coherent(dev, vma, cpu_addr, size, &ret))
		return ret;

	if (attrs & DMA_ATTR_FORCE_CONTIGUOUS) {
		/*
		 * DMA_ATTR_FORCE_CONTIGUOUS allocations are always remapped,
		 * hence in the vmalloc space.
		 */
		unsigned long pfn = vmalloc_to_pfn(cpu_addr);
		return __swiotlb_mmap_pfn(vma, pfn, size);
	}

	area = find_vm_area(cpu_addr);
	if (WARN_ON(!area || !area->pages))
		return -ENXIO;

	return iommu_dma_mmap(area->pages, size, vma);
}

static int __iommu_get_sgtable(struct device *dev, struct sg_table *sgt,
			       void *cpu_addr, dma_addr_t dma_addr,
			       size_t size, unsigned long attrs)
{
	unsigned int count = PAGE_ALIGN(size) >> PAGE_SHIFT;
	struct vm_struct *area = find_vm_area(cpu_addr);

	if (attrs & DMA_ATTR_FORCE_CONTIGUOUS) {
		/*
		 * DMA_ATTR_FORCE_CONTIGUOUS allocations are always remapped,
		 * hence in the vmalloc space.
		 */
		struct page *page = vmalloc_to_page(cpu_addr);
		return __swiotlb_get_sgtable_page(sgt, page, size);
	}

	if (WARN_ON(!area || !area->pages))
		return -ENXIO;

	return sg_alloc_table_from_pages(sgt, area->pages, count, 0, size,
					 GFP_KERNEL);
}

static void __iommu_sync_single_for_cpu(struct device *dev,
					dma_addr_t dev_addr, size_t size,
					enum dma_data_direction dir)
{
	phys_addr_t phys;
	struct iommu_domain *domain = iommu_get_domain_for_dev(dev);

	if (!domain || iommu_is_iova_coherent(domain, dev_addr))
		return;

	phys = iommu_iova_to_phys(domain, dev_addr);
	__dma_unmap_area(phys_to_virt(phys), size, dir);
}

static void __iommu_sync_single_for_device(struct device *dev,
					   dma_addr_t dev_addr, size_t size,
					   enum dma_data_direction dir)
{
	phys_addr_t phys;
	struct iommu_domain *domain = iommu_get_domain_for_dev(dev);

	if (!domain || iommu_is_iova_coherent(domain, dev_addr))
		return;

	phys = iommu_iova_to_phys(domain, dev_addr);
	__dma_map_area(phys_to_virt(phys), size, dir);
}

static dma_addr_t __iommu_map_page(struct device *dev, struct page *page,
				   unsigned long offset, size_t size,
				   enum dma_data_direction dir,
				   unsigned long attrs)
{
	bool coherent = is_dma_coherent(dev, attrs);
	int prot = dma_info_to_prot(dir, coherent, attrs);
	dma_addr_t dev_addr = iommu_dma_map_page(dev, page, offset, size, prot);

	if (!iommu_dma_mapping_error(dev, dev_addr) &&
	    (attrs & DMA_ATTR_SKIP_CPU_SYNC) == 0)
		__iommu_sync_single_for_device(dev, dev_addr, size, dir);

	return dev_addr;
}

static void __iommu_unmap_page(struct device *dev, dma_addr_t dev_addr,
			       size_t size, enum dma_data_direction dir,
			       unsigned long attrs)
{
	if ((attrs & DMA_ATTR_SKIP_CPU_SYNC) == 0)
		__iommu_sync_single_for_cpu(dev, dev_addr, size, dir);

	iommu_dma_unmap_page(dev, dev_addr, size, dir, attrs);
}

static void __iommu_sync_sg_for_cpu(struct device *dev,
				    struct scatterlist *sgl, int nelems,
				    enum dma_data_direction dir)
{
	struct scatterlist *sg;
	dma_addr_t iova = sg_dma_address(sgl);
	struct iommu_domain *domain = iommu_get_domain_for_dev(dev);
	int i;

	if (!domain || iommu_is_iova_coherent(domain, iova))
		return;

	for_each_sg(sgl, sg, nelems, i)
		__dma_unmap_area(sg_virt(sg), sg->length, dir);
}

static void __iommu_sync_sg_for_device(struct device *dev,
				       struct scatterlist *sgl, int nelems,
				       enum dma_data_direction dir)
{
	struct scatterlist *sg;
	dma_addr_t iova = sg_dma_address(sgl);
	struct iommu_domain *domain = iommu_get_domain_for_dev(dev);
	int i;

	if (!domain || iommu_is_iova_coherent(domain, iova))
		return;

	for_each_sg(sgl, sg, nelems, i)
		__dma_map_area(sg_virt(sg), sg->length, dir);
}

static int __iommu_map_sg_attrs(struct device *dev, struct scatterlist *sgl,
				int nelems, enum dma_data_direction dir,
				unsigned long attrs)
{
	bool coherent = is_dma_coherent(dev, attrs);
	int ret;

	ret =  iommu_dma_map_sg(dev, sgl, nelems,
				dma_info_to_prot(dir, coherent, attrs));
	if (!ret)
		return ret;

	if ((attrs & DMA_ATTR_SKIP_CPU_SYNC) == 0)
		__iommu_sync_sg_for_device(dev, sgl, nelems, dir);

	return ret;
}

static void __iommu_unmap_sg_attrs(struct device *dev,
				   struct scatterlist *sgl, int nelems,
				   enum dma_data_direction dir,
				   unsigned long attrs)
{
	if ((attrs & DMA_ATTR_SKIP_CPU_SYNC) == 0)
		__iommu_sync_sg_for_cpu(dev, sgl, nelems, dir);

	iommu_dma_unmap_sg(dev, sgl, nelems, dir, attrs);
}

static const struct dma_map_ops iommu_dma_ops = {
	.alloc = __iommu_alloc_attrs,
	.free = __iommu_free_attrs,
	.mmap = __iommu_mmap_attrs,
	.get_sgtable = __iommu_get_sgtable,
	.map_page = __iommu_map_page,
	.unmap_page = __iommu_unmap_page,
	.map_sg = __iommu_map_sg_attrs,
	.unmap_sg = __iommu_unmap_sg_attrs,
	.sync_single_for_cpu = __iommu_sync_single_for_cpu,
	.sync_single_for_device = __iommu_sync_single_for_device,
	.sync_sg_for_cpu = __iommu_sync_sg_for_cpu,
	.sync_sg_for_device = __iommu_sync_sg_for_device,
	.map_resource = iommu_dma_map_resource,
	.unmap_resource = iommu_dma_unmap_resource,
	.mapping_error = iommu_dma_mapping_error,
};

static int __init __iommu_dma_init(void)
{
	return iommu_dma_init();
}
arch_initcall(__iommu_dma_init);

static void __iommu_setup_dma_ops(struct device *dev, u64 dma_base, u64 size,
				  const struct iommu_ops *ops)
{
	struct iommu_domain *domain;

	if (!ops)
		return;

	/*
	 * The IOMMU core code allocates the default DMA domain, which the
	 * underlying IOMMU driver needs to support via the dma-iommu layer.
	 */
	domain = iommu_get_domain_for_dev(dev);

	if (!domain)
		goto out_err;

	if (domain->type == IOMMU_DOMAIN_DMA) {
		if (iommu_dma_init_domain(domain, dma_base, size, dev))
			goto out_err;

		dev->dma_ops = &iommu_dma_ops;
	}

	return;

out_err:
	 pr_debug("Failed to set up IOMMU for device %s; retaining platform DMA ops\n",
		 dev_name(dev));
}

void arch_teardown_dma_ops(struct device *dev)
{
	dev->dma_ops = NULL;
}

#else

static void __iommu_setup_dma_ops(struct device *dev, u64 dma_base, u64 size,
				  const struct iommu_ops *iommu)
{ }

#endif  /* CONFIG_IOMMU_DMA */

void arch_setup_dma_ops(struct device *dev, u64 dma_base, u64 size,
			const struct iommu_ops *iommu, bool coherent)
{
	if (!dev->dma_ops)
		dev->dma_ops = &swiotlb_dma_ops;

	dev->archdata.dma_coherent = coherent;
	__iommu_setup_dma_ops(dev, dma_base, size, iommu);

#ifdef CONFIG_XEN
	if (xen_initial_domain()) {
		dev->archdata.dev_dma_ops = dev->dma_ops;
		dev->dma_ops = xen_dma_ops;
	}
#endif
}
EXPORT_SYMBOL(arch_setup_dma_ops);

#ifdef CONFIG_ARM64_DMA_USE_IOMMU

static int __get_iommu_pgprot(unsigned long attrs, int prot,
			      bool coherent)
{
	if (!(attrs & DMA_ATTR_EXEC_MAPPING))
		prot |= IOMMU_NOEXEC;
	if (attrs & DMA_ATTR_IOMMU_USE_UPSTREAM_HINT)
		prot |= IOMMU_USE_UPSTREAM_HINT;
	if (attrs & DMA_ATTR_IOMMU_USE_LLC_NWA)
		prot |= IOMMU_USE_LLC_NWA;
	if (coherent)
		prot |= IOMMU_CACHE;

	return prot;
}

/*
 * Make an area consistent for devices.
 * Note: Drivers should NOT use this function directly, as it will break
 * platforms with CONFIG_DMABOUNCE.
 * Use the driver DMA support - see dma-mapping.h (dma_sync_*)
 */
static void __dma_page_cpu_to_dev(struct page *page, unsigned long off,
	size_t size, enum dma_data_direction dir)
{
	__dma_map_area(page_address(page) + off, size, dir);
}

static void __dma_page_dev_to_cpu(struct page *page, unsigned long off,
	size_t size, enum dma_data_direction dir)
{
	__dma_unmap_area(page_address(page) + off, size, dir);

	/*
	 * Mark the D-cache clean for this page to avoid extra flushing.
	 */
	if (dir != DMA_TO_DEVICE && off == 0 && size >= PAGE_SIZE)
		set_bit(PG_dcache_clean, &page->flags);
}

/* IOMMU */

static void __dma_clear_buffer(struct page *page, size_t size,
			       unsigned long attrs, bool is_coherent)
{
	/*
	 * Ensure that the allocated pages are zeroed, and that any data
	 * lurking in the kernel direct-mapped region is invalidated.
	 */
	void *ptr = page_address(page);

	if (!(attrs & DMA_ATTR_SKIP_ZEROING))
		memset(ptr, 0, size);
	if (!is_coherent)
		__dma_flush_area(ptr, size);
}

static inline dma_addr_t __alloc_iova(struct dma_iommu_mapping *mapping,
				      size_t size)
{
	unsigned int order;
	unsigned int align = 0;
	unsigned int count, start;
	unsigned long flags;
	dma_addr_t iova;
	size_t guard_len;

	size = PAGE_ALIGN(size);
	if (mapping->min_iova_align)
		guard_len = ALIGN(size, mapping->min_iova_align) - size;
	else
		guard_len = 0;

	order = get_order(size + guard_len);
	if (order > CONFIG_ARM64_DMA_IOMMU_ALIGNMENT)
		order = CONFIG_ARM64_DMA_IOMMU_ALIGNMENT;

	count = PAGE_ALIGN(size + guard_len) >> PAGE_SHIFT;
	align = (1 << order) - 1;

	spin_lock_irqsave(&mapping->lock, flags);
	start = bitmap_find_next_zero_area(mapping->bitmap, mapping->bits, 0,
					   count, align);
	if (start > mapping->bits) {
		spin_unlock_irqrestore(&mapping->lock, flags);
		return DMA_ERROR_CODE;
	}

	bitmap_set(mapping->bitmap, start, count);
	spin_unlock_irqrestore(&mapping->lock, flags);

	iova = mapping->base + (start << PAGE_SHIFT);

	if (guard_len &&
		iommu_map(mapping->domain, iova + size,
			page_to_phys(mapping->guard_page),
			guard_len, ARM_SMMU_GUARD_PROT)) {

		spin_lock_irqsave(&mapping->lock, flags);
		bitmap_clear(mapping->bitmap, start, count);
		spin_unlock_irqrestore(&mapping->lock, flags);
		return DMA_ERROR_CODE;
	}

	return iova;
}

static inline void __free_iova(struct dma_iommu_mapping *mapping,
			       dma_addr_t addr, size_t size)
{
	unsigned int start;
	unsigned int count;
	unsigned long flags;
	size_t guard_len;

	addr = addr & PAGE_MASK;
	size = PAGE_ALIGN(size);
	if (mapping->min_iova_align) {
		guard_len = ALIGN(size, mapping->min_iova_align) - size;
		iommu_unmap(mapping->domain, addr + size, guard_len);
	} else {
		guard_len = 0;
	}

	start = (addr - mapping->base) >> PAGE_SHIFT;
	count = (size + guard_len) >> PAGE_SHIFT;
	spin_lock_irqsave(&mapping->lock, flags);
	bitmap_clear(mapping->bitmap, start, count);
	spin_unlock_irqrestore(&mapping->lock, flags);
}

static struct page **__iommu_alloc_buffer(struct device *dev, size_t size,
					  gfp_t gfp, unsigned long attrs)
{
	struct page **pages;
	size_t count = size >> PAGE_SHIFT;
	size_t array_size = count * sizeof(struct page *);
	int i = 0;
	bool is_coherent = is_dma_coherent(dev, attrs);
	struct dma_iommu_mapping *mapping = dev->archdata.mapping;
	unsigned int alloc_sizes = mapping->domain->pgsize_bitmap;
	unsigned long order_mask;

	if (array_size <= PAGE_SIZE)
		pages = kzalloc(array_size, gfp);
	else
		pages = vzalloc(array_size);
	if (!pages)
		return NULL;

	if (attrs & DMA_ATTR_FORCE_CONTIGUOUS) {
		unsigned long order = get_order(size);
		struct page *page;

		page = dma_alloc_from_contiguous(dev, count, order, GFP_KERNEL);
		if (!page)
			goto error;

		__dma_clear_buffer(page, size, attrs, is_coherent);

		for (i = 0; i < count; i++)
			pages[i] = page + i;

		return pages;
	}

	/*
	 * IOMMU can map any pages, so himem can also be used here
	 */
	gfp |= __GFP_NOWARN | __GFP_HIGHMEM;
	order_mask = alloc_sizes >> PAGE_SHIFT;
	order_mask &= (2U << MAX_ORDER) - 1;
	if (!order_mask)
		goto error;

	while (count) {
		int j, order;

		order_mask &= (2U << __fls(count)) - 1;
		order = __fls(order_mask);

<<<<<<< HEAD
		pages[i] = alloc_pages(gfp, order);
		while (!pages[i] && order)
			pages[i] = alloc_pages(gfp, --order);
=======
		pages[i] = alloc_pages(order ? (gfp | __GFP_NORETRY) &
					~__GFP_RECLAIM : gfp, order);
		while (!pages[i] && order) {
			order_mask &= ~(1U << order);
			order = __fls(order_mask);
			pages[i] = alloc_pages(order ? (gfp | __GFP_NORETRY) &
					~__GFP_RECLAIM : gfp, order);
		}

>>>>>>> 821c07f0
		if (!pages[i])
			goto error;

		if (order) {
			split_page(pages[i], order);
			j = 1 << order;
			while (--j)
				pages[i + j] = pages[i] + j;
		}

		__dma_clear_buffer(pages[i], PAGE_SIZE << order, attrs,
				   is_coherent);
		i += 1 << order;
		count -= 1 << order;
	}

	return pages;
error:
	while (i--)
		if (pages[i])
			__free_pages(pages[i], 0);
	if (array_size <= PAGE_SIZE)
		kfree(pages);
	else
		vfree(pages);
	return NULL;
}

static int __iommu_free_buffer(struct device *dev, struct page **pages,
			       size_t size, unsigned long attrs)
{
	int count = size >> PAGE_SHIFT;
	int array_size = count * sizeof(struct page *);
	int i;

	if (attrs & DMA_ATTR_FORCE_CONTIGUOUS) {
		dma_release_from_contiguous(dev, pages[0], count);
	} else {
		for (i = 0; i < count; i++)
			if (pages[i])
				__free_pages(pages[i], 0);
	}

	if (array_size <= PAGE_SIZE)
		kfree(pages);
	else
		vfree(pages);
	return 0;
}

/*
 * Create a CPU mapping for a specified pages
 */
static void *
__iommu_alloc_remap(struct page **pages, size_t size, gfp_t gfp, pgprot_t prot,
		    const void *caller)
{
	return dma_common_pages_remap(pages, size, VM_USERMAP, prot, caller);
}

/*
 * Create a mapping in device IO address space for specified pages
 */
static dma_addr_t __iommu_create_mapping(struct device *dev,
					struct page **pages, size_t size,
					unsigned long attrs)
{
	struct dma_iommu_mapping *mapping = dev->archdata.mapping;
	unsigned int count = PAGE_ALIGN(size) >> PAGE_SHIFT;
	dma_addr_t dma_addr, iova;
	int i, ret;
	int prot = IOMMU_READ | IOMMU_WRITE;

	dma_addr = __alloc_iova(mapping, size);
	if (dma_addr == DMA_ERROR_CODE)
		return dma_addr;

	prot = __get_iommu_pgprot(attrs, prot,
				  is_dma_coherent(dev, attrs));

	iova = dma_addr;
	for (i = 0; i < count; ) {
		unsigned int next_pfn = page_to_pfn(pages[i]) + 1;
		phys_addr_t phys = page_to_phys(pages[i]);
		unsigned int len, j;

		for (j = i + 1; j < count; j++, next_pfn++)
			if (page_to_pfn(pages[j]) != next_pfn)
				break;

		len = (j - i) << PAGE_SHIFT;
		ret = iommu_map(mapping->domain, iova, phys, len, prot);
		if (ret < 0)
			goto fail;
		iova += len;
		i = j;
	}
	return dma_addr;
fail:
	iommu_unmap(mapping->domain, dma_addr, iova-dma_addr);
	__free_iova(mapping, dma_addr, size);
	return DMA_ERROR_CODE;
}

static int __iommu_remove_mapping(struct device *dev, dma_addr_t iova,
				size_t size)
{
	struct dma_iommu_mapping *mapping = dev->archdata.mapping;

	/*
	 * add optional in-page offset from iova to size and align
	 * result to page size
	 */
	size = PAGE_ALIGN((iova & ~PAGE_MASK) + size);
	iova &= PAGE_MASK;

	iommu_unmap(mapping->domain, iova, size);
	__free_iova(mapping, iova, size);
	return 0;
}

static struct page **__atomic_get_pages(void *addr)
{
	struct page *page;
	phys_addr_t phys;

	phys = gen_pool_virt_to_phys(atomic_pool, (unsigned long)addr);
	page = phys_to_page(phys);

	return (struct page **)page;
}

static struct page **__iommu_get_pages(void *cpu_addr, unsigned long attrs)
{
	struct vm_struct *area;

	if (__in_atomic_pool(cpu_addr, PAGE_SIZE))
		return __atomic_get_pages(cpu_addr);

	if (attrs & DMA_ATTR_NO_KERNEL_MAPPING)
		return cpu_addr;

	area = find_vm_area(cpu_addr);
	if (area)
		return area->pages;
	return NULL;
}

static void *__iommu_alloc_atomic(struct device *dev, size_t size,
				  dma_addr_t *handle, gfp_t gfp,
				  unsigned long attrs)
{
	struct page *page;
	struct page **pages;
	size_t count = size >> PAGE_SHIFT;
	size_t array_size = count * sizeof(struct page *);
	int i;
	void *addr;
	bool coherent = is_dma_coherent(dev, attrs);

	if (array_size <= PAGE_SIZE)
		pages = kzalloc(array_size, gfp);
	else
		pages = vzalloc(array_size);

	if (!pages)
		return NULL;

	if (coherent) {
		page = alloc_pages(gfp, get_order(size));
		addr = page ? page_address(page) : NULL;
	} else {
		addr = __alloc_from_pool(size, &page, gfp);
	}

	if (!addr)
		goto err_free;

	for (i = 0; i < count ; i++)
		pages[i] = page + i;

	*handle = __iommu_create_mapping(dev, pages, size, attrs);
	if (*handle == DMA_ERROR_CODE)
		goto err_mapping;

	kvfree(pages);
	return addr;

err_mapping:
	if (coherent)
		__free_pages(page, get_order(size));
	else
		__free_from_pool(addr, size);
err_free:
	kvfree(pages);
	return NULL;
}

static void __iommu_free_atomic(struct device *dev, void *cpu_addr,
				dma_addr_t handle, size_t size)
{
	__iommu_remove_mapping(dev, handle, size);
	__free_from_pool(cpu_addr, size);
}

static void *arm_iommu_alloc_attrs(struct device *dev, size_t size,
	    dma_addr_t *handle, gfp_t gfp, unsigned long attrs)
{
	bool coherent = is_dma_coherent(dev, attrs);
	pgprot_t prot = __get_dma_pgprot(attrs, PAGE_KERNEL, coherent);
	struct page **pages;
	void *addr = NULL;

	*handle = DMA_ERROR_CODE;
	size = PAGE_ALIGN(size);

	if (!gfpflags_allow_blocking(gfp))
		return __iommu_alloc_atomic(dev, size, handle, gfp, attrs);

	/*
	 * Following is a work-around (a.k.a. hack) to prevent pages
	 * with __GFP_COMP being passed to split_page() which cannot
	 * handle them.  The real problem is that this flag probably
	 * should be 0 on ARM as it is not supported on this
	 * platform; see CONFIG_HUGETLBFS.
	 */
	gfp &= ~(__GFP_COMP);

	pages = __iommu_alloc_buffer(dev, size, gfp, attrs);
	if (!pages)
		return NULL;

	*handle = __iommu_create_mapping(dev, pages, size, attrs);
	if (*handle == DMA_ERROR_CODE)
		goto err_buffer;

	if (attrs & DMA_ATTR_NO_KERNEL_MAPPING)
		return pages;

	addr = __iommu_alloc_remap(pages, size, gfp, prot,
				   __builtin_return_address(0));
	if (!addr)
		goto err_mapping;

	return addr;

err_mapping:
	__iommu_remove_mapping(dev, *handle, size);
err_buffer:
	__iommu_free_buffer(dev, pages, size, attrs);
	return NULL;
}

static int arm_iommu_mmap_attrs(struct device *dev, struct vm_area_struct *vma,
		    void *cpu_addr, dma_addr_t dma_addr, size_t size,
		    unsigned long attrs)
{
	unsigned long uaddr = vma->vm_start;
	unsigned long usize = vma->vm_end - vma->vm_start;
	struct page **pages = __iommu_get_pages(cpu_addr, attrs);
	bool coherent = is_dma_coherent(dev, attrs);

	vma->vm_page_prot = __get_dma_pgprot(attrs, vma->vm_page_prot,
					     coherent);

	if (!pages)
		return -ENXIO;

	do {
		int ret = vm_insert_page(vma, uaddr, *pages++);

		if (ret) {
			pr_err("Remapping memory failed: %d\n", ret);
			return ret;
		}
		uaddr += PAGE_SIZE;
		usize -= PAGE_SIZE;
	} while (usize > 0);

	return 0;
}

/*
 * free a page as defined by the above mapping.
 * Must not be called with IRQs disabled.
 */
void arm_iommu_free_attrs(struct device *dev, size_t size, void *cpu_addr,
			  dma_addr_t handle, unsigned long attrs)
{
	struct page **pages;

	size = PAGE_ALIGN(size);

	if (__in_atomic_pool(cpu_addr, size)) {
		__iommu_free_atomic(dev, cpu_addr, handle, size);
		return;
	}

	pages = __iommu_get_pages(cpu_addr, attrs);
	if (!pages) {
		WARN(1, "trying to free invalid coherent area: %p\n", cpu_addr);
		return;
	}

	if (!(attrs & DMA_ATTR_NO_KERNEL_MAPPING))
		dma_common_free_remap(cpu_addr, size, VM_USERMAP, true);

	__iommu_remove_mapping(dev, handle, size);
	__iommu_free_buffer(dev, pages, size, attrs);
}

int arm_iommu_get_sgtable(struct device *dev, struct sg_table *sgt,
				 void *cpu_addr, dma_addr_t dma_addr,
				 size_t size, unsigned long attrs)
{
	unsigned int count = PAGE_ALIGN(size) >> PAGE_SHIFT;
	struct page **pages = __iommu_get_pages(cpu_addr, attrs);

	if (!pages)
		return -ENXIO;

	return sg_alloc_table_from_pages(sgt, pages, count, 0, size,
					 GFP_KERNEL);
}

static int __dma_direction_to_prot(enum dma_data_direction dir)
{
	int prot;

	switch (dir) {
	case DMA_BIDIRECTIONAL:
		prot = IOMMU_READ | IOMMU_WRITE;
		break;
	case DMA_TO_DEVICE:
		prot = IOMMU_READ;
		break;
	case DMA_FROM_DEVICE:
		prot = IOMMU_WRITE;
		break;
	default:
		prot = 0;
	}

	return prot;
}

/**
 * arm_iommu_map_sg - map a set of SG buffers for streaming mode DMA
 * @dev: valid struct device pointer
 * @sg: list of buffers
 * @nents: number of buffers to map
 * @dir: DMA transfer direction
 *
 * Map a set of buffers described by scatterlist in streaming mode for DMA.
 * The scatter gather list elements are merged together (if possible) and
 * tagged with the appropriate dma address and length. They are obtained via
 * sg_dma_{address,length}.
 */
int arm_iommu_map_sg(struct device *dev, struct scatterlist *sg,
		int nents, enum dma_data_direction dir, unsigned long attrs)
{
	struct scatterlist *s;
	int ret, i;
	struct dma_iommu_mapping *mapping = dev->archdata.mapping;
	unsigned int total_length = 0, current_offset = 0;
	dma_addr_t iova;
	int prot = __dma_direction_to_prot(dir);

	for_each_sg(sg, s, nents, i)
		total_length += s->length;

	iova = __alloc_iova(mapping, total_length);
	if (iova == DMA_ERROR_CODE) {
		dev_err(dev, "Couldn't allocate iova for sg %p\n", sg);
		return 0;
	}
	prot = __get_iommu_pgprot(attrs, prot,
				  is_dma_coherent(dev, attrs));

	ret = iommu_map_sg(mapping->domain, iova, sg, nents, prot);
	if (ret != total_length) {
		__free_iova(mapping, iova, total_length);
		return 0;
	}

	for_each_sg(sg, s, nents, i) {
		s->dma_address = iova + current_offset;
		s->dma_length = total_length - current_offset;
		current_offset += s->length;
	}

	return nents;
}

/**
 * arm_iommu_unmap_sg - unmap a set of SG buffers mapped by dma_map_sg
 * @dev: valid struct device pointer
 * @sg: list of buffers
 * @nents: number of buffers to unmap (same as was passed to dma_map_sg)
 * @dir: DMA transfer direction (same as was passed to dma_map_sg)
 *
 * Unmap a set of streaming mode DMA translations.  Again, CPU access
 * rules concerning calls here are the same as for dma_unmap_single().
 */
void arm_iommu_unmap_sg(struct device *dev, struct scatterlist *sg, int nents,
			enum dma_data_direction dir, unsigned long attrs)
{
	struct dma_iommu_mapping *mapping = dev->archdata.mapping;
	unsigned int total_length = sg_dma_len(sg);
	dma_addr_t iova = sg_dma_address(sg);

	total_length = PAGE_ALIGN((iova & ~PAGE_MASK) + total_length);
	iova &= PAGE_MASK;

	iommu_unmap(mapping->domain, iova, total_length);
	__free_iova(mapping, iova, total_length);
}

/**
 * arm_iommu_sync_sg_for_cpu
 * @dev: valid struct device pointer
 * @sg: list of buffers
 * @nents: number of buffers to map (returned from dma_map_sg)
 * @dir: DMA transfer direction (same as was passed to dma_map_sg)
 */
void arm_iommu_sync_sg_for_cpu(struct device *dev, struct scatterlist *sg,
			int nents, enum dma_data_direction dir)
{
	struct scatterlist *s;
	int i;
	struct dma_iommu_mapping *mapping = dev->archdata.mapping;
	dma_addr_t iova = sg_dma_address(sg);
	bool iova_coherent = iommu_is_iova_coherent(mapping->domain, iova);

	if (iova_coherent)
		return;

	for_each_sg(sg, s, nents, i)
		__dma_page_dev_to_cpu(sg_page(s), s->offset, s->length, dir);

}

/**
 * arm_iommu_sync_sg_for_device
 * @dev: valid struct device pointer
 * @sg: list of buffers
 * @nents: number of buffers to map (returned from dma_map_sg)
 * @dir: DMA transfer direction (same as was passed to dma_map_sg)
 */
void arm_iommu_sync_sg_for_device(struct device *dev, struct scatterlist *sg,
			int nents, enum dma_data_direction dir)
{
	struct scatterlist *s;
	int i;
	struct dma_iommu_mapping *mapping = dev->archdata.mapping;
	dma_addr_t iova = sg_dma_address(sg);
	bool iova_coherent = iommu_is_iova_coherent(mapping->domain, iova);

	if (iova_coherent)
		return;

	for_each_sg(sg, s, nents, i)
		__dma_page_cpu_to_dev(sg_page(s), s->offset, s->length, dir);
}


/**
 * arm_coherent_iommu_map_page
 * @dev: valid struct device pointer
 * @page: page that buffer resides in
 * @offset: offset into page for start of buffer
 * @size: size of buffer to map
 * @dir: DMA transfer direction
 *
 * Coherent IOMMU aware version of arm_dma_map_page()
 */
static dma_addr_t arm_coherent_iommu_map_page(struct device *dev,
	     struct page *page, unsigned long offset, size_t size,
	     enum dma_data_direction dir, unsigned long attrs)
{
	struct dma_iommu_mapping *mapping = dev->archdata.mapping;
	dma_addr_t dma_addr;
	int ret, prot, len, start_offset, map_offset;

	map_offset = offset & ~PAGE_MASK;
	start_offset = offset & PAGE_MASK;
	len = PAGE_ALIGN(map_offset + size);

	dma_addr = __alloc_iova(mapping, len);
	if (dma_addr == DMA_ERROR_CODE)
		return dma_addr;

	prot = __dma_direction_to_prot(dir);
	prot = __get_iommu_pgprot(attrs, prot,
				  is_dma_coherent(dev, attrs));

	ret = iommu_map(mapping->domain, dma_addr, page_to_phys(page) +
			start_offset, len, prot);
	if (ret < 0)
		goto fail;

	return dma_addr + map_offset;
fail:
	__free_iova(mapping, dma_addr, len);
	return DMA_ERROR_CODE;
}

/**
 * arm_iommu_map_page
 * @dev: valid struct device pointer
 * @page: page that buffer resides in
 * @offset: offset into page for start of buffer
 * @size: size of buffer to map
 * @dir: DMA transfer direction
 *
 * IOMMU aware version of arm_dma_map_page()
 */
static dma_addr_t arm_iommu_map_page(struct device *dev, struct page *page,
	     unsigned long offset, size_t size, enum dma_data_direction dir,
	     unsigned long attrs)
{
	if (!is_dma_coherent(dev, attrs) &&
	      !(attrs & DMA_ATTR_SKIP_CPU_SYNC))
		__dma_page_cpu_to_dev(page, offset, size, dir);

	return arm_coherent_iommu_map_page(dev, page, offset, size, dir, attrs);
}

/**
 * arm_iommu_unmap_page
 * @dev: valid struct device pointer
 * @handle: DMA address of buffer
 * @size: size of buffer (same as passed to dma_map_page)
 * @dir: DMA transfer direction (same as passed to dma_map_page)
 *
 * IOMMU aware version of arm_dma_unmap_page()
 */
static void arm_iommu_unmap_page(struct device *dev, dma_addr_t handle,
		size_t size, enum dma_data_direction dir,
		unsigned long attrs)
{
	struct dma_iommu_mapping *mapping = dev->archdata.mapping;
	dma_addr_t iova = handle & PAGE_MASK;
	struct page *page = phys_to_page(iommu_iova_to_phys(
						mapping->domain, iova));
	int offset = handle & ~PAGE_MASK;
	int len = PAGE_ALIGN(size + offset);

	if (!(is_dma_coherent(dev, attrs) ||
	      (attrs & DMA_ATTR_SKIP_CPU_SYNC)))
		__dma_page_dev_to_cpu(page, offset, size, dir);

	iommu_unmap(mapping->domain, iova, len);
	__free_iova(mapping, iova, len);
}

static void arm_iommu_sync_single_for_cpu(struct device *dev,
		dma_addr_t handle, size_t size, enum dma_data_direction dir)
{
	struct dma_iommu_mapping *mapping = dev->archdata.mapping;
	dma_addr_t iova = handle & PAGE_MASK;
	struct page *page = phys_to_page(iommu_iova_to_phys(
						mapping->domain, iova));
	unsigned int offset = handle & ~PAGE_MASK;
	bool iova_coherent = iommu_is_iova_coherent(mapping->domain, handle);

	if (!iova_coherent)
		__dma_page_dev_to_cpu(page, offset, size, dir);
}

static void arm_iommu_sync_single_for_device(struct device *dev,
		dma_addr_t handle, size_t size, enum dma_data_direction dir)
{
	struct dma_iommu_mapping *mapping = dev->archdata.mapping;
	dma_addr_t iova = handle & PAGE_MASK;
	struct page *page = phys_to_page(iommu_iova_to_phys(
						mapping->domain, iova));
	unsigned int offset = handle & ~PAGE_MASK;
	bool iova_coherent = iommu_is_iova_coherent(mapping->domain, handle);

	if (!iova_coherent)
		__dma_page_cpu_to_dev(page, offset, size, dir);
}

static dma_addr_t arm_iommu_dma_map_resource(
			struct device *dev, phys_addr_t phys_addr,
			size_t size, enum dma_data_direction dir,
			unsigned long attrs)
{
	struct dma_iommu_mapping *mapping = dev->archdata.mapping;
	size_t offset = phys_addr & ~PAGE_MASK;
	size_t len = PAGE_ALIGN(size + offset);
	dma_addr_t dma_addr;
	int prot;

	dma_addr = __alloc_iova(mapping, len);
	if (dma_addr == DMA_ERROR_CODE)
		return dma_addr;

	prot = __dma_direction_to_prot(dir);
	prot |= IOMMU_MMIO;

	if (iommu_map(mapping->domain, dma_addr, phys_addr - offset,
			len, prot)) {
		__free_iova(mapping, dma_addr, len);
		return DMA_ERROR_CODE;
	}
	return dma_addr + offset;
}

static void arm_iommu_dma_unmap_resource(
			struct device *dev, dma_addr_t addr,
			size_t size, enum dma_data_direction dir,
			unsigned long attrs)
{
	struct dma_iommu_mapping *mapping = dev->archdata.mapping;
	size_t offset = addr & ~PAGE_MASK;
	size_t len = PAGE_ALIGN(size + offset);

	iommu_unmap(mapping->domain, addr - offset, len);
	__free_iova(mapping, addr - offset, len);
}

static int arm_iommu_mapping_error(struct device *dev,
				   dma_addr_t dma_addr)
{
	return dma_addr == DMA_ERROR_CODE;
}

const struct dma_map_ops iommu_ops = {
	.alloc		= arm_iommu_alloc_attrs,
	.free		= arm_iommu_free_attrs,
	.mmap		= arm_iommu_mmap_attrs,
	.get_sgtable	= arm_iommu_get_sgtable,

	.map_page		= arm_iommu_map_page,
	.unmap_page		= arm_iommu_unmap_page,
	.sync_single_for_cpu	= arm_iommu_sync_single_for_cpu,
	.sync_single_for_device	= arm_iommu_sync_single_for_device,

	.map_sg			= arm_iommu_map_sg,
	.unmap_sg		= arm_iommu_unmap_sg,
	.sync_sg_for_cpu	= arm_iommu_sync_sg_for_cpu,
	.sync_sg_for_device	= arm_iommu_sync_sg_for_device,

	.map_resource		= arm_iommu_dma_map_resource,
	.unmap_resource		= arm_iommu_dma_unmap_resource,

	.mapping_error		= arm_iommu_mapping_error,
};

/**
 * arm_iommu_create_mapping
 * @bus: pointer to the bus holding the client device (for IOMMU calls)
 * @base: start address of the valid IO address space
 * @size: maximum size of the valid IO address space
 *
 * Creates a mapping structure which holds information about used/unused
 * IO address ranges, which is required to perform memory allocation and
 * mapping with IOMMU aware functions.
 *
 * Clients may use iommu_domain_set_attr() to set additional flags prior
 * to calling arm_iommu_attach_device() to complete initialization.
 */
struct dma_iommu_mapping *
arm_iommu_create_mapping(struct bus_type *bus, dma_addr_t base, size_t size)
{
	unsigned int bits = size >> PAGE_SHIFT;
	struct dma_iommu_mapping *mapping;

	if (!bits)
		return ERR_PTR(-EINVAL);

	mapping = kzalloc(sizeof(struct dma_iommu_mapping), GFP_KERNEL);
	if (!mapping)
		return ERR_PTR(-ENOMEM);

	mapping->base = base;
	mapping->bits = bits;

	mapping->domain = iommu_domain_alloc(bus);
	if (!mapping->domain)
		goto err_domain_alloc;

	mapping->init = false;
	return mapping;

err_domain_alloc:
	kfree(mapping);
	return ERR_PTR(-ENOMEM);
}
EXPORT_SYMBOL(arm_iommu_create_mapping);

static int
iommu_init_mapping(struct device *dev, struct dma_iommu_mapping *mapping)
{
	struct iommu_domain *domain = mapping->domain;
	dma_addr_t dma_base = mapping->base;
	u64 size = mapping->bits << PAGE_SHIFT;

	/* Prepare the domain */
	if (iommu_get_dma_cookie(domain))
		return -EINVAL;

	if (iommu_dma_init_domain(domain, dma_base, size, dev))
		goto out_put_cookie;

	mapping->ops = &iommu_dma_ops;
	return 0;

out_put_cookie:
	iommu_put_dma_cookie(domain);
	return -EINVAL;
}

static int
bitmap_iommu_init_mapping(struct device *dev, struct dma_iommu_mapping *mapping)
{
	unsigned int bitmap_size = BITS_TO_LONGS(mapping->bits) * sizeof(long);
	int vmid = VMID_HLOS;
	int min_iova_align = 0;

	iommu_domain_get_attr(mapping->domain,
			DOMAIN_ATTR_QCOM_MMU500_ERRATA_MIN_IOVA_ALIGN,
			&min_iova_align);
	iommu_domain_get_attr(mapping->domain,
			DOMAIN_ATTR_SECURE_VMID, &vmid);
	if (vmid >= VMID_LAST || vmid < 0)
		vmid = VMID_HLOS;

	if (min_iova_align) {
		mapping->min_iova_align = ARM_SMMU_MIN_IOVA_ALIGN;
		mapping->guard_page = arm_smmu_errata_get_guard_page(vmid);
		if (!mapping->guard_page)
			return -ENOMEM;
	}

	mapping->bitmap = kzalloc(bitmap_size, GFP_KERNEL | __GFP_NOWARN |
				__GFP_NORETRY);
	if (!mapping->bitmap)
		mapping->bitmap = vzalloc(bitmap_size);

	if (!mapping->bitmap)
		return -ENOMEM;

	spin_lock_init(&mapping->lock);
	mapping->ops = &iommu_ops;
	return 0;
}

static void release_iommu_mapping(struct kref *kref)
{
	int is_bitmap = 0;
	struct dma_iommu_mapping *mapping =
		container_of(kref, struct dma_iommu_mapping, kref);

	iommu_domain_get_attr(mapping->domain,
				DOMAIN_ATTR_BITMAP_IOVA_ALLOCATOR, &is_bitmap);
	if (is_bitmap)
		kfree(mapping->bitmap);
	iommu_domain_free(mapping->domain);
	kfree(mapping);
}

/*
 * arm_iommu_release_mapping
 * @mapping: allocted via arm_iommu_create_mapping()
 *
 * Frees all resources associated with the iommu mapping.
 * The device associated with this mapping must be in the 'detached' state
 */
void arm_iommu_release_mapping(struct dma_iommu_mapping *mapping)
{
	int is_fast = 0;
	void (*release)(struct kref *kref);

	if (!mapping)
		return;

	if (!mapping->init) {
		iommu_domain_free(mapping->domain);
		kfree(mapping);
		return;
	}

	iommu_domain_get_attr(mapping->domain, DOMAIN_ATTR_FAST, &is_fast);

	if (is_fast)
		release = fast_smmu_release_mapping;
	else
		release = release_iommu_mapping;

	kref_put(&mapping->kref, release);
}
EXPORT_SYMBOL(arm_iommu_release_mapping);

static int arm_iommu_init_mapping(struct device *dev,
			    struct dma_iommu_mapping *mapping)
{
	int err = -EINVAL;
	int s1_bypass = 0, is_fast = 0, is_bitmap = 0;
	dma_addr_t iova_end;

	if (mapping->init) {
		kref_get(&mapping->kref);
		return 0;
	}

	iova_end = mapping->base + (mapping->bits << PAGE_SHIFT) - 1;
	if (iova_end > dma_get_mask(dev)) {
		dev_err(dev, "dma mask %llx too small for requested iova range %pad to %pad\n",
			dma_get_mask(dev), &mapping->base, &iova_end);
		return -EINVAL;
	}

	iommu_domain_get_attr(mapping->domain, DOMAIN_ATTR_S1_BYPASS,
					&s1_bypass);
	iommu_domain_get_attr(mapping->domain, DOMAIN_ATTR_FAST, &is_fast);
	iommu_domain_get_attr(mapping->domain,
			DOMAIN_ATTR_BITMAP_IOVA_ALLOCATOR, &is_bitmap);

	if (s1_bypass) {
		mapping->ops = &swiotlb_dma_ops;
		err = 0;
	} else if (is_fast)
		err = fast_smmu_init_mapping(dev, mapping);
	else if (is_bitmap)
		err = bitmap_iommu_init_mapping(dev, mapping);
	else
		err = iommu_init_mapping(dev, mapping);
	if (!err) {
		kref_init(&mapping->kref);
		mapping->init = true;
	}
	return err;
}

/**
 * arm_iommu_attach_device
 * @dev: valid struct device pointer
 * @mapping: io address space mapping structure (returned from
 *	arm_iommu_create_mapping)
 *
 * Attaches specified io address space mapping to the provided device,
 * this replaces the dma operations (dma_map_ops pointer) with the
 * IOMMU aware version.
 *
 * Clients are expected to call arm_iommu_attach_device() prior to sharing
 * the dma_iommu_mapping structure with another device. This ensures
 * initialization is complete.
 */
int arm_iommu_attach_device(struct device *dev,
			    struct dma_iommu_mapping *mapping)
{
	int err;
	struct iommu_domain *domain = mapping->domain;
	struct iommu_group *group = dev->iommu_group;

	if (!group) {
		dev_err(dev, "No iommu associated with device\n");
		return -EINVAL;
	}

	if (iommu_get_domain_for_dev(dev)) {
		dev_err(dev, "Device already attached to other iommu_domain\n");
		return -EINVAL;
	}

	err = iommu_attach_group(mapping->domain, group);
	if (err)
		return err;

	err = arm_iommu_init_mapping(dev, mapping);
	if (err) {
		iommu_detach_group(domain, group);
		return err;
	}

	dev->archdata.mapping = mapping;
	set_dma_ops(dev, mapping->ops);

	pr_debug("Attached IOMMU controller to %s device.\n", dev_name(dev));
	return 0;
}
EXPORT_SYMBOL(arm_iommu_attach_device);

/**
 * arm_iommu_detach_device
 * @dev: valid struct device pointer
 *
 * Detaches the provided device from a previously attached map.
 * This voids the dma operations (dma_map_ops pointer)
 */
void arm_iommu_detach_device(struct device *dev)
{
	struct dma_iommu_mapping *mapping;
	int s1_bypass = 0;

	mapping = to_dma_iommu_mapping(dev);
	if (!mapping) {
		dev_warn(dev, "Not attached\n");
		return;
	}

	if (!dev->iommu_group) {
		dev_err(dev, "No iommu associated with device\n");
		return;
	}

	iommu_domain_get_attr(mapping->domain, DOMAIN_ATTR_S1_BYPASS,
					&s1_bypass);

	/*
	 * ION defers dma_unmap calls. Ensure they have all completed prior to
	 * setting dma_ops to NULL.
	 */
	if (msm_dma_unmap_all_for_dev(dev))
		dev_warn(dev, "IOMMU detach with outstanding mappings\n");

	iommu_detach_group(mapping->domain, dev->iommu_group);
	dev->archdata.mapping = NULL;
	if (!s1_bypass)
		set_dma_ops(dev, NULL);

	pr_debug("Detached IOMMU controller from %s device.\n", dev_name(dev));
}
EXPORT_SYMBOL(arm_iommu_detach_device);

#endif<|MERGE_RESOLUTION|>--- conflicted
+++ resolved
@@ -1272,21 +1272,9 @@
 		order_mask &= (2U << __fls(count)) - 1;
 		order = __fls(order_mask);
 
-<<<<<<< HEAD
 		pages[i] = alloc_pages(gfp, order);
 		while (!pages[i] && order)
 			pages[i] = alloc_pages(gfp, --order);
-=======
-		pages[i] = alloc_pages(order ? (gfp | __GFP_NORETRY) &
-					~__GFP_RECLAIM : gfp, order);
-		while (!pages[i] && order) {
-			order_mask &= ~(1U << order);
-			order = __fls(order_mask);
-			pages[i] = alloc_pages(order ? (gfp | __GFP_NORETRY) &
-					~__GFP_RECLAIM : gfp, order);
-		}
-
->>>>>>> 821c07f0
 		if (!pages[i])
 			goto error;
 
