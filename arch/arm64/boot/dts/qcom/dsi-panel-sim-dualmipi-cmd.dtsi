/* Copyright (c) 2014-2018, The Linux Foundation. All rights reserved.
 *
 * This program is free software; you can redistribute it and/or modify
 * it under the terms of the GNU General Public License version 2 and
 * only version 2 as published by the Free Software Foundation.
 *
 * This program is distributed in the hope that it will be useful,
 * but WITHOUT ANY WARRANTY; without even the implied warranty of
 * MERCHANTABILITY or FITNESS FOR A PARTICULAR PURPOSE.  See the
 * GNU General Public License for more details.
 */

&mdss_mdp {
	dsi_dual_sim_cmd: qcom,mdss_dsi_dual_sim_cmd {
		qcom,mdss-dsi-panel-name = "Sim dual cmd mode dsi panel";
		qcom,mdss-dsi-panel-type = "dsi_cmd_mode";
		qcom,mdss-dsi-virtual-channel-id = <0>;
		qcom,mdss-dsi-stream = <0>;
		qcom,mdss-dsi-bpp = <24>;
		qcom,mdss-dsi-color-order = "rgb_swap_rgb";
		qcom,mdss-dsi-underflow-color = <0xff>;
		qcom,mdss-dsi-border-color = <0>;
		qcom,mdss-dsi-traffic-mode = "non_burst_sync_event";
		qcom,mdss-dsi-bllp-eof-power-mode;
		qcom,mdss-dsi-bllp-power-mode;
		qcom,cmd-sync-wait-broadcast;
		qcom,mdss-dsi-lane-0-state;
		qcom,mdss-dsi-lane-1-state;
		qcom,mdss-dsi-lane-2-state;
		qcom,mdss-dsi-lane-3-state;
		qcom,mdss-dsi-hor-line-idle = <0 40 256>,
						<40 120 128>,
						<120 240 64>;
		qcom,mdss-dsi-reset-sequence = <1 10>, <0 10>, <1 10>;
		qcom,mdss-dsi-bl-max-level = <4095>;
		qcom,mdss-dsi-dma-trigger = "trigger_sw";
		qcom,mdss-dsi-mdp-trigger = "none";
		qcom,mdss-dsi-te-pin-select = <1>;
		qcom,mdss-dsi-wr-mem-start = <0x2c>;
		qcom,mdss-dsi-wr-mem-continue = <0x3c>;
		qcom,mdss-dsi-te-dcs-command = <1>;
		qcom,mdss-dsi-te-check-enable;
		qcom,mdss-dsi-te-using-wd;
		qcom,mdss-dsi-te-using-te-pin;
		qcom,panel-ack-disabled;
		qcom,mdss-dsi-qsync-min-refresh-rate = <45>;

		qcom,mdss-dsi-display-timings {
			timing@0{
				qcom,mdss-dsi-panel-width = <540>;
				qcom,mdss-dsi-panel-height = <1920>;
				qcom,mdss-dsi-h-front-porch = <28>;
				qcom,mdss-dsi-h-back-porch = <4>;
				qcom,mdss-dsi-h-pulse-width = <4>;
				qcom,mdss-dsi-h-sync-skew = <0>;
				qcom,mdss-dsi-v-back-porch = <12>;
				qcom,mdss-dsi-v-front-porch = <12>;
				qcom,mdss-dsi-v-pulse-width = <2>;
				qcom,mdss-dsi-h-left-border = <0>;
				qcom,mdss-dsi-h-right-border = <0>;
				qcom,mdss-dsi-v-top-border = <0>;
				qcom,mdss-dsi-v-bottom-border = <0>;
				qcom,mdss-dsi-panel-framerate = <120>;
				qcom,mdss-dsi-on-command =
					[/* exit sleep mode, wait 0ms */
					05 01 00 00 00 00 01 29];
					/* Set display on, wait 16ms */
				qcom,mdss-dsi-on-command-state = "dsi_lp_mode";
				qcom,mdss-dsi-off-command =
					[05 01 00 00 00 00 02 28 00
					05 01 00 00 00 00 02 10 00];
				qcom,mdss-dsi-off-command-state = "dsi_hs_mode";
<<<<<<< HEAD
=======
				qcom,mdss-dsi-qsync-on-commands =
					[15 01 00 00 00 00 02 51 00];
				qcom,mdss-dsi-qsync-on-commands-state =
					"dsi_hs_mode";
				qcom,mdss-dsi-qsync-off-commands =
					[15 01 00 00 00 00 02 51 00];
				qcom,mdss-dsi-qsync-off-commands-state =
					"dsi_hs_mode";
>>>>>>> d8914c3a
			};
			timing@1{
				qcom,mdss-dsi-panel-width = <1280>;
				qcom,mdss-dsi-panel-height = <1440>;
				qcom,mdss-dsi-h-front-porch = <120>;
				qcom,mdss-dsi-h-back-porch = <44>;
				qcom,mdss-dsi-h-pulse-width = <16>;
				qcom,mdss-dsi-h-sync-skew = <0>;
				qcom,mdss-dsi-v-back-porch = <4>;
				qcom,mdss-dsi-v-front-porch = <8>;
				qcom,mdss-dsi-v-pulse-width = <4>;
				qcom,mdss-dsi-h-left-border = <0>;
				qcom,mdss-dsi-h-right-border = <0>;
				qcom,mdss-dsi-v-top-border = <0>;
				qcom,mdss-dsi-v-bottom-border = <0>;
				qcom,mdss-dsi-h-sync-pulse = <0>;
				qcom,mdss-dsi-panel-framerate = <60>;
				qcom,mdss-dsi-on-command =
					[/* exit sleep mode, wait 0ms */
					05 01 00 00 00 00 01 29];
				qcom,mdss-dsi-on-command-state = "dsi_lp_mode";
				qcom,mdss-dsi-off-command =
					[05 01 00 00 00 00 02 28 00
					05 01 00 00 00 00 02 10 00];
				qcom,mdss-dsi-off-command-state = "dsi_hs_mode";
<<<<<<< HEAD
=======
				qcom,mdss-dsi-qsync-on-commands =
					[15 01 00 00 00 00 02 51 00];
				qcom,mdss-dsi-qsync-on-commands-state =
					"dsi_hs_mode";
				qcom,mdss-dsi-qsync-off-commands =
					[15 01 00 00 00 00 02 51 00];
				qcom,mdss-dsi-qsync-off-commands-state =
					"dsi_hs_mode";
>>>>>>> d8914c3a
			};
			timing@2{
				qcom,mdss-dsi-panel-width = <1080>;
				qcom,mdss-dsi-panel-height = <3840>;
				qcom,mdss-dsi-h-front-porch = <30>;
				qcom,mdss-dsi-h-back-porch = <100>;
				qcom,mdss-dsi-h-pulse-width = <4>;
				qcom,mdss-dsi-h-sync-skew = <0>;
				qcom,mdss-dsi-v-back-porch = <7>;
				qcom,mdss-dsi-v-front-porch = <8>;
				qcom,mdss-dsi-v-pulse-width = <1>;
				qcom,mdss-dsi-h-sync-pulse = <0>;
				qcom,mdss-dsi-panel-framerate = <40>;
				qcom,mdss-dsi-on-command =
					[/* exit sleep mode, wait 0ms */
					05 01 00 00 00 00 01 29];
				qcom,mdss-dsi-on-command-state = "dsi_lp_mode";
				qcom,mdss-dsi-off-command =
					[05 01 00 00 00 00 02 28 00
					05 01 00 00 00 00 02 10 00];
				qcom,mdss-dsi-off-command-state = "dsi_hs_mode";
				qcom,mdss-dsi-qsync-on-commands =
					[15 01 00 00 00 00 02 51 00];
				qcom,mdss-dsi-qsync-on-commands-state =
					"dsi_hs_mode";
				qcom,mdss-dsi-qsync-off-commands =
					[15 01 00 00 00 00 02 51 00];
				qcom,mdss-dsi-qsync-off-commands-state =
					"dsi_hs_mode";
			};
		};
	};
};<|MERGE_RESOLUTION|>--- conflicted
+++ resolved
@@ -70,8 +70,6 @@
 					[05 01 00 00 00 00 02 28 00
 					05 01 00 00 00 00 02 10 00];
 				qcom,mdss-dsi-off-command-state = "dsi_hs_mode";
-<<<<<<< HEAD
-=======
 				qcom,mdss-dsi-qsync-on-commands =
 					[15 01 00 00 00 00 02 51 00];
 				qcom,mdss-dsi-qsync-on-commands-state =
@@ -80,7 +78,6 @@
 					[15 01 00 00 00 00 02 51 00];
 				qcom,mdss-dsi-qsync-off-commands-state =
 					"dsi_hs_mode";
->>>>>>> d8914c3a
 			};
 			timing@1{
 				qcom,mdss-dsi-panel-width = <1280>;
@@ -106,8 +103,6 @@
 					[05 01 00 00 00 00 02 28 00
 					05 01 00 00 00 00 02 10 00];
 				qcom,mdss-dsi-off-command-state = "dsi_hs_mode";
-<<<<<<< HEAD
-=======
 				qcom,mdss-dsi-qsync-on-commands =
 					[15 01 00 00 00 00 02 51 00];
 				qcom,mdss-dsi-qsync-on-commands-state =
@@ -116,7 +111,6 @@
 					[15 01 00 00 00 00 02 51 00];
 				qcom,mdss-dsi-qsync-off-commands-state =
 					"dsi_hs_mode";
->>>>>>> d8914c3a
 			};
 			timing@2{
 				qcom,mdss-dsi-panel-width = <1080>;
