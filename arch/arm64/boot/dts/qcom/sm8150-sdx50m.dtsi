/* Copyright (c) 2018, The Linux Foundation. All rights reserved.
 *
 * This program is free software; you can redistribute it and/or modify
 * it under the terms of the GNU General Public License version 2 and
 * only version 2 as published by the Free Software Foundation.
 *
 * This program is distributed in the hope that it will be useful,
 * but WITHOUT ANY WARRANTY; without even the implied warranty of
 * MERCHANTABILITY or FITNESS FOR A PARTICULAR PURPOSE.  See the
 * GNU General Public License for more details.
 */

&mdm3 {
	pinctrl-names = "default", "mdm_active", "mdm_suspend";
	pinctrl-0 = <&ap2mdm_pon_reset_default>;
	pinctrl-1 = <&ap2mdm_active &mdm2ap_active>;
	pinctrl-2 = <&ap2mdm_sleep &mdm2ap_sleep>;
	interrupt-map = <0 &tlmm 53 0x3
			1 &tlmm 135 0x3>;
	qcom,mdm2ap-errfatal-gpio = <&tlmm 53 0x00>;
	qcom,ap2mdm-errfatal-gpio = <&tlmm 141 0x00>;
	qcom,mdm2ap-status-gpio   = <&tlmm 142 0x00>;
	qcom,ap2mdm-status-gpio   = <&tlmm 135 0x00>;
	qcom,ap2mdm-soft-reset-gpio = <&pm8150l_gpios 9 0>;
	qcom,mdm-link-info = "0305_01.01.00";
	qcom,esoc-skip-restart-for-mdm-crash;
	status = "ok";
};

&pm8150l_gpios {
	ap2mdm_pon_reset {
		ap2mdm_pon_reset_default: ap2mdm_pon_reset_default {
			/* MDM PON conrol*/
			pins = "gpio9";
			function = "normal";
			power-source = <1>; /* 1.8V */
		};
	};
};

&wil6210 {
	status = "disabled";
};

&mhi_0 {
	esoc-names = "mdm";
	esoc-0 = <&mdm3>;
	qcom,smmu-cfg = <0x1d>;
	qcom,addr-win = <0x0 0x20000000 0x0 0x3fffffff>;
	mhi,fw-name = "sdx50m/sbl1.mbn";
	status = "okay";
};

&tlmm {
	pcie1 {
		pcie1_sdx50m_wake_default: pcie1_sdx50m_wake_default {
			mux {
				pins = "gpio104";
				function = "gpio";
			};

			config {
				pins = "gpio104";
				drive-strength = <2>;
				bias-disable;
			};
		};
	};
};

&pcie1 {
	dma-coherent;
<<<<<<< HEAD
};

&soc {
	imp: qcom,ipa-mhi-proxy {
		compatible = "qcom,ipa-mhi-proxy";
		qcom,ctrl-iova = <0x00010000 0x0FFF0000>;
		qcom,data-iova = <0x10000000 0x0FFFFFFF>;
		qcom,mhi-chdb-base = <0x40300300>;
		qcom,mhi-erdb-base = <0x40300700>;
	};
=======

	pinctrl-0 = <&pcie1_clkreq_default
		&pcie1_perst_default
		&pcie1_sdx50m_wake_default>;
>>>>>>> d7605bf1
};<|MERGE_RESOLUTION|>--- conflicted
+++ resolved
@@ -70,7 +70,10 @@
 
 &pcie1 {
 	dma-coherent;
-<<<<<<< HEAD
+
+	pinctrl-0 = <&pcie1_clkreq_default
+		&pcie1_perst_default
+		&pcie1_sdx50m_wake_default>;
 };
 
 &soc {
@@ -81,10 +84,4 @@
 		qcom,mhi-chdb-base = <0x40300300>;
 		qcom,mhi-erdb-base = <0x40300700>;
 	};
-=======
-
-	pinctrl-0 = <&pcie1_clkreq_default
-		&pcie1_perst_default
-		&pcie1_sdx50m_wake_default>;
->>>>>>> d7605bf1
 };