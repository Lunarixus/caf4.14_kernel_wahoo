--- conflicted
+++ resolved
@@ -131,10 +131,7 @@
 			   "sbux_res",
 			   "vph_voltage";
 	qcom,battery-data = <&mtp_batterydata>;
-<<<<<<< HEAD
-=======
 	qcom,auto-recharge-soc = <98>;
->>>>>>> e0615925
 	qcom,sw-jeita-enable;
 	qcom,fcc-stepping-enable;
 	qcom,suspend-input-on-debug-batt;
@@ -271,11 +268,7 @@
 
 /* Primary USB port related High Speed PHY */
 &qusb_phy0 {
-<<<<<<< HEAD
-	qcom,qusb-phy-init-seq = <0xf8 0x80
-=======
 	qcom,qusb-phy-init-seq = <0xc8 0x80
->>>>>>> e0615925
 				0xb3 0x84
 				0x83 0x88
 				0x07 0x8c
