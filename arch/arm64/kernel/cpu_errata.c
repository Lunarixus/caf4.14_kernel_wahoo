/*
 * Contains CPU specific errata definitions
 *
 * Copyright (C) 2014 ARM Ltd.
 *
 * This program is free software; you can redistribute it and/or modify
 * it under the terms of the GNU General Public License version 2 as
 * published by the Free Software Foundation.
 *
 * This program is distributed in the hope that it will be useful,
 * but WITHOUT ANY WARRANTY; without even the implied warranty of
 * MERCHANTABILITY or FITNESS FOR A PARTICULAR PURPOSE.  See the
 * GNU General Public License for more details.
 *
 * You should have received a copy of the GNU General Public License
 * along with this program.  If not, see <http://www.gnu.org/licenses/>.
 */

#include <linux/arm-smccc.h>
#include <linux/psci.h>
#include <linux/types.h>
#include <asm/cpu.h>
#include <asm/cputype.h>
#include <asm/cpufeature.h>

static bool __maybe_unused
is_affected_midr_range(const struct arm64_cpu_capabilities *entry, int scope)
{
	WARN_ON(scope != SCOPE_LOCAL_CPU || preemptible());
	return MIDR_IS_CPU_MODEL_RANGE(read_cpuid_id(), entry->midr_model,
				       entry->midr_range_min,
				       entry->midr_range_max);
}

static bool __maybe_unused
is_kryo_midr(const struct arm64_cpu_capabilities *entry, int scope)
{
	u32 model;

	WARN_ON(scope != SCOPE_LOCAL_CPU || preemptible());

	model = read_cpuid_id();
	model &= MIDR_IMPLEMENTOR_MASK | (0xf00 << MIDR_PARTNUM_SHIFT) |
		 MIDR_ARCHITECTURE_MASK;

	return model == entry->midr_model;
}

static bool
has_mismatched_cache_type(const struct arm64_cpu_capabilities *entry,
			  int scope)
{
	u64 mask = CTR_CACHE_MINLINE_MASK;

	/* Skip matching the min line sizes for cache type check */
	if (entry->capability == ARM64_MISMATCHED_CACHE_TYPE)
		mask ^= arm64_ftr_reg_ctrel0.strict_mask;

	WARN_ON(scope != SCOPE_LOCAL_CPU || preemptible());
	return (read_cpuid_cachetype() & mask) !=
	       (arm64_ftr_reg_ctrel0.sys_val & mask);
}

static int cpu_enable_trap_ctr_access(void *__unused)
{
	/* Clear SCTLR_EL1.UCT */
	config_sctlr_el1(SCTLR_EL1_UCT, 0);
	return 0;
}

#ifdef CONFIG_HARDEN_BRANCH_PREDICTOR
#include <asm/mmu_context.h>
#include <asm/cacheflush.h>

DEFINE_PER_CPU_READ_MOSTLY(struct bp_hardening_data, bp_hardening_data);

#ifdef CONFIG_KVM
extern char __qcom_hyp_sanitize_link_stack_start[];
extern char __qcom_hyp_sanitize_link_stack_end[];
extern char __smccc_workaround_1_smc_start[];
extern char __smccc_workaround_1_smc_end[];
extern char __smccc_workaround_1_hvc_start[];
extern char __smccc_workaround_1_hvc_end[];

static void __copy_hyp_vect_bpi(int slot, const char *hyp_vecs_start,
				const char *hyp_vecs_end)
{
	void *dst = lm_alias(__bp_harden_hyp_vecs_start + slot * SZ_2K);
	int i;

	for (i = 0; i < SZ_2K; i += 0x80)
		memcpy(dst + i, hyp_vecs_start, hyp_vecs_end - hyp_vecs_start);

	flush_icache_range((uintptr_t)dst, (uintptr_t)dst + SZ_2K);
}

static void __install_bp_hardening_cb(bp_hardening_cb_t fn,
				      const char *hyp_vecs_start,
				      const char *hyp_vecs_end)
{
	static int last_slot = -1;
	static DEFINE_SPINLOCK(bp_lock);
	int cpu, slot = -1;

	spin_lock(&bp_lock);
	for_each_possible_cpu(cpu) {
		if (per_cpu(bp_hardening_data.fn, cpu) == fn) {
			slot = per_cpu(bp_hardening_data.hyp_vectors_slot, cpu);
			break;
		}
	}

	if (slot == -1) {
		last_slot++;
		BUG_ON(((__bp_harden_hyp_vecs_end - __bp_harden_hyp_vecs_start)
			/ SZ_2K) <= last_slot);
		slot = last_slot;
		__copy_hyp_vect_bpi(slot, hyp_vecs_start, hyp_vecs_end);
	}

	__this_cpu_write(bp_hardening_data.hyp_vectors_slot, slot);
	__this_cpu_write(bp_hardening_data.fn, fn);
	spin_unlock(&bp_lock);
}
#else
#define __qcom_hyp_sanitize_link_stack_start	NULL
#define __qcom_hyp_sanitize_link_stack_end	NULL
#define __smccc_workaround_1_smc_start		NULL
#define __smccc_workaround_1_smc_end		NULL
#define __smccc_workaround_1_hvc_start		NULL
#define __smccc_workaround_1_hvc_end		NULL

static void __install_bp_hardening_cb(bp_hardening_cb_t fn,
				      const char *hyp_vecs_start,
				      const char *hyp_vecs_end)
{
	__this_cpu_write(bp_hardening_data.fn, fn);
}
#endif	/* CONFIG_KVM */

static void  install_bp_hardening_cb(const struct arm64_cpu_capabilities *entry,
				     bp_hardening_cb_t fn,
				     const char *hyp_vecs_start,
				     const char *hyp_vecs_end)
{
	u64 pfr0;

	if (!entry->matches(entry, SCOPE_LOCAL_CPU))
		return;

	pfr0 = read_cpuid(ID_AA64PFR0_EL1);
	if (cpuid_feature_extract_unsigned_field(pfr0, ID_AA64PFR0_CSV2_SHIFT))
		return;

	__install_bp_hardening_cb(fn, hyp_vecs_start, hyp_vecs_end);
}

#include <uapi/linux/psci.h>

static void call_smc_arch_workaround_1(void)
{
	arm_smccc_1_1_smc(ARM_SMCCC_ARCH_WORKAROUND_1, NULL);
}

static void call_hvc_arch_workaround_1(void)
{
	arm_smccc_1_1_hvc(ARM_SMCCC_ARCH_WORKAROUND_1, NULL);
}

static int enable_smccc_arch_workaround_1(void *data)
{
	const struct arm64_cpu_capabilities *entry = data;
	bp_hardening_cb_t cb;
	void *smccc_start, *smccc_end;
	struct arm_smccc_res res;

	if (!entry->matches(entry, SCOPE_LOCAL_CPU))
		return 0;

	if (psci_ops.smccc_version == SMCCC_VERSION_1_0)
		return 0;

	switch (psci_ops.conduit) {
	case PSCI_CONDUIT_HVC:
		arm_smccc_1_1_hvc(ARM_SMCCC_ARCH_FEATURES_FUNC_ID,
				  ARM_SMCCC_ARCH_WORKAROUND_1, &res);
		if ((int)res.a0 < 0)
			return 0;
		cb = call_hvc_arch_workaround_1;
		smccc_start = __smccc_workaround_1_hvc_start;
		smccc_end = __smccc_workaround_1_hvc_end;
		break;

	case PSCI_CONDUIT_SMC:
		arm_smccc_1_1_smc(ARM_SMCCC_ARCH_FEATURES_FUNC_ID,
				  ARM_SMCCC_ARCH_WORKAROUND_1, &res);
		if ((int)res.a0 < 0)
			return 0;
		cb = call_smc_arch_workaround_1;
		smccc_start = __smccc_workaround_1_smc_start;
		smccc_end = __smccc_workaround_1_smc_end;
		break;

	default:
		return 0;
	}

	install_bp_hardening_cb(entry, cb, smccc_start, smccc_end);

	return 0;
}

static void qcom_link_stack_sanitization(void)
{
	u64 tmp;

	asm volatile("mov	%0, x30		\n"
		     ".rept	16		\n"
		     "bl	. + 4		\n"
		     ".endr			\n"
		     "mov	x30, %0		\n"
		     : "=&r" (tmp));
}

static int qcom_enable_link_stack_sanitization(void *data)
{
	const struct arm64_cpu_capabilities *entry = data;

	install_bp_hardening_cb(entry, qcom_link_stack_sanitization,
				__qcom_hyp_sanitize_link_stack_start,
				__qcom_hyp_sanitize_link_stack_end);

	return 0;
}
#endif	/* CONFIG_HARDEN_BRANCH_PREDICTOR */

#ifdef CONFIG_ARM64_SSBD
DEFINE_PER_CPU_READ_MOSTLY(u64, arm64_ssbd_callback_required);

int ssbd_state __read_mostly = ARM64_SSBD_KERNEL;

static const struct ssbd_options {
	const char	*str;
	int		state;
} ssbd_options[] = {
	{ "force-on",	ARM64_SSBD_FORCE_ENABLE, },
	{ "force-off",	ARM64_SSBD_FORCE_DISABLE, },
	{ "kernel",	ARM64_SSBD_KERNEL, },
};

static int __init ssbd_cfg(char *buf)
{
	int i;

	if (!buf || !buf[0])
		return -EINVAL;

	for (i = 0; i < ARRAY_SIZE(ssbd_options); i++) {
		int len = strlen(ssbd_options[i].str);

		if (strncmp(buf, ssbd_options[i].str, len))
			continue;

		ssbd_state = ssbd_options[i].state;
		return 0;
	}

	return -EINVAL;
}
early_param("ssbd", ssbd_cfg);

void arm64_set_ssbd_mitigation(bool state)
{
	switch (psci_ops.conduit) {
	case PSCI_CONDUIT_HVC:
		arm_smccc_1_1_hvc(ARM_SMCCC_ARCH_WORKAROUND_2, state, NULL);
		break;

	case PSCI_CONDUIT_SMC:
		arm_smccc_1_1_smc(ARM_SMCCC_ARCH_WORKAROUND_2, state, NULL);
		break;

	default:
		WARN_ON_ONCE(1);
		break;
	}
}

static bool has_ssbd_mitigation(const struct arm64_cpu_capabilities *entry,
				    int scope)
{
	struct arm_smccc_res res;
	bool required = true;
	s32 val;

	WARN_ON(scope != SCOPE_LOCAL_CPU || preemptible());

	if (psci_ops.smccc_version == SMCCC_VERSION_1_0) {
		ssbd_state = ARM64_SSBD_UNKNOWN;
		return false;
	}

	switch (psci_ops.conduit) {
	case PSCI_CONDUIT_HVC:
		arm_smccc_1_1_hvc(ARM_SMCCC_ARCH_FEATURES_FUNC_ID,
				  ARM_SMCCC_ARCH_WORKAROUND_2, &res);
		break;

	case PSCI_CONDUIT_SMC:
		arm_smccc_1_1_smc(ARM_SMCCC_ARCH_FEATURES_FUNC_ID,
				  ARM_SMCCC_ARCH_WORKAROUND_2, &res);
		break;

	default:
		ssbd_state = ARM64_SSBD_UNKNOWN;
		return false;
	}

	val = (s32)res.a0;

	switch (val) {
	case SMCCC_RET_NOT_SUPPORTED:
		ssbd_state = ARM64_SSBD_UNKNOWN;
		return false;

	case SMCCC_RET_NOT_REQUIRED:
		pr_info_once("%s mitigation not required\n", entry->desc);
		ssbd_state = ARM64_SSBD_MITIGATED;
		return false;

	case SMCCC_RET_SUCCESS:
		required = true;
		break;

	case 1:	/* Mitigation not required on this CPU */
		required = false;
		break;

	default:
		WARN_ON(1);
		return false;
	}

	switch (ssbd_state) {
	case ARM64_SSBD_FORCE_DISABLE:
		pr_info_once("%s disabled from command-line\n", entry->desc);
		arm64_set_ssbd_mitigation(false);
		required = false;
		break;

	case ARM64_SSBD_KERNEL:
		if (required) {
			__this_cpu_write(arm64_ssbd_callback_required, 1);
			arm64_set_ssbd_mitigation(true);
		}
		break;

	case ARM64_SSBD_FORCE_ENABLE:
		pr_info_once("%s forced from command-line\n", entry->desc);
		arm64_set_ssbd_mitigation(true);
		required = true;
		break;

	default:
		WARN_ON(1);
		break;
	}

	return required;
}
#endif	/* CONFIG_ARM64_SSBD */

#define MIDR_RANGE(model, min, max) \
	.def_scope = SCOPE_LOCAL_CPU, \
	.matches = is_affected_midr_range, \
	.midr_model = model, \
	.midr_range_min = min, \
	.midr_range_max = max

#define MIDR_ALL_VERSIONS(model) \
	.def_scope = SCOPE_LOCAL_CPU, \
	.matches = is_affected_midr_range, \
	.midr_model = model, \
	.midr_range_min = 0, \
	.midr_range_max = (MIDR_VARIANT_MASK | MIDR_REVISION_MASK)

const struct arm64_cpu_capabilities arm64_errata[] = {
#if	defined(CONFIG_ARM64_ERRATUM_826319) || \
	defined(CONFIG_ARM64_ERRATUM_827319) || \
	defined(CONFIG_ARM64_ERRATUM_824069)
	{
	/* Cortex-A53 r0p[012] */
		.desc = "ARM errata 826319, 827319, 824069",
		.capability = ARM64_WORKAROUND_CLEAN_CACHE,
		MIDR_RANGE(MIDR_CORTEX_A53, 0x00, 0x02),
		.enable = cpu_enable_cache_maint_trap,
	},
#endif
#ifdef CONFIG_ARM64_ERRATUM_819472
	{
	/* Cortex-A53 r0p[01] */
		.desc = "ARM errata 819472",
		.capability = ARM64_WORKAROUND_CLEAN_CACHE,
		MIDR_RANGE(MIDR_CORTEX_A53, 0x00, 0x01),
		.enable = cpu_enable_cache_maint_trap,
	},
#endif
#ifdef CONFIG_ARM64_ERRATUM_832075
	{
	/* Cortex-A57 r0p0 - r1p2 */
		.desc = "ARM erratum 832075",
		.capability = ARM64_WORKAROUND_DEVICE_LOAD_ACQUIRE,
		MIDR_RANGE(MIDR_CORTEX_A57,
			   MIDR_CPU_VAR_REV(0, 0),
			   MIDR_CPU_VAR_REV(1, 2)),
	},
#endif
#ifdef CONFIG_ARM64_ERRATUM_834220
	{
	/* Cortex-A57 r0p0 - r1p2 */
		.desc = "ARM erratum 834220",
		.capability = ARM64_WORKAROUND_834220,
		MIDR_RANGE(MIDR_CORTEX_A57,
			   MIDR_CPU_VAR_REV(0, 0),
			   MIDR_CPU_VAR_REV(1, 2)),
	},
#endif
#ifdef CONFIG_ARM64_ERRATUM_845719
	{
	/* Cortex-A53 r0p[01234] */
		.desc = "ARM erratum 845719",
		.capability = ARM64_WORKAROUND_845719,
		MIDR_RANGE(MIDR_CORTEX_A53, 0x00, 0x04),
	},
#endif
#ifdef CONFIG_CAVIUM_ERRATUM_23154
	{
	/* Cavium ThunderX, pass 1.x */
		.desc = "Cavium erratum 23154",
		.capability = ARM64_WORKAROUND_CAVIUM_23154,
		MIDR_RANGE(MIDR_THUNDERX, 0x00, 0x01),
	},
#endif
#ifdef CONFIG_CAVIUM_ERRATUM_27456
	{
	/* Cavium ThunderX, T88 pass 1.x - 2.1 */
		.desc = "Cavium erratum 27456",
		.capability = ARM64_WORKAROUND_CAVIUM_27456,
		MIDR_RANGE(MIDR_THUNDERX,
			   MIDR_CPU_VAR_REV(0, 0),
			   MIDR_CPU_VAR_REV(1, 1)),
	},
	{
	/* Cavium ThunderX, T81 pass 1.0 */
		.desc = "Cavium erratum 27456",
		.capability = ARM64_WORKAROUND_CAVIUM_27456,
		MIDR_RANGE(MIDR_THUNDERX_81XX, 0x00, 0x00),
	},
#endif
#ifdef CONFIG_CAVIUM_ERRATUM_30115
	{
	/* Cavium ThunderX, T88 pass 1.x - 2.2 */
		.desc = "Cavium erratum 30115",
		.capability = ARM64_WORKAROUND_CAVIUM_30115,
		MIDR_RANGE(MIDR_THUNDERX, 0x00,
			   (1 << MIDR_VARIANT_SHIFT) | 2),
	},
	{
	/* Cavium ThunderX, T81 pass 1.0 - 1.2 */
		.desc = "Cavium erratum 30115",
		.capability = ARM64_WORKAROUND_CAVIUM_30115,
		MIDR_RANGE(MIDR_THUNDERX_81XX, 0x00, 0x02),
	},
	{
	/* Cavium ThunderX, T83 pass 1.0 */
		.desc = "Cavium erratum 30115",
		.capability = ARM64_WORKAROUND_CAVIUM_30115,
		MIDR_RANGE(MIDR_THUNDERX_83XX, 0x00, 0x00),
	},
#endif
	{
		.desc = "Mismatched cache line size",
		.capability = ARM64_MISMATCHED_CACHE_LINE_SIZE,
		.matches = has_mismatched_cache_type,
		.def_scope = SCOPE_LOCAL_CPU,
		.enable = cpu_enable_trap_ctr_access,
	},
	{
		.desc = "Mismatched cache type",
		.capability = ARM64_MISMATCHED_CACHE_TYPE,
		.matches = has_mismatched_cache_type,
		.def_scope = SCOPE_LOCAL_CPU,
		.enable = cpu_enable_trap_ctr_access,
	},
#ifdef CONFIG_QCOM_FALKOR_ERRATUM_1003
	{
		.desc = "Qualcomm Technologies Falkor erratum 1003",
		.capability = ARM64_WORKAROUND_QCOM_FALKOR_E1003,
		MIDR_RANGE(MIDR_QCOM_FALKOR_V1,
			   MIDR_CPU_VAR_REV(0, 0),
			   MIDR_CPU_VAR_REV(0, 0)),
	},
	{
		.desc = "Qualcomm Technologies Kryo erratum 1003",
		.capability = ARM64_WORKAROUND_QCOM_FALKOR_E1003,
		.def_scope = SCOPE_LOCAL_CPU,
		.midr_model = MIDR_QCOM_KRYO,
		.matches = is_kryo_midr,
	},
#endif
#ifdef CONFIG_ARM64_WORKAROUND_REPEAT_TLBI
	{
		.desc = "Qualcomm Technologies Falkor erratum 1009",
		.capability = ARM64_WORKAROUND_REPEAT_TLBI,
		MIDR_RANGE(MIDR_QCOM_FALKOR_V1,
			   MIDR_CPU_VAR_REV(0, 0),
			   MIDR_CPU_VAR_REV(0, 0)),
	},
	{
	/* Cortex-A76 r0p0 to r3p0 */
		.desc = "ARM erratum 1286807",
		.capability = ARM64_WORKAROUND_REPEAT_TLBI,
		MIDR_RANGE(MIDR_CORTEX_A76,
			   MIDR_CPU_VAR_REV(0, 0),
			   MIDR_CPU_VAR_REV(3, 0)),
	},
	{
		.capability = ARM64_WORKAROUND_REPEAT_TLBI,
		MIDR_RANGE(MIDR_KRYO4G,
			   MIDR_CPU_VAR_REV(12, 14),
			   MIDR_CPU_VAR_REV(13, 14)),
	},
#endif
#ifdef CONFIG_ARM64_ERRATUM_858921
	{
	/* Cortex-A73 all versions */
		.desc = "ARM erratum 858921",
		.capability = ARM64_WORKAROUND_858921,
		MIDR_ALL_VERSIONS(MIDR_CORTEX_A73),
	},
	{
	/* KRYO2XX all versions */
		.desc = "ARM erratum 858921",
		.capability = ARM64_WORKAROUND_858921,
		MIDR_ALL_VERSIONS(MIDR_KRYO2XX_GOLD),
	},
#endif
#ifdef CONFIG_HARDEN_BRANCH_PREDICTOR
	{
		.capability = ARM64_HARDEN_BRANCH_PREDICTOR,
		MIDR_ALL_VERSIONS(MIDR_CORTEX_A57),
		.enable = enable_smccc_arch_workaround_1,
	},
	{
		.capability = ARM64_HARDEN_BRANCH_PREDICTOR,
		MIDR_ALL_VERSIONS(MIDR_CORTEX_A72),
		.enable = enable_smccc_arch_workaround_1,
	},
	{
		.capability = ARM64_HARDEN_BRANCH_PREDICTOR,
		MIDR_ALL_VERSIONS(MIDR_CORTEX_A73),
		.enable = enable_smccc_arch_workaround_1,
	},
	{
		.capability = ARM64_HARDEN_BRANCH_PREDICTOR,
		MIDR_ALL_VERSIONS(MIDR_CORTEX_A75),
		.enable = enable_smccc_arch_workaround_1,
	},
	{
		.capability = ARM64_HARDEN_BRANCH_PREDICTOR,
		MIDR_ALL_VERSIONS(MIDR_QCOM_FALKOR_V1),
		.enable = qcom_enable_link_stack_sanitization,
	},
	{
		.capability = ARM64_HARDEN_BP_POST_GUEST_EXIT,
		MIDR_ALL_VERSIONS(MIDR_QCOM_FALKOR_V1),
	},
	{
		.capability = ARM64_HARDEN_BRANCH_PREDICTOR,
		MIDR_ALL_VERSIONS(MIDR_QCOM_FALKOR),
		.enable = qcom_enable_link_stack_sanitization,
	},
	{
		.capability = ARM64_HARDEN_BP_POST_GUEST_EXIT,
		MIDR_ALL_VERSIONS(MIDR_QCOM_FALKOR),
	},
	{
		.capability = ARM64_HARDEN_BRANCH_PREDICTOR,
		MIDR_ALL_VERSIONS(MIDR_BRCM_VULCAN),
		.enable = enable_smccc_arch_workaround_1,
	},
	{
		.capability = ARM64_HARDEN_BRANCH_PREDICTOR,
		MIDR_ALL_VERSIONS(MIDR_CAVIUM_THUNDERX2),
		.enable = enable_smccc_arch_workaround_1,
	},
	{
		.capability = ARM64_HARDEN_BRANCH_PREDICTOR,
		MIDR_RANGE(MIDR_KRYO4G,
			   MIDR_CPU_VAR_REV(12, 14),
			   MIDR_CPU_VAR_REV(13, 14)),
<<<<<<< HEAD
=======
		.enable = enable_smccc_arch_workaround_1,
	},
	{
		.capability = ARM64_HARDEN_BRANCH_PREDICTOR,
		MIDR_ALL_VERSIONS(MIDR_KRYO2XX_GOLD),
>>>>>>> 2d0bbcbf
		.enable = enable_smccc_arch_workaround_1,
	},
#endif
#ifdef CONFIG_ARM64_SSBD
	{
		.desc = "Speculative Store Bypass Disable",
		.def_scope = SCOPE_LOCAL_CPU,
		.capability = ARM64_SSBD,
		.matches = has_ssbd_mitigation,
	},
#endif
	{
	}
};

/*
 * The CPU Errata work arounds are detected and applied at boot time
 * and the related information is freed soon after. If the new CPU requires
 * an errata not detected at boot, fail this CPU.
 */
void verify_local_cpu_errata_workarounds(void)
{
	const struct arm64_cpu_capabilities *caps = arm64_errata;

	for (; caps->matches; caps++) {
		if (cpus_have_cap(caps->capability)) {
			if (caps->enable)
				caps->enable((void *)caps);
		} else if (caps->matches(caps, SCOPE_LOCAL_CPU)) {
			pr_crit("CPU%d: Requires work around for %s, not detected"
					" at boot time\n",
				smp_processor_id(),
				caps->desc ? : "an erratum");
			cpu_die_early();
		}
	}
}

void update_cpu_errata_workarounds(void)
{
	update_cpu_capabilities(arm64_errata, "enabling workaround for");
}

void __init enable_errata_workarounds(void)
{
	enable_cpu_capabilities(arm64_errata);
}<|MERGE_RESOLUTION|>--- conflicted
+++ resolved
@@ -599,14 +599,11 @@
 		MIDR_RANGE(MIDR_KRYO4G,
 			   MIDR_CPU_VAR_REV(12, 14),
 			   MIDR_CPU_VAR_REV(13, 14)),
-<<<<<<< HEAD
-=======
 		.enable = enable_smccc_arch_workaround_1,
 	},
 	{
 		.capability = ARM64_HARDEN_BRANCH_PREDICTOR,
 		MIDR_ALL_VERSIONS(MIDR_KRYO2XX_GOLD),
->>>>>>> 2d0bbcbf
 		.enable = enable_smccc_arch_workaround_1,
 	},
 #endif
