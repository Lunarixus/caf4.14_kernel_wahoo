--- conflicted
+++ resolved
@@ -28,15 +28,12 @@
 	  Say Y here to support MHI based ipcrouter channels.  MHI is the
 	  transport used for external modem connections for IPC Router.
 
-<<<<<<< HEAD
-=======
 config QRTR_USB
 	tristate "USB IPC Router channels"
 	depends on USB || (COMPILE_TEST && USB=n)
 	---help---
 	  Say Y here to support USB based ipcrouter channels.
 
->>>>>>> 2d0bbcbf
 config QRTR_FIFO
 	tristate "FIFO IPC Router channels"
 	---help---
